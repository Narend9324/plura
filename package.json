{
  "name": "plura",
  "private": true,
  "author": {
    "name": "saidevdhal",
    "url": "https://twitter.com/SaidevDhal"
  },
  "workspaces": [
    "apps/*",
    "packages/*"
  ],
  "scripts": {
    "build": "turbo build",
    "build:www": "turbo --filter=plura-www build",
    "build:app": "turbo --filter=plura-app build",
    "build:api": "turbo --filter=plura-api build",
    "dev": "turbo run dev --parallel",
    "dev:www": "turbo --filter=plura-www dev",
    "dev:app": "turbo --filter=plura-app dev",
    "dev:api": "turbo --filter=plura-api dev",
    "lint": "turbo run lint --force",
    "lint:fix": "turbo run lint:fix",
    "test": "turbo run test --force",
    "typecheck": "turbo run typecheck",
    "format:write": "turbo run format:write",
    "format:check": "turbo run format:check"
  },
  "devDependencies": {
    "@types/node": "^22.9.0",
    "@types/react": "^18.3.12",
    "@types/supertest": "^6.0.2",
    "prettier": "^3.2.5",
    "turbo": "^2.2.3",
    "typescript": "5.5.4"
  },
  "engines": {
    "node": ">=18"
  },
  "packageManager": "pnpm@9.12.1",
  "dependencies": {
    "@types/node": "^20",
    "@types/react": "^18",
    "@types/react-dom": "^18",
    "better-call": "0.2.14-beta.3",
    "class-variance-authority": "^0.7.0",
    "eslint": "^8",
    "eslint-config-next": "15.0.2",
    "hono": "^4.6.9",
    "next": "15.0.2",
    "next-auth": "5.0.0-beta.25",
    "postcss": "^8",
    "supertest": "^7.0.0",
    "tailwindcss": "^3.4.1",
    "typescript": "^5",
    "vite-tsconfig-paths": "^5.1.0",
<<<<<<< HEAD
    "vitest": "^2.1.4",
    "zod": "^3.23.8"
=======
    "vitest": "^2.1.4"
>>>>>>> 2dad8a8d
  }
}<|MERGE_RESOLUTION|>--- conflicted
+++ resolved
@@ -9,8 +9,29 @@
     "apps/*",
     "packages/*"
   ],
+  "author": {
+    "name": "saidevdhal",
+    "url": "https://twitter.com/SaidevDhal"
+  },
+  "workspaces": [
+    "apps/*",
+    "packages/*"
+  ],
   "scripts": {
     "build": "turbo build",
+    "build:www": "turbo --filter=plura-www build",
+    "build:app": "turbo --filter=plura-app build",
+    "build:api": "turbo --filter=plura-api build",
+    "dev": "turbo run dev --parallel",
+    "dev:www": "turbo --filter=plura-www dev",
+    "dev:app": "turbo --filter=plura-app dev",
+    "dev:api": "turbo --filter=plura-api dev",
+    "lint": "turbo run lint --force",
+    "lint:fix": "turbo run lint:fix",
+    "test": "turbo run test --force",
+    "typecheck": "turbo run typecheck",
+    "format:write": "turbo run format:write",
+    "format:check": "turbo run format:check"
     "build:www": "turbo --filter=plura-www build",
     "build:app": "turbo --filter=plura-app build",
     "build:api": "turbo --filter=plura-api build",
@@ -53,11 +74,9 @@
     "tailwindcss": "^3.4.1",
     "typescript": "^5",
     "vite-tsconfig-paths": "^5.1.0",
-<<<<<<< HEAD
+    "vitest": "^2.1.4"
+    "vite-tsconfig-paths": "^5.1.0",
     "vitest": "^2.1.4",
     "zod": "^3.23.8"
-=======
-    "vitest": "^2.1.4"
->>>>>>> 2dad8a8d
   }
 }