import { handle } from "hono/vercel";
import { Hono } from "hono";
import { auth } from "@repo/auth";
import { cors } from "hono/cors";
import mail from "./mail";
import hello from "./hello";

const allowedOrigins = [
  "http://localhost:3003",
  "https://www.plura.pro",
  "http://app.plura.pro",
];

export const runtime = "nodejs";

const app = new Hono<{
  Variables: {
    user: typeof auth.$Infer.Session.user | null;
    session: typeof auth.$Infer.Session.session | null;
  };
}>().basePath("/api");

app.use(
  "/auth/**",
  cors({
    origin: allowedOrigins,
    allowHeaders: ["Content-Type", "Authorization"],
    allowMethods: ["POST", "GET", "OPTIONS"],
    exposeHeaders: ["Content-Length"],
    maxAge: 600,
    credentials: true,
  }),
);
app.options("/auth/**", (c) => {
  const origin = c.req.raw.headers.get("origin") ?? "";

  if (allowedOrigins.includes(origin)) {
    return new Response(null, {
      status: 204,
      headers: {
        "Access-Control-Allow-Origin": origin,
        "Access-Control-Allow-Methods": "GET, POST, OPTIONS",
        "Access-Control-Allow-Headers": "Content-Type, Authorization",
        "Access-Control-Allow-Credentials": "true",
        "Access-Control-Max-Age": "600",
      },
    });
  }

  return new Response("Forbidden", {
    status: 403,
  });
});
app.use("*", async (c, next) => {
  const session = await auth.api.getSession({ headers: c.req.raw.headers });

  if (!session) {
    c.set("user", null);
    c.set("session", null);
    return next();
  }

  c.set("user", session.user);
  c.set("session", session.session);
  return next();
});

app.get("/health", async (c) => {
  return c.json({
    message: "i am alive",
    status: 200,
  });
});
app.get("/session", async (c) => {
  const session = c.get("session");
  const user = c.get("user");

  if (!user) return c.body(null, 401);

  return c.json({
    session,
    user,
  });
});
app.route("/hello", hello);
app.route("/mail", mail);

app.on(["POST", "GET"], "/auth/**", (c) => {
  return auth.handler(c.req.raw);
});
app.get("/multi-sessions", async (c) => {
  const res = await auth.api.listDeviceSessions({
    headers: c.req.raw.headers,
  });
  return c.json(res);
});
const GET = handle(app);
const POST = handle(app);
const PATCH = handle(app);
const DELETE = handle(app);
export const OPTIONS = handle(app);

<<<<<<< HEAD
export { GET, PATCH, POST, DELETE };
=======
export { GET, PATCH, POST, DELETE, OPTIONS };
>>>>>>> 690c6fcd
<|MERGE_RESOLUTION|>--- conflicted
+++ resolved
@@ -100,8 +100,4 @@
 const DELETE = handle(app);
 export const OPTIONS = handle(app);
 
-<<<<<<< HEAD
-export { GET, PATCH, POST, DELETE };
-=======
-export { GET, PATCH, POST, DELETE, OPTIONS };
->>>>>>> 690c6fcd
+export { GET, PATCH, POST, DELETE, OPTIONS };