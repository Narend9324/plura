--- conflicted
+++ resolved
@@ -1,11 +1,20 @@
 {
   "name": "plura-api",
+  "name": "plura-api",
   "scripts": {
+    "dev": "next dev -p 3001 --turbopack",
     "dev": "next dev -p 3001 --turbopack",
     "build": "next build",
     "start": "next start -p 5555",
     "preview": "next build && next start -p 5555",
+    "start": "next start -p 5555",
+    "preview": "next build && next start -p 5555",
     "lint": "next lint",
+    "lint:fix": "next lint --fix",
+    "test": "vitest --run",
+    "db:generate": "prisma generate",
+    "format:write": "prettier --write \"**/*.{ts,tsx,mdx}\" --cache",
+    "format:check": "prettier --check \"**/*.{ts,tsx,mdx}\" --cache"
     "lint:fix": "next lint --fix",
     "test": "vitest --run",
     "db:generate": "prisma generate",
@@ -17,12 +26,9 @@
     "@hono/zod-validator": "^0.4.1",
     "@repo/auth": "workspace:*",
     "@repo/db": "workspace:*",
-<<<<<<< HEAD
     "@repo/mail": "workspace:*",
     "@repo/types": "workspace:*",
     "better-auth": "0.8.1-beta.1",
-=======
->>>>>>> 2dad8a8d
     "contentlayer2": "^0.5.3",
     "hono": "^4.6.9",
     "next": "15.0.2",
