--- conflicted
+++ resolved
@@ -56,12 +56,9 @@
       vitest:
         specifier: ^2.1.4
         version: 2.1.4(@types/node@20.17.6)
-<<<<<<< HEAD
       zod:
         specifier: ^3.23.8
         version: 3.23.8
-=======
->>>>>>> c738bd85
     devDependencies:
       '@types/supertest':
         specifier: ^6.0.2
@@ -266,15 +263,13 @@
       '@radix-ui/react-icons':
         specifier: ^1.3.1
         version: 1.3.1(react@19.0.0-rc-02c0e824-20241028)
-<<<<<<< HEAD
+
       '@radix-ui/react-label':
         specifier: ^2.1.0
         version: 2.1.0(@types/react-dom@18.3.1)(@types/react@18.3.12)(react-dom@19.0.0-rc-02c0e824-20241028(react@19.0.0-rc-02c0e824-20241028))(react@19.0.0-rc-02c0e824-20241028)
-=======
       '@radix-ui/react-scroll-area':
         specifier: ^1.2.0
         version: 1.2.0(@types/react-dom@18.3.1)(@types/react@18.3.12)(react-dom@19.0.0-rc-02c0e824-20241028(react@19.0.0-rc-02c0e824-20241028))(react@19.0.0-rc-02c0e824-20241028)
->>>>>>> c738bd85
       '@radix-ui/react-separator':
         specifier: ^1.1.0
         version: 1.1.0(@types/react-dom@18.3.1)(@types/react@18.3.12)(react-dom@19.0.0-rc-02c0e824-20241028(react@19.0.0-rc-02c0e824-20241028))(react@19.0.0-rc-02c0e824-20241028)
@@ -326,15 +321,13 @@
       react-dom:
         specifier: 19.0.0-rc-02c0e824-20241028
         version: 19.0.0-rc-02c0e824-20241028(react@19.0.0-rc-02c0e824-20241028)
-<<<<<<< HEAD
+
       react-hook-form:
         specifier: ^7.53.2
         version: 7.53.2(react@19.0.0-rc-02c0e824-20241028)
-=======
       react-icons:
         specifier: ^5.3.0
         version: 5.3.0(react@19.0.0-rc-02c0e824-20241028)
->>>>>>> c738bd85
       tailwind-merge:
         specifier: ^2.5.4
         version: 2.5.4
@@ -372,16 +365,13 @@
       vitest:
         specifier: ^2.1.4
         version: 2.1.4(@types/node@20.17.6)
-<<<<<<< HEAD
 
   packages/auth:
     dependencies:
       better-call:
         specifier: 0.2.14-beta.3
         version: 0.2.14-beta.3
-=======
->>>>>>> c738bd85
-
+        
   packages/database:
     dependencies:
       '@prisma/client':
@@ -2307,7 +2297,6 @@
   '@radix-ui/rect@1.1.0':
     resolution: {integrity: sha512-A9+lCBZoaMJlVKcRBz2YByCG+Cp2t6nAnMnNba+XiWxnj6r4JUFqfsgwocMBZU9LPtdxC6wB56ySYpc7LQIoJg==}
 
-<<<<<<< HEAD
   '@react-email/body@0.0.10':
     resolution: {integrity: sha512-dMJyL9aU25ieatdPtVjCyQ/WHZYHwNc+Hy/XpF8Cc18gu21cUynVEeYQzFSeigDRMeBQ3PGAyjVDPIob7YlGwA==}
     peerDependencies:
@@ -2439,9 +2428,6 @@
     engines: {node: '>=18.0.0'}
     peerDependencies:
       react: ^18.0 || ^19.0 || ^19.0.0-rc
-
-=======
->>>>>>> c738bd85
   '@rollup/rollup-android-arm-eabi@4.25.0':
     resolution: {integrity: sha512-CC/ZqFZwlAIbU1wUPisHyV/XRc5RydFrNLtgl3dGYskdwPZdt4HERtKm50a/+DtTlKeCq9IXFEWR+P6blwjqBA==}
     cpu: [arm]
@@ -3372,14 +3358,12 @@
   create-require@1.1.1:
     resolution: {integrity: sha512-dcKFX3jn0MpIaXjisoRvexIJVEKzaq7z2rZKxf+MSr9TkdmHmsU4m2lcLojrj/FHl8mk5VxMmYA+ftRkP/3oKQ==}
 
-<<<<<<< HEAD
   cross-fetch@4.0.0:
     resolution: {integrity: sha512-e4a5N8lVvuLgAWgnCrLr2PP0YyDOTHa9H/Rj54dirp61qXnNq46m82bRhNqIA5VccJtWBvPTFRV3TtvHUKPB1g==}
-=======
+
   cross-spawn@7.0.5:
     resolution: {integrity: sha512-ZVJrKKYunU38/76t0RMOulHOnUcbU9GbpWKAOZ0mhjr7CX6FVrH+4FrAapSOekrgFQ3f/8gwMEuIft0aKq6Hug==}
     engines: {node: '>= 8'}
->>>>>>> c738bd85
 
   cross-spawn@7.0.5:
     resolution: {integrity: sha512-ZVJrKKYunU38/76t0RMOulHOnUcbU9GbpWKAOZ0mhjr7CX6FVrH+4FrAapSOekrgFQ3f/8gwMEuIft0aKq6Hug==}
@@ -3601,14 +3585,11 @@
   eastasianwidth@0.2.0:
     resolution: {integrity: sha512-I88TYZWc9XiYHRQ4/3c5rjjfgkjhLyW2luGIheGERbNQ6OY7yTybanSpDXZa8y7VUP9YmDcYa+eyq4ca7iLqWA==}
 
-<<<<<<< HEAD
   editorconfig@1.0.4:
     resolution: {integrity: sha512-L9Qe08KWTlqYMVvMcTIvMAdl1cDUubzRNYL+WfA4bLDMHe4nemKkpmYzkznE1FwLKu0EEmy6obgQKzMJrg4x9Q==}
     engines: {node: '>=14'}
     hasBin: true
 
-=======
->>>>>>> c738bd85
   electron-to-chromium@1.5.55:
     resolution: {integrity: sha512-6maZ2ASDOTBtjt9FhqYPRnbvKU5tjG0IN9SztUOWYw2AzNDNpKJYLJmlK0/En4Hs/aiWnB+JZ+gW19PIGszgKg==}
 
@@ -5380,14 +5361,11 @@
     peerDependencies:
       react: 19.0.0-rc-02c0e824-20241028
 
-<<<<<<< HEAD
   react-email@3.0.2:
     resolution: {integrity: sha512-R7Doynb6NbnDvHx+9dWxkiWN2eaq9hj4MxRdkS94cVD/WDaIzESSLm62GtAAyLJ65xA2ROJydFlcYsDq4hGi4Q==}
     engines: {node: '>=18.0.0'}
     hasBin: true
 
-=======
->>>>>>> c738bd85
   react-hook-form@7.53.2:
     resolution: {integrity: sha512-YVel6fW5sOeedd1524pltpHX+jgU2u3DSDtXEaBORNdqiNrsX/nUI/iGXONegttg0mJVnfrIkiV0cmTU6Oo2xw==}
     engines: {node: '>=18.0.0'}
@@ -6942,7 +6920,6 @@
       protobufjs: 7.4.0
       yargs: 17.7.2
 
-<<<<<<< HEAD
   '@hexagon/base64@1.1.28': {}
 
   '@hono/node-server@1.13.5(hono@4.6.9)':
@@ -6954,8 +6931,6 @@
       hono: 4.6.9
       zod: 3.23.8
 
-=======
->>>>>>> c738bd85
   '@hookform/resolvers@3.9.1(react-hook-form@7.53.2(react@19.0.0-rc-02c0e824-20241028))':
     dependencies:
       react-hook-form: 7.53.2(react@19.0.0-rc-02c0e824-20241028)
@@ -9366,15 +9341,12 @@
 
   create-require@1.1.1: {}
 
-<<<<<<< HEAD
   cross-fetch@4.0.0:
     dependencies:
       node-fetch: 2.7.0
     transitivePeerDependencies:
       - encoding
 
-=======
->>>>>>> c738bd85
   cross-spawn@7.0.5:
     dependencies:
       path-key: 3.1.1
@@ -9577,7 +9549,6 @@
 
   eastasianwidth@0.2.0: {}
 
-<<<<<<< HEAD
   editorconfig@1.0.4:
     dependencies:
       '@one-ini/wasm': 0.1.1
@@ -9585,8 +9556,6 @@
       minimatch: 9.0.1
       semver: 7.6.3
 
-=======
->>>>>>> c738bd85
   electron-to-chromium@1.5.55: {}
 
   emoji-regex@8.0.0: {}
@@ -11900,7 +11869,6 @@
       react: 19.0.0-rc-02c0e824-20241028
       scheduler: 0.25.0-rc-02c0e824-20241028
 
-<<<<<<< HEAD
   react-email@3.0.2(@opentelemetry/api@1.9.0)(react-dom@19.0.0-rc-02c0e824-20241028(react@18.3.1))(react@18.3.1):
     dependencies:
       '@babel/core': 7.24.5
@@ -11929,13 +11897,10 @@
       - utf-8-validate
 
   react-hook-form@7.53.2(react@19.0.0-rc-02c0e824-20241028):
-=======
-  react-hook-form@7.53.2(react@19.0.0-rc-02c0e824-20241028):
     dependencies:
       react: 19.0.0-rc-02c0e824-20241028
 
   react-icons@5.3.0(react@19.0.0-rc-02c0e824-20241028):
->>>>>>> c738bd85
     dependencies:
       react: 19.0.0-rc-02c0e824-20241028
 
