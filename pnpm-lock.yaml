lockfileVersion: '9.0'

settings:
  autoInstallPeers: true
  excludeLinksFromLockfile: false

importers:

  .:
    dependencies:
      '@types/node':
        specifier: ^20
        version: 20.17.6
      '@types/react':
        specifier: ^18
        version: 18.3.12
      '@types/react-dom':
        specifier: ^18
        version: 18.3.1
      class-variance-authority:
        specifier: ^0.7.0
        version: 0.7.0
      eslint:
        specifier: ^8
        version: 8.57.1
      eslint-config-next:
        specifier: 15.0.2
        version: 15.0.2(eslint@8.57.1)(typescript@5.5.4)
      hono:
        specifier: ^4.6.9
        version: 4.6.9
      next:
        specifier: 15.0.2
        version: 15.0.2(@opentelemetry/api@1.9.0)(react-dom@19.0.0-rc-02c0e824-20241028(react@19.0.0-rc-02c0e824-20241028))(react@19.0.0-rc-02c0e824-20241028)
      next-auth:
        specifier: 5.0.0-beta.25
        version: 5.0.0-beta.25(next@15.0.2(@opentelemetry/api@1.9.0)(react-dom@19.0.0-rc-02c0e824-20241028(react@19.0.0-rc-02c0e824-20241028))(react@19.0.0-rc-02c0e824-20241028))(react@19.0.0-rc-02c0e824-20241028)
      postcss:
        specifier: ^8
        version: 8.4.47
      supertest:
        specifier: ^7.0.0
        version: 7.0.0
      tailwindcss:
        specifier: ^3.4.1
        version: 3.4.14(ts-node@10.9.2(@types/node@20.17.6)(typescript@5.5.4))
      typescript:
        specifier: ^5
        version: 5.5.4
      vite-tsconfig-paths:
        specifier: ^5.1.0
        version: 5.1.1(typescript@5.5.4)(vite@5.4.10(@types/node@20.17.6))
      vitest:
        specifier: ^2.1.4
        version: 2.1.4(@types/node@20.17.6)
    devDependencies:
      '@types/supertest':
        specifier: ^6.0.2
        version: 6.0.2
      prettier:
        specifier: ^3.2.5
        version: 3.3.3
      turbo:
        specifier: ^2.2.3
        version: 2.2.3

  apps/api:
    dependencies:
      '@repo/db':
        specifier: workspace:*
        version: link:../../packages/database
      contentlayer2:
        specifier: ^0.5.3
        version: 0.5.3(acorn@8.14.0)(esbuild@0.21.5)
      hono:
        specifier: ^4.6.9
        version: 4.6.9
      next:
        specifier: 15.0.2
        version: 15.0.2(@opentelemetry/api@1.9.0)(react-dom@19.0.0-rc-02c0e824-20241028(react@19.0.0-rc-02c0e824-20241028))(react@19.0.0-rc-02c0e824-20241028)
      react:
        specifier: 19.0.0-rc-02c0e824-20241028
        version: 19.0.0-rc-02c0e824-20241028
      react-dom:
        specifier: 19.0.0-rc-02c0e824-20241028
        version: 19.0.0-rc-02c0e824-20241028(react@19.0.0-rc-02c0e824-20241028)
    devDependencies:
      '@types/node':
        specifier: 18.11.18
        version: 18.11.18
      '@types/react':
        specifier: 18.0.26
        version: 18.0.26
      '@types/react-dom':
        specifier: 18.0.10
        version: 18.0.10
      typescript:
        specifier: ^5
        version: 5.5.4

  apps/app:
    dependencies:
      '@hookform/resolvers':
        specifier: ^3.9.1
        version: 3.9.1(react-hook-form@7.53.2(react@19.0.0-rc-02c0e824-20241028))
      '@radix-ui/react-alert-dialog':
        specifier: ^1.1.2
        version: 1.1.2(@types/react-dom@18.3.1)(@types/react@18.3.12)(react-dom@19.0.0-rc-02c0e824-20241028(react@19.0.0-rc-02c0e824-20241028))(react@19.0.0-rc-02c0e824-20241028)
      '@radix-ui/react-avatar':
        specifier: ^1.1.1
        version: 1.1.1(@types/react-dom@18.3.1)(@types/react@18.3.12)(react-dom@19.0.0-rc-02c0e824-20241028(react@19.0.0-rc-02c0e824-20241028))(react@19.0.0-rc-02c0e824-20241028)
      '@radix-ui/react-dialog':
        specifier: ^1.1.2
        version: 1.1.2(@types/react-dom@18.3.1)(@types/react@18.3.12)(react-dom@19.0.0-rc-02c0e824-20241028(react@19.0.0-rc-02c0e824-20241028))(react@19.0.0-rc-02c0e824-20241028)
      '@radix-ui/react-dropdown-menu':
        specifier: ^2.1.2
        version: 2.1.2(@types/react-dom@18.3.1)(@types/react@18.3.12)(react-dom@19.0.0-rc-02c0e824-20241028(react@19.0.0-rc-02c0e824-20241028))(react@19.0.0-rc-02c0e824-20241028)
      '@radix-ui/react-hover-card':
        specifier: ^1.1.2
        version: 1.1.2(@types/react-dom@18.3.1)(@types/react@18.3.12)(react-dom@19.0.0-rc-02c0e824-20241028(react@19.0.0-rc-02c0e824-20241028))(react@19.0.0-rc-02c0e824-20241028)
      '@radix-ui/react-label':
        specifier: ^2.1.0
        version: 2.1.0(@types/react-dom@18.3.1)(@types/react@18.3.12)(react-dom@19.0.0-rc-02c0e824-20241028(react@19.0.0-rc-02c0e824-20241028))(react@19.0.0-rc-02c0e824-20241028)
      '@radix-ui/react-popover':
        specifier: ^1.1.2
        version: 1.1.2(@types/react-dom@18.3.1)(@types/react@18.3.12)(react-dom@19.0.0-rc-02c0e824-20241028(react@19.0.0-rc-02c0e824-20241028))(react@19.0.0-rc-02c0e824-20241028)
      '@radix-ui/react-progress':
        specifier: ^1.1.0
        version: 1.1.0(@types/react-dom@18.3.1)(@types/react@18.3.12)(react-dom@19.0.0-rc-02c0e824-20241028(react@19.0.0-rc-02c0e824-20241028))(react@19.0.0-rc-02c0e824-20241028)
      '@radix-ui/react-scroll-area':
        specifier: ^1.2.0
        version: 1.2.0(@types/react-dom@18.3.1)(@types/react@18.3.12)(react-dom@19.0.0-rc-02c0e824-20241028(react@19.0.0-rc-02c0e824-20241028))(react@19.0.0-rc-02c0e824-20241028)
      '@radix-ui/react-separator':
        specifier: ^1.1.0
        version: 1.1.0(@types/react-dom@18.3.1)(@types/react@18.3.12)(react-dom@19.0.0-rc-02c0e824-20241028(react@19.0.0-rc-02c0e824-20241028))(react@19.0.0-rc-02c0e824-20241028)
      '@radix-ui/react-slot':
        specifier: ^1.1.0
        version: 1.1.0(@types/react@18.3.12)(react@19.0.0-rc-02c0e824-20241028)
      '@radix-ui/react-tabs':
        specifier: ^1.1.1
        version: 1.1.1(@types/react-dom@18.3.1)(@types/react@18.3.12)(react-dom@19.0.0-rc-02c0e824-20241028(react@19.0.0-rc-02c0e824-20241028))(react@19.0.0-rc-02c0e824-20241028)
      '@radix-ui/react-toggle':
        specifier: ^1.1.0
        version: 1.1.0(@types/react-dom@18.3.1)(@types/react@18.3.12)(react-dom@19.0.0-rc-02c0e824-20241028(react@19.0.0-rc-02c0e824-20241028))(react@19.0.0-rc-02c0e824-20241028)
      '@radix-ui/react-toggle-group':
        specifier: ^1.1.0
        version: 1.1.0(@types/react-dom@18.3.1)(@types/react@18.3.12)(react-dom@19.0.0-rc-02c0e824-20241028(react@19.0.0-rc-02c0e824-20241028))(react@19.0.0-rc-02c0e824-20241028)
      '@radix-ui/react-tooltip':
        specifier: ^1.1.3
        version: 1.1.3(@types/react-dom@18.3.1)(@types/react@18.3.12)(react-dom@19.0.0-rc-02c0e824-20241028(react@19.0.0-rc-02c0e824-20241028))(react@19.0.0-rc-02c0e824-20241028)
      '@tabler/icons-react':
        specifier: ^3.21.0
        version: 3.21.0(react@19.0.0-rc-02c0e824-20241028)
      class-variance-authority:
        specifier: ^0.7.0
        version: 0.7.0
      clsx:
        specifier: ^2.1.1
        version: 2.1.1
      cmdk:
        specifier: 1.0.0
        version: 1.0.0(@types/react-dom@18.3.1)(@types/react@18.3.12)(react-dom@19.0.0-rc-02c0e824-20241028(react@19.0.0-rc-02c0e824-20241028))(react@19.0.0-rc-02c0e824-20241028)
      contentlayer2:
        specifier: ^0.5.3
        version: 0.5.3(acorn@8.14.0)(esbuild@0.21.5)
      framer-motion:
        specifier: ^11.11.11
        version: 11.11.11(react-dom@19.0.0-rc-02c0e824-20241028(react@19.0.0-rc-02c0e824-20241028))(react@19.0.0-rc-02c0e824-20241028)
      input-otp:
        specifier: ^1.4.1
        version: 1.4.1(react-dom@19.0.0-rc-02c0e824-20241028(react@19.0.0-rc-02c0e824-20241028))(react@19.0.0-rc-02c0e824-20241028)
      lucide-react:
        specifier: ^0.454.0
        version: 0.454.0(react@19.0.0-rc-02c0e824-20241028)
      next:
        specifier: 15.0.2
        version: 15.0.2(@opentelemetry/api@1.9.0)(react-dom@19.0.0-rc-02c0e824-20241028(react@19.0.0-rc-02c0e824-20241028))(react@19.0.0-rc-02c0e824-20241028)
      next-themes:
        specifier: ^0.4.3
        version: 0.4.3(react-dom@19.0.0-rc-02c0e824-20241028(react@19.0.0-rc-02c0e824-20241028))(react@19.0.0-rc-02c0e824-20241028)
      react:
        specifier: 19.0.0-rc-02c0e824-20241028
        version: 19.0.0-rc-02c0e824-20241028
      react-beautiful-dnd:
        specifier: ^13.1.1
        version: 13.1.1(react-dom@19.0.0-rc-02c0e824-20241028(react@19.0.0-rc-02c0e824-20241028))(react@19.0.0-rc-02c0e824-20241028)
      react-dom:
        specifier: 19.0.0-rc-02c0e824-20241028
        version: 19.0.0-rc-02c0e824-20241028(react@19.0.0-rc-02c0e824-20241028)
      react-hook-form:
        specifier: ^7.53.1
        version: 7.53.2(react@19.0.0-rc-02c0e824-20241028)
      recharts:
        specifier: ^2.13.3
        version: 2.13.3(react-dom@19.0.0-rc-02c0e824-20241028(react@19.0.0-rc-02c0e824-20241028))(react@19.0.0-rc-02c0e824-20241028)
      sonner:
        specifier: ^1.7.0
        version: 1.7.0(react-dom@19.0.0-rc-02c0e824-20241028(react@19.0.0-rc-02c0e824-20241028))(react@19.0.0-rc-02c0e824-20241028)
      tailwind-merge:
        specifier: ^2.5.4
        version: 2.5.4
      tailwindcss-animate:
        specifier: ^1.0.7
        version: 1.0.7(tailwindcss@3.4.14(ts-node@10.9.2(@types/node@20.17.6)(typescript@5.5.4)))
      zod:
        specifier: ^3.23.8
        version: 3.23.8
    devDependencies:
      '@types/node':
        specifier: ^20
        version: 20.17.6
      '@types/react':
        specifier: ^18
        version: 18.3.12
      '@types/react-beautiful-dnd':
        specifier: ^13.1.8
        version: 13.1.8
      '@types/react-dom':
        specifier: ^18
        version: 18.3.1
      eslint:
        specifier: ^8
        version: 8.57.1
      eslint-config-next:
        specifier: 15.0.2
        version: 15.0.2(eslint@8.57.1)(typescript@5.5.4)
      postcss:
        specifier: ^8
        version: 8.4.47
      tailwindcss:
        specifier: ^3.4.1
        version: 3.4.14(ts-node@10.9.2(@types/node@20.17.6)(typescript@5.5.4))
      typescript:
        specifier: ^5
        version: 5.5.4

  apps/www:
    dependencies:
      '@radix-ui/react-avatar':
        specifier: ^1.1.1
        version: 1.1.1(@types/react-dom@18.3.1)(@types/react@18.3.12)(react-dom@19.0.0-rc-02c0e824-20241028(react@19.0.0-rc-02c0e824-20241028))(react@19.0.0-rc-02c0e824-20241028)
      '@radix-ui/react-dialog':
        specifier: ^1.1.2
        version: 1.1.2(@types/react-dom@18.3.1)(@types/react@18.3.12)(react-dom@19.0.0-rc-02c0e824-20241028(react@19.0.0-rc-02c0e824-20241028))(react@19.0.0-rc-02c0e824-20241028)
      '@radix-ui/react-icons':
        specifier: ^1.3.1
        version: 1.3.1(react@19.0.0-rc-02c0e824-20241028)
      '@radix-ui/react-scroll-area':
        specifier: ^1.2.0
        version: 1.2.0(@types/react-dom@18.3.1)(@types/react@18.3.12)(react-dom@19.0.0-rc-02c0e824-20241028(react@19.0.0-rc-02c0e824-20241028))(react@19.0.0-rc-02c0e824-20241028)
      '@radix-ui/react-separator':
        specifier: ^1.1.0
        version: 1.1.0(@types/react-dom@18.3.1)(@types/react@18.3.12)(react-dom@19.0.0-rc-02c0e824-20241028(react@19.0.0-rc-02c0e824-20241028))(react@19.0.0-rc-02c0e824-20241028)
      '@radix-ui/react-slot':
        specifier: ^1.1.0
        version: 1.1.0(@types/react@18.3.12)(react@19.0.0-rc-02c0e824-20241028)
      '@radix-ui/react-tooltip':
        specifier: ^1.1.3
        version: 1.1.3(@types/react-dom@18.3.1)(@types/react@18.3.12)(react-dom@19.0.0-rc-02c0e824-20241028(react@19.0.0-rc-02c0e824-20241028))(react@19.0.0-rc-02c0e824-20241028)
      class-variance-authority:
        specifier: ^0.7.0
        version: 0.7.0
      clsx:
        specifier: ^2.1.1
        version: 2.1.1
      contentlayer2:
        specifier: ^0.5.3
        version: 0.5.3(acorn@8.14.0)(esbuild@0.21.5)
      framer-motion:
        specifier: ^11.11.11
        version: 11.11.11(react-dom@19.0.0-rc-02c0e824-20241028(react@19.0.0-rc-02c0e824-20241028))(react@19.0.0-rc-02c0e824-20241028)
      geist:
        specifier: ^1.3.1
        version: 1.3.1(next@15.0.2(@opentelemetry/api@1.9.0)(react-dom@19.0.0-rc-02c0e824-20241028(react@19.0.0-rc-02c0e824-20241028))(react@19.0.0-rc-02c0e824-20241028))
      lucide-react:
        specifier: ^0.454.0
        version: 0.454.0(react@19.0.0-rc-02c0e824-20241028)
      next:
        specifier: 15.0.2
        version: 15.0.2(@opentelemetry/api@1.9.0)(react-dom@19.0.0-rc-02c0e824-20241028(react@19.0.0-rc-02c0e824-20241028))(react@19.0.0-rc-02c0e824-20241028)
      next-themes:
        specifier: ^0.4.3
        version: 0.4.3(react-dom@19.0.0-rc-02c0e824-20241028(react@19.0.0-rc-02c0e824-20241028))(react@19.0.0-rc-02c0e824-20241028)
      react:
        specifier: 19.0.0-rc-02c0e824-20241028
        version: 19.0.0-rc-02c0e824-20241028
      react-dom:
        specifier: 19.0.0-rc-02c0e824-20241028
        version: 19.0.0-rc-02c0e824-20241028(react@19.0.0-rc-02c0e824-20241028)
      react-icons:
        specifier: ^5.3.0
        version: 5.3.0(react@19.0.0-rc-02c0e824-20241028)
      tailwind-merge:
        specifier: ^2.5.4
        version: 2.5.4
      tailwindcss-animate:
        specifier: ^1.0.7
        version: 1.0.7(tailwindcss@3.4.14(ts-node@10.9.2(@types/node@20.17.6)(typescript@5.5.4)))
    devDependencies:
      '@types/node':
        specifier: ^20
        version: 20.17.6
      '@types/react':
        specifier: ^18
        version: 18.3.12
      '@types/react-dom':
        specifier: ^18
        version: 18.3.1
      eslint:
        specifier: ^8
        version: 8.57.1
      eslint-config-next:
        specifier: 15.0.2
        version: 15.0.2(eslint@8.57.1)(typescript@5.5.4)
      postcss:
        specifier: ^8
        version: 8.4.47
      tailwindcss:
        specifier: ^3.4.1
        version: 3.4.14(ts-node@10.9.2(@types/node@20.17.6)(typescript@5.5.4))
      typescript:
        specifier: ^5
        version: 5.5.4
      vitest:
        specifier: ^2.1.4
        version: 2.1.4(@types/node@20.17.6)

  packages/database:
    dependencies:
      '@prisma/client':
        specifier: ^5.22.0
        version: 5.22.0(prisma@5.22.0)
    devDependencies:
      prisma:
        specifier: ^5.22.0
        version: 5.22.0

  packages/eslint-config:
    devDependencies:
      '@typescript-eslint/eslint-plugin':
        specifier: ^7.1.0
        version: 7.18.0(@typescript-eslint/parser@7.18.0(eslint@8.57.1)(typescript@5.5.4))(eslint@8.57.1)(typescript@5.5.4)
      '@typescript-eslint/parser':
        specifier: ^7.1.0
        version: 7.18.0(eslint@8.57.1)(typescript@5.5.4)
      '@vercel/style-guide':
        specifier: ^5.2.0
        version: 5.2.0(eslint@8.57.1)(prettier@3.3.3)(typescript@5.5.4)
      eslint-config-prettier:
        specifier: ^9.1.0
        version: 9.1.0(eslint@8.57.1)
      eslint-config-turbo:
        specifier: ^2.0.0
        version: 2.2.3(eslint@8.57.1)
      eslint-plugin-only-warn:
        specifier: ^1.1.0
        version: 1.1.0
      typescript:
        specifier: 5.5.4
        version: 5.5.4

  packages/typescript-config: {}

  packages/ui:
    dependencies:
      react:
        specifier: ^18.2.0
        version: 18.3.1
    devDependencies:
      '@turbo/gen':
        specifier: ^1.12.4
        version: 1.13.4(@types/node@20.17.6)(typescript@5.5.4)
      '@types/eslint':
        specifier: ^8.56.5
        version: 8.56.12
      '@types/node':
        specifier: ^20.11.24
        version: 20.17.6
      '@types/react':
        specifier: ^18.2.61
        version: 18.3.12
      '@types/react-dom':
        specifier: ^18.2.19
        version: 18.3.1
      eslint:
        specifier: ^8.57.0
        version: 8.57.1
      typescript:
        specifier: 5.5.4
        version: 5.5.4

packages:

  '@alloc/quick-lru@5.2.0':
    resolution: {integrity: sha512-UrcABB+4bUrFABwbluTIBErXwvbsU/V7TZWfmbgJfbkwiBuziS9gxdODUyuiecfdGQ85jglMW6juS3+z5TsKLw==}
    engines: {node: '>=10'}

  '@ampproject/remapping@2.3.0':
    resolution: {integrity: sha512-30iZtAPgz+LTIYoeivqYo853f02jBYSd5uGnGpkFV0M3xOt9aN73erkgYAmZU43x4VfqcnLxW9Kpg3R5LC4YYw==}
    engines: {node: '>=6.0.0'}

  '@auth/core@0.37.2':
    resolution: {integrity: sha512-kUvzyvkcd6h1vpeMAojK2y7+PAV5H+0Cc9+ZlKYDFhDY31AlvsB+GW5vNO4qE3Y07KeQgvNO9U0QUx/fN62kBw==}
    peerDependencies:
      '@simplewebauthn/browser': ^9.0.1
      '@simplewebauthn/server': ^9.0.2
      nodemailer: ^6.8.0
    peerDependenciesMeta:
      '@simplewebauthn/browser':
        optional: true
      '@simplewebauthn/server':
        optional: true
      nodemailer:
        optional: true

  '@babel/code-frame@7.26.2':
    resolution: {integrity: sha512-RJlIHRueQgwWitWgF8OdFYGZX328Ax5BCemNGlqHfplnRT9ESi8JkFlvaVYbS+UubVY6dpv87Fs2u5M29iNFVQ==}
    engines: {node: '>=6.9.0'}

  '@babel/compat-data@7.26.2':
    resolution: {integrity: sha512-Z0WgzSEa+aUcdiJuCIqgujCshpMWgUpgOxXotrYPSA53hA3qopNaqcJpyr0hVb1FeWdnqFA35/fUtXgBK8srQg==}
    engines: {node: '>=6.9.0'}

  '@babel/core@7.26.0':
    resolution: {integrity: sha512-i1SLeK+DzNnQ3LL/CswPCa/E5u4lh1k6IAEphON8F+cXt0t9euTshDru0q7/IqMa1PMPz5RnHuHscF8/ZJsStg==}
    engines: {node: '>=6.9.0'}

  '@babel/eslint-parser@7.25.9':
    resolution: {integrity: sha512-5UXfgpK0j0Xr/xIdgdLEhOFxaDZ0bRPWJJchRpqOSur/3rZoPbqqki5mm0p4NE2cs28krBEiSM2MB7//afRSQQ==}
    engines: {node: ^10.13.0 || ^12.13.0 || >=14.0.0}
    peerDependencies:
      '@babel/core': ^7.11.0
      eslint: ^7.5.0 || ^8.0.0 || ^9.0.0

  '@babel/generator@7.26.2':
    resolution: {integrity: sha512-zevQbhbau95nkoxSq3f/DC/SC+EEOUZd3DYqfSkMhY2/wfSeaHV1Ew4vk8e+x8lja31IbyuUa2uQ3JONqKbysw==}
    engines: {node: '>=6.9.0'}

  '@babel/helper-compilation-targets@7.25.9':
    resolution: {integrity: sha512-j9Db8Suy6yV/VHa4qzrj9yZfZxhLWQdVnRlXxmKLYlhWUVB1sB2G5sxuWYXk/whHD9iW76PmNzxZ4UCnTQTVEQ==}
    engines: {node: '>=6.9.0'}

  '@babel/helper-module-imports@7.25.9':
    resolution: {integrity: sha512-tnUA4RsrmflIM6W6RFTLFSXITtl0wKjgpnLgXyowocVPrbYrLUXSBXDgTs8BlbmIzIdlBySRQjINYs2BAkiLtw==}
    engines: {node: '>=6.9.0'}

  '@babel/helper-module-transforms@7.26.0':
    resolution: {integrity: sha512-xO+xu6B5K2czEnQye6BHA7DolFFmS3LB7stHZFaOLb1pAwO1HWLS8fXA+eh0A2yIvltPVmx3eNNDBJA2SLHXFw==}
    engines: {node: '>=6.9.0'}
    peerDependencies:
      '@babel/core': ^7.0.0

  '@babel/helper-string-parser@7.25.9':
    resolution: {integrity: sha512-4A/SCr/2KLd5jrtOMFzaKjVtAei3+2r/NChoBNoZ3EyP/+GlhoaEGoWOZUmFmoITP7zOJyHIMm+DYRd8o3PvHA==}
    engines: {node: '>=6.9.0'}

  '@babel/helper-validator-identifier@7.25.9':
    resolution: {integrity: sha512-Ed61U6XJc3CVRfkERJWDz4dJwKe7iLmmJsbOGu9wSloNSFttHV0I8g6UAgb7qnK5ly5bGLPd4oXZlxCdANBOWQ==}
    engines: {node: '>=6.9.0'}

  '@babel/helper-validator-option@7.25.9':
    resolution: {integrity: sha512-e/zv1co8pp55dNdEcCynfj9X7nyUKUXoUEwfXqaZt0omVOmDe9oOTdKStH4GmAw6zxMFs50ZayuMfHDKlO7Tfw==}
    engines: {node: '>=6.9.0'}

  '@babel/helpers@7.26.0':
    resolution: {integrity: sha512-tbhNuIxNcVb21pInl3ZSjksLCvgdZy9KwJ8brv993QtIVKJBBkYXz4q4ZbAv31GdnC+R90np23L5FbEBlthAEw==}
    engines: {node: '>=6.9.0'}

  '@babel/parser@7.26.2':
    resolution: {integrity: sha512-DWMCZH9WA4Maitz2q21SRKHo9QXZxkDsbNZoVD62gusNtNBBqDg9i7uOhASfTfIGNzW+O+r7+jAlM8dwphcJKQ==}
    engines: {node: '>=6.0.0'}
    hasBin: true

  '@babel/runtime-corejs3@7.26.0':
    resolution: {integrity: sha512-YXHu5lN8kJCb1LOb9PgV6pvak43X2h4HvRApcN5SdWeaItQOzfn1hgP6jasD6KWQyJDBxrVmA9o9OivlnNJK/w==}
    engines: {node: '>=6.9.0'}

  '@babel/runtime@7.26.0':
    resolution: {integrity: sha512-FDSOghenHTiToteC/QRlv2q3DhPZ/oOXTBoirfWNx1Cx3TMVcGWQtMMmQcSvb/JjpNeGzx8Pq/b4fKEJuWm1sw==}
    engines: {node: '>=6.9.0'}

  '@babel/template@7.25.9':
    resolution: {integrity: sha512-9DGttpmPvIxBb/2uwpVo3dqJ+O6RooAFOS+lB+xDqoE2PVCE8nfoHMdZLpfCQRLwvohzXISPZcgxt80xLfsuwg==}
    engines: {node: '>=6.9.0'}

  '@babel/traverse@7.25.9':
    resolution: {integrity: sha512-ZCuvfwOwlz/bawvAuvcj8rrithP2/N55Tzz342AkTvq4qaWbGfmCk/tKhNaV2cthijKrPAA8SRJV5WWe7IBMJw==}
    engines: {node: '>=6.9.0'}

  '@babel/types@7.26.0':
    resolution: {integrity: sha512-Z/yiTPj+lDVnF7lWeKCIJzaIkI0vYO87dMpZ4bg4TDrFe4XXLFWL1TbXU27gBP3QccxV9mZICCrnjnYlJjXHOA==}
    engines: {node: '>=6.9.0'}

  '@contentlayer2/cli@0.5.3':
    resolution: {integrity: sha512-8xO+piFSNVq5Ad2P3D30nM0BzQh1qQ0Q4kIx2otlLhYe3tdeuf3TCB3nFZTgfOJESnZABxqy6XTcfpmeAfNd/Q==}

  '@contentlayer2/client@0.5.3':
    resolution: {integrity: sha512-ZlrPpNhK+jNF00f20G6MIlELiEnVjUPuyjXeRHNsq582DzqcdgE/Etqa5O5zJ9/w3fhvyj5N1h7fP0MLFoswPw==}

  '@contentlayer2/core@0.5.3':
    resolution: {integrity: sha512-qGDryuO+6Uw0U8JZ9cdrxzieEJkkwuTuT+soycnYFShuvqofb+wkpktnsaTn4wUXLd5ut/ngPrH/9w/IbOlF2w==}
    peerDependencies:
      esbuild: '>=0.17'
      markdown-wasm: 1.x
    peerDependenciesMeta:
      esbuild:
        optional: true
      markdown-wasm:
        optional: true

  '@contentlayer2/source-files@0.5.3':
    resolution: {integrity: sha512-kESg2zAJKDQio5rCILpFPhsWklX5xmMdlJa9KSj5UdXMd7/gY+q0GiVqZ2PAmZi5+hG73pVihg9ieC2TEjLSIQ==}

  '@contentlayer2/source-remote-files@0.5.3':
    resolution: {integrity: sha512-0dxoLfS7EbVR3Xap4MPSmzLvQCGrMwtXVIA4ZmRHLOGzG+vWpaY9BtnCACb/Om4tUQBsCA9oduBjNqRu4Sx+gQ==}

  '@contentlayer2/utils@0.5.3':
    resolution: {integrity: sha512-2nTFhZ7xnOevoZQnGP6BSIkTCpNos1PkGJ894gMYSmRMaMkyv+9VE9adoa0sywIA1y01iLU8niqcxJiuCQ1OkQ==}
    peerDependencies:
      '@effect-ts/otel-node': '*'
    peerDependenciesMeta:
      '@effect-ts/otel-node':
        optional: true

  '@cspotcode/source-map-support@0.8.1':
    resolution: {integrity: sha512-IchNf6dN4tHoMFIn/7OE8LWZ19Y6q/67Bmf6vnGREv8RSbBVb9LPJxEcnwrcwX6ixSvaiGoomAUvu4YSxXrVgw==}
    engines: {node: '>=12'}

  '@effect-ts/core@0.60.5':
    resolution: {integrity: sha512-qi1WrtJA90XLMnj2hnUszW9Sx4dXP03ZJtCc5DiUBIOhF4Vw7plfb65/bdBySPoC9s7zy995TdUX1XBSxUkl5w==}

  '@effect-ts/otel-sdk-trace-node@0.15.1':
    resolution: {integrity: sha512-a2sF0ylmn8xOJs8fNeT/spJ1gUcsksAJCALxo9WOfuTCMtTwMVtVhCKEPEeQoL7wFqU+JgPkVdP91+FJ/Rkeow==}
    peerDependencies:
      '@effect-ts/core': ^0.60.2
      '@opentelemetry/api': ^1.4.0
      '@opentelemetry/core': ^1.13.0
      '@opentelemetry/sdk-trace-base': ^1.13.0
      '@opentelemetry/sdk-trace-node': ^1.13.0

  '@effect-ts/otel@0.15.1':
    resolution: {integrity: sha512-AmZJHl7t0+Peh7Yb2+hqn6r9+rd9/UfeA4AMV9h0YGTdOyouyFfD3wzWlxnAUzAQ4Lrod4kC7Noruret4EpqpA==}
    peerDependencies:
      '@effect-ts/core': ^0.60.2
      '@opentelemetry/api': ^1.4.0
      '@opentelemetry/core': ^1.13.0
      '@opentelemetry/sdk-trace-base': ^1.13.0

  '@effect-ts/system@0.57.5':
    resolution: {integrity: sha512-/crHGujo0xnuHIYNc1VgP0HGJGFSoSqq88JFXe6FmFyXPpWt8Xu39LyLg7rchsxfXFeEdA9CrIZvLV5eswXV5g==}

  '@emnapi/runtime@1.3.1':
    resolution: {integrity: sha512-kEBmG8KyqtxJZv+ygbEim+KCGtIq1fC22Ms3S4ziXmYKm8uyoLX0MHONVKwp+9opg390VaKRNt4a7A9NwmpNhw==}

  '@esbuild-plugins/node-resolve@0.2.2':
    resolution: {integrity: sha512-+t5FdX3ATQlb53UFDBRb4nqjYBz492bIrnVWvpQHpzZlu9BQL5HasMZhqc409ygUwOWCXZhrWr6NyZ6T6Y+cxw==}
    peerDependencies:
      esbuild: '*'

  '@esbuild/aix-ppc64@0.21.5':
    resolution: {integrity: sha512-1SDgH6ZSPTlggy1yI6+Dbkiz8xzpHJEVAlF/AM1tHPLsf5STom9rwtjE4hKAF20FfXXNTFqEYXyJNWh1GiZedQ==}
    engines: {node: '>=12'}
    cpu: [ppc64]
    os: [aix]

  '@esbuild/android-arm64@0.21.5':
    resolution: {integrity: sha512-c0uX9VAUBQ7dTDCjq+wdyGLowMdtR/GoC2U5IYk/7D1H1JYC0qseD7+11iMP2mRLN9RcCMRcjC4YMclCzGwS/A==}
    engines: {node: '>=12'}
    cpu: [arm64]
    os: [android]

  '@esbuild/android-arm@0.21.5':
    resolution: {integrity: sha512-vCPvzSjpPHEi1siZdlvAlsPxXl7WbOVUBBAowWug4rJHb68Ox8KualB+1ocNvT5fjv6wpkX6o/iEpbDrf68zcg==}
    engines: {node: '>=12'}
    cpu: [arm]
    os: [android]

  '@esbuild/android-x64@0.21.5':
    resolution: {integrity: sha512-D7aPRUUNHRBwHxzxRvp856rjUHRFW1SdQATKXH2hqA0kAZb1hKmi02OpYRacl0TxIGz/ZmXWlbZgjwWYaCakTA==}
    engines: {node: '>=12'}
    cpu: [x64]
    os: [android]

  '@esbuild/darwin-arm64@0.21.5':
    resolution: {integrity: sha512-DwqXqZyuk5AiWWf3UfLiRDJ5EDd49zg6O9wclZ7kUMv2WRFr4HKjXp/5t8JZ11QbQfUS6/cRCKGwYhtNAY88kQ==}
    engines: {node: '>=12'}
    cpu: [arm64]
    os: [darwin]

  '@esbuild/darwin-x64@0.21.5':
    resolution: {integrity: sha512-se/JjF8NlmKVG4kNIuyWMV/22ZaerB+qaSi5MdrXtd6R08kvs2qCN4C09miupktDitvh8jRFflwGFBQcxZRjbw==}
    engines: {node: '>=12'}
    cpu: [x64]
    os: [darwin]

  '@esbuild/freebsd-arm64@0.21.5':
    resolution: {integrity: sha512-5JcRxxRDUJLX8JXp/wcBCy3pENnCgBR9bN6JsY4OmhfUtIHe3ZW0mawA7+RDAcMLrMIZaf03NlQiX9DGyB8h4g==}
    engines: {node: '>=12'}
    cpu: [arm64]
    os: [freebsd]

  '@esbuild/freebsd-x64@0.21.5':
    resolution: {integrity: sha512-J95kNBj1zkbMXtHVH29bBriQygMXqoVQOQYA+ISs0/2l3T9/kj42ow2mpqerRBxDJnmkUDCaQT/dfNXWX/ZZCQ==}
    engines: {node: '>=12'}
    cpu: [x64]
    os: [freebsd]

  '@esbuild/linux-arm64@0.21.5':
    resolution: {integrity: sha512-ibKvmyYzKsBeX8d8I7MH/TMfWDXBF3db4qM6sy+7re0YXya+K1cem3on9XgdT2EQGMu4hQyZhan7TeQ8XkGp4Q==}
    engines: {node: '>=12'}
    cpu: [arm64]
    os: [linux]

  '@esbuild/linux-arm@0.21.5':
    resolution: {integrity: sha512-bPb5AHZtbeNGjCKVZ9UGqGwo8EUu4cLq68E95A53KlxAPRmUyYv2D6F0uUI65XisGOL1hBP5mTronbgo+0bFcA==}
    engines: {node: '>=12'}
    cpu: [arm]
    os: [linux]

  '@esbuild/linux-ia32@0.21.5':
    resolution: {integrity: sha512-YvjXDqLRqPDl2dvRODYmmhz4rPeVKYvppfGYKSNGdyZkA01046pLWyRKKI3ax8fbJoK5QbxblURkwK/MWY18Tg==}
    engines: {node: '>=12'}
    cpu: [ia32]
    os: [linux]

  '@esbuild/linux-loong64@0.21.5':
    resolution: {integrity: sha512-uHf1BmMG8qEvzdrzAqg2SIG/02+4/DHB6a9Kbya0XDvwDEKCoC8ZRWI5JJvNdUjtciBGFQ5PuBlpEOXQj+JQSg==}
    engines: {node: '>=12'}
    cpu: [loong64]
    os: [linux]

  '@esbuild/linux-mips64el@0.21.5':
    resolution: {integrity: sha512-IajOmO+KJK23bj52dFSNCMsz1QP1DqM6cwLUv3W1QwyxkyIWecfafnI555fvSGqEKwjMXVLokcV5ygHW5b3Jbg==}
    engines: {node: '>=12'}
    cpu: [mips64el]
    os: [linux]

  '@esbuild/linux-ppc64@0.21.5':
    resolution: {integrity: sha512-1hHV/Z4OEfMwpLO8rp7CvlhBDnjsC3CttJXIhBi+5Aj5r+MBvy4egg7wCbe//hSsT+RvDAG7s81tAvpL2XAE4w==}
    engines: {node: '>=12'}
    cpu: [ppc64]
    os: [linux]

  '@esbuild/linux-riscv64@0.21.5':
    resolution: {integrity: sha512-2HdXDMd9GMgTGrPWnJzP2ALSokE/0O5HhTUvWIbD3YdjME8JwvSCnNGBnTThKGEB91OZhzrJ4qIIxk/SBmyDDA==}
    engines: {node: '>=12'}
    cpu: [riscv64]
    os: [linux]

  '@esbuild/linux-s390x@0.21.5':
    resolution: {integrity: sha512-zus5sxzqBJD3eXxwvjN1yQkRepANgxE9lgOW2qLnmr8ikMTphkjgXu1HR01K4FJg8h1kEEDAqDcZQtbrRnB41A==}
    engines: {node: '>=12'}
    cpu: [s390x]
    os: [linux]

  '@esbuild/linux-x64@0.21.5':
    resolution: {integrity: sha512-1rYdTpyv03iycF1+BhzrzQJCdOuAOtaqHTWJZCWvijKD2N5Xu0TtVC8/+1faWqcP9iBCWOmjmhoH94dH82BxPQ==}
    engines: {node: '>=12'}
    cpu: [x64]
    os: [linux]

  '@esbuild/netbsd-x64@0.21.5':
    resolution: {integrity: sha512-Woi2MXzXjMULccIwMnLciyZH4nCIMpWQAs049KEeMvOcNADVxo0UBIQPfSmxB3CWKedngg7sWZdLvLczpe0tLg==}
    engines: {node: '>=12'}
    cpu: [x64]
    os: [netbsd]

  '@esbuild/openbsd-x64@0.21.5':
    resolution: {integrity: sha512-HLNNw99xsvx12lFBUwoT8EVCsSvRNDVxNpjZ7bPn947b8gJPzeHWyNVhFsaerc0n3TsbOINvRP2byTZ5LKezow==}
    engines: {node: '>=12'}
    cpu: [x64]
    os: [openbsd]

  '@esbuild/sunos-x64@0.21.5':
    resolution: {integrity: sha512-6+gjmFpfy0BHU5Tpptkuh8+uw3mnrvgs+dSPQXQOv3ekbordwnzTVEb4qnIvQcYXq6gzkyTnoZ9dZG+D4garKg==}
    engines: {node: '>=12'}
    cpu: [x64]
    os: [sunos]

  '@esbuild/win32-arm64@0.21.5':
    resolution: {integrity: sha512-Z0gOTd75VvXqyq7nsl93zwahcTROgqvuAcYDUr+vOv8uHhNSKROyU961kgtCD1e95IqPKSQKH7tBTslnS3tA8A==}
    engines: {node: '>=12'}
    cpu: [arm64]
    os: [win32]

  '@esbuild/win32-ia32@0.21.5':
    resolution: {integrity: sha512-SWXFF1CL2RVNMaVs+BBClwtfZSvDgtL//G/smwAc5oVK/UPu2Gu9tIaRgFmYFFKrmg3SyAjSrElf0TiJ1v8fYA==}
    engines: {node: '>=12'}
    cpu: [ia32]
    os: [win32]

  '@esbuild/win32-x64@0.21.5':
    resolution: {integrity: sha512-tQd/1efJuzPC6rCFwEvLtci/xNFcTZknmXs98FYDfGE4wP9ClFV98nyKrzJKVPMhdDnjzLhdUyMX4PsQAPjwIw==}
    engines: {node: '>=12'}
    cpu: [x64]
    os: [win32]

  '@eslint-community/eslint-utils@4.4.1':
    resolution: {integrity: sha512-s3O3waFUrMV8P/XaF/+ZTp1X9XBZW1a4B97ZnjQF2KYWaFD2A8KyFBsrsfSjEmjn3RGWAIuvlneuZm3CUK3jbA==}
    engines: {node: ^12.22.0 || ^14.17.0 || >=16.0.0}
    peerDependencies:
      eslint: ^6.0.0 || ^7.0.0 || >=8.0.0

  '@eslint-community/regexpp@4.12.1':
    resolution: {integrity: sha512-CCZCDJuduB9OUkFkY2IgppNZMi2lBQgD2qzwXkEia16cge2pijY/aXi96CJMquDMn3nJdlPV1A5KrJEXwfLNzQ==}
    engines: {node: ^12.0.0 || ^14.0.0 || >=16.0.0}

  '@eslint/eslintrc@2.1.4':
    resolution: {integrity: sha512-269Z39MS6wVJtsoUl10L60WdkhJVdPG24Q4eZTH3nnF6lpvSShEK3wQjDX9JRWAUPvPh7COouPpU9IrqaZFvtQ==}
    engines: {node: ^12.22.0 || ^14.17.0 || >=16.0.0}

  '@eslint/js@8.57.1':
    resolution: {integrity: sha512-d9zaMRSTIKDLhctzH12MtXvJKSSUhaHcjV+2Z+GK+EEY7XKpP5yR4x+N3TAcHTcu963nIr+TMcCb4DBCYX1z6Q==}
    engines: {node: ^12.22.0 || ^14.17.0 || >=16.0.0}

  '@fal-works/esbuild-plugin-global-externals@2.1.2':
    resolution: {integrity: sha512-cEee/Z+I12mZcFJshKcCqC8tuX5hG3s+d+9nZ3LabqKF1vKdF41B92pJVCBggjAGORAeOzyyDDKrZwIkLffeOQ==}

  '@floating-ui/core@1.6.8':
    resolution: {integrity: sha512-7XJ9cPU+yI2QeLS+FCSlqNFZJq8arvswefkZrYI1yQBbftw6FyrZOxYSh+9S7z7TpeWlRt9zJ5IhM1WIL334jA==}

  '@floating-ui/dom@1.6.12':
    resolution: {integrity: sha512-NP83c0HjokcGVEMeoStg317VD9W7eDlGK7457dMBANbKA6GJZdc7rjujdgqzTaz93jkGgc5P/jeWbaCHnMNc+w==}

  '@floating-ui/react-dom@2.1.2':
    resolution: {integrity: sha512-06okr5cgPzMNBy+Ycse2A6udMi4bqwW/zgBF/rwjcNqWkyr82Mcg8b0vjX8OJpZFy/FKjJmw6wV7t44kK6kW7A==}
    peerDependencies:
      react: '>=16.8.0'
      react-dom: '>=16.8.0'

  '@floating-ui/utils@0.2.8':
    resolution: {integrity: sha512-kym7SodPp8/wloecOpcmSnWJsK7M0E5Wg8UcFA+uO4B9s5d0ywXOEro/8HM9x0rW+TljRzul/14UYz3TleT3ig==}

  '@grpc/grpc-js@1.12.2':
    resolution: {integrity: sha512-bgxdZmgTrJZX50OjyVwz3+mNEnCTNkh3cIqGPWVNeW9jX6bn1ZkU80uPd+67/ZpIJIjRQ9qaHCjhavyoWYxumg==}
    engines: {node: '>=12.10.0'}

  '@grpc/proto-loader@0.7.13':
    resolution: {integrity: sha512-AiXO/bfe9bmxBjxxtYxFAXGZvMaN5s8kO+jBHAJCON8rJoB5YS/D6X7ZNc6XQkuHNmyl4CYaMI1fJ/Gn27RGGw==}
    engines: {node: '>=6'}
    hasBin: true

  '@hookform/resolvers@3.9.1':
    resolution: {integrity: sha512-ud2HqmGBM0P0IABqoskKWI6PEf6ZDDBZkFqe2Vnl+mTHCEHzr3ISjjZyCwTjC/qpL25JC9aIDkloQejvMeq0ug==}
    peerDependencies:
      react-hook-form: ^7.0.0

  '@humanwhocodes/config-array@0.13.0':
    resolution: {integrity: sha512-DZLEEqFWQFiyK6h5YIeynKx7JlvCYWL0cImfSRXZ9l4Sg2efkFGTuFf6vzXjK1cq6IYkU+Eg/JizXw+TD2vRNw==}
    engines: {node: '>=10.10.0'}
    deprecated: Use @eslint/config-array instead

  '@humanwhocodes/module-importer@1.0.1':
    resolution: {integrity: sha512-bxveV4V8v5Yb4ncFTT3rPSgZBOpCkjfK0y4oVVVJwIuDVBRMDXrPyXRL988i5ap9m9bnyEEjWfm5WkBmtffLfA==}
    engines: {node: '>=12.22'}

  '@humanwhocodes/object-schema@2.0.3':
    resolution: {integrity: sha512-93zYdMES/c1D69yZiKDBj0V24vqNzB/koF26KPaagAfd3P/4gUlh3Dys5ogAK+Exi9QyzlD8x/08Zt7wIKcDcA==}
    deprecated: Use @eslint/object-schema instead

  '@img/sharp-darwin-arm64@0.33.5':
    resolution: {integrity: sha512-UT4p+iz/2H4twwAoLCqfA9UH5pI6DggwKEGuaPy7nCVQ8ZsiY5PIcrRvD1DzuY3qYL07NtIQcWnBSY/heikIFQ==}
    engines: {node: ^18.17.0 || ^20.3.0 || >=21.0.0}
    cpu: [arm64]
    os: [darwin]

  '@img/sharp-darwin-x64@0.33.5':
    resolution: {integrity: sha512-fyHac4jIc1ANYGRDxtiqelIbdWkIuQaI84Mv45KvGRRxSAa7o7d1ZKAOBaYbnepLC1WqxfpimdeWfvqqSGwR2Q==}
    engines: {node: ^18.17.0 || ^20.3.0 || >=21.0.0}
    cpu: [x64]
    os: [darwin]

  '@img/sharp-libvips-darwin-arm64@1.0.4':
    resolution: {integrity: sha512-XblONe153h0O2zuFfTAbQYAX2JhYmDHeWikp1LM9Hul9gVPjFY427k6dFEcOL72O01QxQsWi761svJ/ev9xEDg==}
    cpu: [arm64]
    os: [darwin]

  '@img/sharp-libvips-darwin-x64@1.0.4':
    resolution: {integrity: sha512-xnGR8YuZYfJGmWPvmlunFaWJsb9T/AO2ykoP3Fz/0X5XV2aoYBPkX6xqCQvUTKKiLddarLaxpzNe+b1hjeWHAQ==}
    cpu: [x64]
    os: [darwin]

  '@img/sharp-libvips-linux-arm64@1.0.4':
    resolution: {integrity: sha512-9B+taZ8DlyyqzZQnoeIvDVR/2F4EbMepXMc/NdVbkzsJbzkUjhXv/70GQJ7tdLA4YJgNP25zukcxpX2/SueNrA==}
    cpu: [arm64]
    os: [linux]

  '@img/sharp-libvips-linux-arm@1.0.5':
    resolution: {integrity: sha512-gvcC4ACAOPRNATg/ov8/MnbxFDJqf/pDePbBnuBDcjsI8PssmjoKMAz4LtLaVi+OnSb5FK/yIOamqDwGmXW32g==}
    cpu: [arm]
    os: [linux]

  '@img/sharp-libvips-linux-s390x@1.0.4':
    resolution: {integrity: sha512-u7Wz6ntiSSgGSGcjZ55im6uvTrOxSIS8/dgoVMoiGE9I6JAfU50yH5BoDlYA1tcuGS7g/QNtetJnxA6QEsCVTA==}
    cpu: [s390x]
    os: [linux]

  '@img/sharp-libvips-linux-x64@1.0.4':
    resolution: {integrity: sha512-MmWmQ3iPFZr0Iev+BAgVMb3ZyC4KeFc3jFxnNbEPas60e1cIfevbtuyf9nDGIzOaW9PdnDciJm+wFFaTlj5xYw==}
    cpu: [x64]
    os: [linux]

  '@img/sharp-libvips-linuxmusl-arm64@1.0.4':
    resolution: {integrity: sha512-9Ti+BbTYDcsbp4wfYib8Ctm1ilkugkA/uscUn6UXK1ldpC1JjiXbLfFZtRlBhjPZ5o1NCLiDbg8fhUPKStHoTA==}
    cpu: [arm64]
    os: [linux]

  '@img/sharp-libvips-linuxmusl-x64@1.0.4':
    resolution: {integrity: sha512-viYN1KX9m+/hGkJtvYYp+CCLgnJXwiQB39damAO7WMdKWlIhmYTfHjwSbQeUK/20vY154mwezd9HflVFM1wVSw==}
    cpu: [x64]
    os: [linux]

  '@img/sharp-linux-arm64@0.33.5':
    resolution: {integrity: sha512-JMVv+AMRyGOHtO1RFBiJy/MBsgz0x4AWrT6QoEVVTyh1E39TrCUpTRI7mx9VksGX4awWASxqCYLCV4wBZHAYxA==}
    engines: {node: ^18.17.0 || ^20.3.0 || >=21.0.0}
    cpu: [arm64]
    os: [linux]

  '@img/sharp-linux-arm@0.33.5':
    resolution: {integrity: sha512-JTS1eldqZbJxjvKaAkxhZmBqPRGmxgu+qFKSInv8moZ2AmT5Yib3EQ1c6gp493HvrvV8QgdOXdyaIBrhvFhBMQ==}
    engines: {node: ^18.17.0 || ^20.3.0 || >=21.0.0}
    cpu: [arm]
    os: [linux]

  '@img/sharp-linux-s390x@0.33.5':
    resolution: {integrity: sha512-y/5PCd+mP4CA/sPDKl2961b+C9d+vPAveS33s6Z3zfASk2j5upL6fXVPZi7ztePZ5CuH+1kW8JtvxgbuXHRa4Q==}
    engines: {node: ^18.17.0 || ^20.3.0 || >=21.0.0}
    cpu: [s390x]
    os: [linux]

  '@img/sharp-linux-x64@0.33.5':
    resolution: {integrity: sha512-opC+Ok5pRNAzuvq1AG0ar+1owsu842/Ab+4qvU879ippJBHvyY5n2mxF1izXqkPYlGuP/M556uh53jRLJmzTWA==}
    engines: {node: ^18.17.0 || ^20.3.0 || >=21.0.0}
    cpu: [x64]
    os: [linux]

  '@img/sharp-linuxmusl-arm64@0.33.5':
    resolution: {integrity: sha512-XrHMZwGQGvJg2V/oRSUfSAfjfPxO+4DkiRh6p2AFjLQztWUuY/o8Mq0eMQVIY7HJ1CDQUJlxGGZRw1a5bqmd1g==}
    engines: {node: ^18.17.0 || ^20.3.0 || >=21.0.0}
    cpu: [arm64]
    os: [linux]

  '@img/sharp-linuxmusl-x64@0.33.5':
    resolution: {integrity: sha512-WT+d/cgqKkkKySYmqoZ8y3pxx7lx9vVejxW/W4DOFMYVSkErR+w7mf2u8m/y4+xHe7yY9DAXQMWQhpnMuFfScw==}
    engines: {node: ^18.17.0 || ^20.3.0 || >=21.0.0}
    cpu: [x64]
    os: [linux]

  '@img/sharp-wasm32@0.33.5':
    resolution: {integrity: sha512-ykUW4LVGaMcU9lu9thv85CbRMAwfeadCJHRsg2GmeRa/cJxsVY9Rbd57JcMxBkKHag5U/x7TSBpScF4U8ElVzg==}
    engines: {node: ^18.17.0 || ^20.3.0 || >=21.0.0}
    cpu: [wasm32]

  '@img/sharp-win32-ia32@0.33.5':
    resolution: {integrity: sha512-T36PblLaTwuVJ/zw/LaH0PdZkRz5rd3SmMHX8GSmR7vtNSP5Z6bQkExdSK7xGWyxLw4sUknBuugTelgw2faBbQ==}
    engines: {node: ^18.17.0 || ^20.3.0 || >=21.0.0}
    cpu: [ia32]
    os: [win32]

  '@img/sharp-win32-x64@0.33.5':
    resolution: {integrity: sha512-MpY/o8/8kj+EcnxwvrP4aTJSWw/aZ7JIGR4aBeZkZw5B7/Jn+tY9/VNwtcoGmdT7GfggGIU4kygOMSbYnOrAbg==}
    engines: {node: ^18.17.0 || ^20.3.0 || >=21.0.0}
    cpu: [x64]
    os: [win32]

  '@isaacs/cliui@8.0.2':
    resolution: {integrity: sha512-O8jcjabXaleOG9DQ0+ARXWZBTfnP4WNAqzuiJK7ll44AmxGKv/J2M4TPjxjY3znBCfvBXFzucm1twdyFybFqEA==}
    engines: {node: '>=12'}

  '@jridgewell/gen-mapping@0.3.5':
    resolution: {integrity: sha512-IzL8ZoEDIBRWEzlCcRhOaCupYyN5gdIK+Q6fbFdPDg6HqX6jpkItn7DFIpW9LQzXG6Df9sA7+OKnq0qlz/GaQg==}
    engines: {node: '>=6.0.0'}

  '@jridgewell/resolve-uri@3.1.2':
    resolution: {integrity: sha512-bRISgCIjP20/tbWSPWMEi54QVPRZExkuD9lJL+UIxUKtwVJA8wW1Trb1jMs1RFXo1CBTNZ/5hpC9QvmKWdopKw==}
    engines: {node: '>=6.0.0'}

  '@jridgewell/set-array@1.2.1':
    resolution: {integrity: sha512-R8gLRTZeyp03ymzP/6Lil/28tGeGEzhx1q2k703KGWRAI1VdvPIXdG70VJc2pAMw3NA6JKL5hhFu1sJX0Mnn/A==}
    engines: {node: '>=6.0.0'}

  '@jridgewell/sourcemap-codec@1.5.0':
    resolution: {integrity: sha512-gv3ZRaISU3fjPAgNsriBRqGWQL6quFx04YMPW/zD8XMLsU32mhCCbfbO6KZFLjvYpCZ8zyDEgqsgf+PwPaM7GQ==}

  '@jridgewell/trace-mapping@0.3.25':
    resolution: {integrity: sha512-vNk6aEwybGtawWmy/PzwnGDOjCkLWSD2wqvjGGAgOAwCGWySYXfYoxt00IJkTF+8Lb57DwOb3Aa0o9CApepiYQ==}

  '@jridgewell/trace-mapping@0.3.9':
    resolution: {integrity: sha512-3Belt6tdc8bPgAtbcmdtNJlirVoTmEb5e2gC94PnkwEW9jI6CAHUeoG85tjWP5WquqfavoMtMwiG4P926ZKKuQ==}

  '@js-sdsl/ordered-map@4.4.2':
    resolution: {integrity: sha512-iUKgm52T8HOE/makSxjqoWhe95ZJA1/G1sYsGev2JDKUSS14KAgg1LHb+Ba+IPow0xflbnSkOsZcO08C7w1gYw==}

  '@js-temporal/polyfill@0.4.4':
    resolution: {integrity: sha512-2X6bvghJ/JAoZO52lbgyAPFj8uCflhTo2g7nkFzEQdXd/D8rEeD4HtmTEpmtGCva260fcd66YNXBOYdnmHqSOg==}
    engines: {node: '>=12'}

  '@jsonjoy.com/base64@1.1.2':
    resolution: {integrity: sha512-q6XAnWQDIMA3+FTiOYajoYqySkO+JSat0ytXGSuRdq9uXE7o92gzuQwQM14xaCRlBLGq3v5miDGC4vkVTn54xA==}
    engines: {node: '>=10.0'}
    peerDependencies:
      tslib: '2'

  '@jsonjoy.com/json-pack@1.1.0':
    resolution: {integrity: sha512-zlQONA+msXPPwHWZMKFVS78ewFczIll5lXiVPwFPCZUsrOKdxc2AvxU1HoNBmMRhqDZUR9HkC3UOm+6pME6Xsg==}
    engines: {node: '>=10.0'}
    peerDependencies:
      tslib: '2'

  '@jsonjoy.com/util@1.5.0':
    resolution: {integrity: sha512-ojoNsrIuPI9g6o8UxhraZQSyF2ByJanAY4cTFbc8Mf2AXEF4aQRGY1dJxyJpuyav8r9FGflEt/Ff3u5Nt6YMPA==}
    engines: {node: '>=10.0'}
    peerDependencies:
      tslib: '2'

  '@mdx-js/esbuild@3.1.0':
    resolution: {integrity: sha512-Jk42xUb1SEJxh6n2GBAtJjQISFIZccjz8XVEsHVhrlvZJAJziIxR9KyaFF6nTeTB/jCAFQGDgO7+oMRH/ApRsg==}
    peerDependencies:
      esbuild: '>=0.14.0'

  '@mdx-js/mdx@3.1.0':
    resolution: {integrity: sha512-/QxEhPAvGwbQmy1Px8F899L5Uc2KZ6JtXwlCgJmjSTBedwOZkByYcBG4GceIGPXRDsmfxhHazuS+hlOShRLeDw==}

  '@microsoft/tsdoc-config@0.16.2':
    resolution: {integrity: sha512-OGiIzzoBLgWWR0UdRJX98oYO+XKGf7tiK4Zk6tQ/E4IJqGCe7dvkTvgDZV5cFJUzLGDOjeAXrnZoA6QkVySuxw==}

  '@microsoft/tsdoc@0.14.2':
    resolution: {integrity: sha512-9b8mPpKrfeGRuhFH5iO1iwCLeIIsV6+H1sRfxbkoGXIyQE2BTsPd9zqSqQJ+pv5sJ/hT5M1zvOFL02MnEezFug==}

  '@next/env@15.0.2':
    resolution: {integrity: sha512-c0Zr0ModK5OX7D4ZV8Jt/wqoXtitLNPwUfG9zElCZztdaZyNVnN40rDXVZ/+FGuR4CcNV5AEfM6N8f+Ener7Dg==}

  '@next/eslint-plugin-next@15.0.2':
    resolution: {integrity: sha512-R9Jc7T6Ge0txjmqpPwqD8vx6onQjynO9JT73ArCYiYPvSrwYXepH/UY/WdKDY8JPWJl72sAE4iGMHPeQ5xdEWg==}

  '@next/swc-darwin-arm64@15.0.2':
    resolution: {integrity: sha512-GK+8w88z+AFlmt+ondytZo2xpwlfAR8U6CRwXancHImh6EdGfHMIrTSCcx5sOSBei00GyLVL0ioo1JLKTfprgg==}
    engines: {node: '>= 10'}
    cpu: [arm64]
    os: [darwin]

  '@next/swc-darwin-x64@15.0.2':
    resolution: {integrity: sha512-KUpBVxIbjzFiUZhiLIpJiBoelqzQtVZbdNNsehhUn36e2YzKHphnK8eTUW1s/4aPy5kH/UTid8IuVbaOpedhpw==}
    engines: {node: '>= 10'}
    cpu: [x64]
    os: [darwin]

  '@next/swc-linux-arm64-gnu@15.0.2':
    resolution: {integrity: sha512-9J7TPEcHNAZvwxXRzOtiUvwtTD+fmuY0l7RErf8Yyc7kMpE47MIQakl+3jecmkhOoIyi/Rp+ddq7j4wG6JDskQ==}
    engines: {node: '>= 10'}
    cpu: [arm64]
    os: [linux]

  '@next/swc-linux-arm64-musl@15.0.2':
    resolution: {integrity: sha512-BjH4ZSzJIoTTZRh6rG+a/Ry4SW0HlizcPorqNBixBWc3wtQtj4Sn9FnRZe22QqrPnzoaW0ctvSz4FaH4eGKMww==}
    engines: {node: '>= 10'}
    cpu: [arm64]
    os: [linux]

  '@next/swc-linux-x64-gnu@15.0.2':
    resolution: {integrity: sha512-i3U2TcHgo26sIhcwX/Rshz6avM6nizrZPvrDVDY1bXcLH1ndjbO8zuC7RoHp0NSK7wjJMPYzm7NYL1ksSKFreA==}
    engines: {node: '>= 10'}
    cpu: [x64]
    os: [linux]

  '@next/swc-linux-x64-musl@15.0.2':
    resolution: {integrity: sha512-AMfZfSVOIR8fa+TXlAooByEF4OB00wqnms1sJ1v+iu8ivwvtPvnkwdzzFMpsK5jA2S9oNeeQ04egIWVb4QWmtQ==}
    engines: {node: '>= 10'}
    cpu: [x64]
    os: [linux]

  '@next/swc-win32-arm64-msvc@15.0.2':
    resolution: {integrity: sha512-JkXysDT0/hEY47O+Hvs8PbZAeiCQVxKfGtr4GUpNAhlG2E0Mkjibuo8ryGD29Qb5a3IOnKYNoZlh/MyKd2Nbww==}
    engines: {node: '>= 10'}
    cpu: [arm64]
    os: [win32]

  '@next/swc-win32-x64-msvc@15.0.2':
    resolution: {integrity: sha512-foaUL0NqJY/dX0Pi/UcZm5zsmSk5MtP/gxx3xOPyREkMFN+CTjctPfu3QaqrQHinaKdPnMWPJDKt4VjDfTBe/Q==}
    engines: {node: '>= 10'}
    cpu: [x64]
    os: [win32]

  '@nicolo-ribaudo/eslint-scope-5-internals@5.1.1-v1':
    resolution: {integrity: sha512-54/JRvkLIzzDWshCWfuhadfrfZVPiElY8Fcgmg1HroEly/EDSszzhBAsarCux+D/kOslTRquNzuyGSmUSTTHGg==}

  '@nodelib/fs.scandir@2.1.5':
    resolution: {integrity: sha512-vq24Bq3ym5HEQm2NKCr3yXDwjc7vTsEThRDnkp2DK9p1uqLR+DHurm/NOTo0KG7HYHU7eppKZj3MyqYuMBf62g==}
    engines: {node: '>= 8'}

  '@nodelib/fs.stat@2.0.5':
    resolution: {integrity: sha512-RkhPPp2zrqDAQA/2jNhnztcPAlv64XdhIp7a7454A5ovI7Bukxgt7MX7udwAu3zg1DcpPU0rz3VV1SeaqvY4+A==}
    engines: {node: '>= 8'}

  '@nodelib/fs.walk@1.2.8':
    resolution: {integrity: sha512-oGB+UxlgWcgQkgwo8GcEGwemoTFt3FIO9ababBmaGwXIoBKZ+GTy0pP185beGg7Llih/NSHSV2XAs1lnznocSg==}
    engines: {node: '>= 8'}

  '@nolyfill/is-core-module@1.0.39':
    resolution: {integrity: sha512-nn5ozdjYQpUCZlWGuxcJY/KpxkWQs4DcbMCmKojjyrYDEAGy4Ce19NN4v5MduafTwJlbKc99UA8YhSVqq9yPZA==}
    engines: {node: '>=12.4.0'}

  '@opentelemetry/api-logs@0.51.1':
    resolution: {integrity: sha512-E3skn949Pk1z2XtXu/lxf6QAZpawuTM/IUEXcAzpiUkTd73Hmvw26FiN3cJuTmkpM5hZzHwkomVdtrh/n/zzwA==}
    engines: {node: '>=14'}

  '@opentelemetry/api@1.9.0':
    resolution: {integrity: sha512-3giAOQvZiH5F9bMlMiv8+GSPMeqg0dbaeo58/0SlA9sxSqZhnUtxzX9/2FzyhS9sWQf5S0GJE0AKBrFqjpeYcg==}
    engines: {node: '>=8.0.0'}

  '@opentelemetry/context-async-hooks@1.27.0':
    resolution: {integrity: sha512-CdZ3qmHCwNhFAzjTgHqrDQ44Qxcpz43cVxZRhOs+Ns/79ug+Mr84Bkb626bkJLkA3+BLimA5YAEVRlJC6pFb7g==}
    engines: {node: '>=14'}
    peerDependencies:
      '@opentelemetry/api': '>=1.0.0 <1.10.0'

  '@opentelemetry/core@1.24.1':
    resolution: {integrity: sha512-wMSGfsdmibI88K9wB498zXY04yThPexo8jvwNNlm542HZB7XrrMRBbAyKJqG8qDRJwIBdBrPMi4V9ZPW/sqrcg==}
    engines: {node: '>=14'}
    peerDependencies:
      '@opentelemetry/api': '>=1.0.0 <1.9.0'

  '@opentelemetry/core@1.27.0':
    resolution: {integrity: sha512-yQPKnK5e+76XuiqUH/gKyS8wv/7qITd5ln56QkBTf3uggr0VkXOXfcaAuG330UfdYu83wsyoBwqwxigpIG+Jkg==}
    engines: {node: '>=14'}
    peerDependencies:
      '@opentelemetry/api': '>=1.0.0 <1.10.0'

  '@opentelemetry/exporter-trace-otlp-grpc@0.51.1':
    resolution: {integrity: sha512-P9+Hkszih95ITvldGZ+kXvj9HpD1QfS+PwooyHK72GYA+Bgm+yUSAsDkUkDms8+s9HW6poxURv3LcjaMuBBpVQ==}
    engines: {node: '>=14'}
    peerDependencies:
      '@opentelemetry/api': ^1.0.0

  '@opentelemetry/otlp-exporter-base@0.51.1':
    resolution: {integrity: sha512-UYlnOYyDdzo1Gw559EHCzru0RwhvuXCwoH8jGo9J4gO1TE58GjnEmIjomMsKBCym3qWNJfIQXw+9SZCV0DdQNg==}
    engines: {node: '>=14'}
    peerDependencies:
      '@opentelemetry/api': ^1.0.0

  '@opentelemetry/otlp-grpc-exporter-base@0.51.1':
    resolution: {integrity: sha512-ZAS+4pq8o7dsugGTwV9s6JMKSxi+guIHdn0acOv0bqj26e9pWDFx5Ky+bI0aY46uR9Y0JyXqY+KAEYM/SO3DFA==}
    engines: {node: '>=14'}
    peerDependencies:
      '@opentelemetry/api': ^1.0.0

  '@opentelemetry/otlp-transformer@0.51.1':
    resolution: {integrity: sha512-OppYOXwV9LQqqtYUCywqoOqX/JT9LQ5/FMuPZ//eTkvuHdUC4ZMwz2c6uSoT2R90GWvvGnF1iEqTGyTT3xAt2Q==}
    engines: {node: '>=14'}
    peerDependencies:
      '@opentelemetry/api': '>=1.3.0 <1.9.0'

  '@opentelemetry/propagator-b3@1.27.0':
    resolution: {integrity: sha512-pTsko3gnMioe3FeWcwTQR3omo5C35tYsKKwjgTCTVCgd3EOWL9BZrMfgLBmszrwXABDfUrlAEFN/0W0FfQGynQ==}
    engines: {node: '>=14'}
    peerDependencies:
      '@opentelemetry/api': '>=1.0.0 <1.10.0'

  '@opentelemetry/propagator-jaeger@1.27.0':
    resolution: {integrity: sha512-EI1bbK0wn0yIuKlc2Qv2LKBRw6LiUWevrjCF80fn/rlaB+7StAi8Y5s8DBqAYNpY7v1q86+NjU18v7hj2ejU3A==}
    engines: {node: '>=14'}
    peerDependencies:
      '@opentelemetry/api': '>=1.0.0 <1.10.0'

  '@opentelemetry/resources@1.24.1':
    resolution: {integrity: sha512-cyv0MwAaPF7O86x5hk3NNgenMObeejZFLJJDVuSeSMIsknlsj3oOZzRv3qSzlwYomXsICfBeFFlxwHQte5mGXQ==}
    engines: {node: '>=14'}
    peerDependencies:
      '@opentelemetry/api': '>=1.0.0 <1.9.0'

  '@opentelemetry/resources@1.27.0':
    resolution: {integrity: sha512-jOwt2VJ/lUD5BLc+PMNymDrUCpm5PKi1E9oSVYAvz01U/VdndGmrtV3DU1pG4AwlYhJRHbHfOUIlpBeXCPw6QQ==}
    engines: {node: '>=14'}
    peerDependencies:
      '@opentelemetry/api': '>=1.0.0 <1.10.0'

  '@opentelemetry/sdk-logs@0.51.1':
    resolution: {integrity: sha512-ULQQtl82b673PpZc5/0EtH4V+BrwVOgKJZEB7tYZnGTG3I98tQVk89S9/JSixomDr++F4ih+LSJTCqIKBz+MQQ==}
    engines: {node: '>=14'}
    peerDependencies:
      '@opentelemetry/api': '>=1.4.0 <1.9.0'
      '@opentelemetry/api-logs': '>=0.39.1'

  '@opentelemetry/sdk-metrics@1.24.1':
    resolution: {integrity: sha512-FrAqCbbGao9iKI+Mgh+OsC9+U2YMoXnlDHe06yH7dvavCKzE3S892dGtX54+WhSFVxHR/TMRVJiK/CV93GR0TQ==}
    engines: {node: '>=14'}
    peerDependencies:
      '@opentelemetry/api': '>=1.3.0 <1.9.0'

  '@opentelemetry/sdk-trace-base@1.24.1':
    resolution: {integrity: sha512-zz+N423IcySgjihl2NfjBf0qw1RWe11XIAWVrTNOSSI6dtSPJiVom2zipFB2AEEtJWpv0Iz6DY6+TjnyTV5pWg==}
    engines: {node: '>=14'}
    peerDependencies:
      '@opentelemetry/api': '>=1.0.0 <1.9.0'

  '@opentelemetry/sdk-trace-base@1.27.0':
    resolution: {integrity: sha512-btz6XTQzwsyJjombpeqCX6LhiMQYpzt2pIYNPnw0IPO/3AhT6yjnf8Mnv3ZC2A4eRYOjqrg+bfaXg9XHDRJDWQ==}
    engines: {node: '>=14'}
    peerDependencies:
      '@opentelemetry/api': '>=1.0.0 <1.10.0'

  '@opentelemetry/sdk-trace-node@1.27.0':
    resolution: {integrity: sha512-dWZp/dVGdUEfRBjBq2BgNuBlFqHCxyyMc8FsN0NX15X07mxSUO0SZRLyK/fdAVrde8nqFI/FEdMH4rgU9fqJfQ==}
    engines: {node: '>=14'}
    peerDependencies:
      '@opentelemetry/api': '>=1.0.0 <1.10.0'

  '@opentelemetry/semantic-conventions@1.24.1':
    resolution: {integrity: sha512-VkliWlS4/+GHLLW7J/rVBA00uXus1SWvwFvcUDxDwmFxYfg/2VI6ekwdXS28cjI8Qz2ky2BzG8OUHo+WeYIWqw==}
    engines: {node: '>=14'}

  '@opentelemetry/semantic-conventions@1.27.0':
    resolution: {integrity: sha512-sAay1RrB+ONOem0OZanAR1ZI/k7yDpnOQSQmTMuGImUQb2y8EbSaCJ94FQluM74xoU03vlb2d2U90hZluL6nQg==}
    engines: {node: '>=14'}

  '@panva/hkdf@1.2.1':
    resolution: {integrity: sha512-6oclG6Y3PiDFcoyk8srjLfVKyMfVCKJ27JwNPViuXziFpmdz+MZnZN/aKY0JGXgYuO/VghU0jcOAZgWXZ1Dmrw==}

  '@pkgjs/parseargs@0.11.0':
    resolution: {integrity: sha512-+1VkjdD0QBLPodGrJUeqarH8VAIvQODIbwh9XpP5Syisf7YoQgsJKPNFoqqLQlu+VQ/tVSshMR6loPMn8U+dPg==}
    engines: {node: '>=14'}

  '@pkgr/core@0.1.1':
    resolution: {integrity: sha512-cq8o4cWH0ibXh9VGi5P20Tu9XF/0fFXl9EUinr9QfTM7a7p0oTA4iJRCQWppXR1Pg8dSM0UCItCkPwsk9qWWYA==}
    engines: {node: ^12.20.0 || ^14.18.0 || >=16.0.0}

  '@prisma/client@5.22.0':
    resolution: {integrity: sha512-M0SVXfyHnQREBKxCgyo7sffrKttwE6R8PMq330MIUF0pTwjUhLbW84pFDlf06B27XyCR++VtjugEnIHdr07SVA==}
    engines: {node: '>=16.13'}
    peerDependencies:
      prisma: '*'
    peerDependenciesMeta:
      prisma:
        optional: true

  '@prisma/debug@5.22.0':
    resolution: {integrity: sha512-AUt44v3YJeggO2ZU5BkXI7M4hu9BF2zzH2iF2V5pyXT/lRTyWiElZ7It+bRH1EshoMRxHgpYg4VB6rCM+mG5jQ==}

  '@prisma/engines-version@5.22.0-44.605197351a3c8bdd595af2d2a9bc3025bca48ea2':
    resolution: {integrity: sha512-2PTmxFR2yHW/eB3uqWtcgRcgAbG1rwG9ZriSvQw+nnb7c4uCr3RAcGMb6/zfE88SKlC1Nj2ziUvc96Z379mHgQ==}

  '@prisma/engines@5.22.0':
    resolution: {integrity: sha512-UNjfslWhAt06kVL3CjkuYpHAWSO6L4kDCVPegV6itt7nD1kSJavd3vhgAEhjglLJJKEdJ7oIqDJ+yHk6qO8gPA==}

  '@prisma/fetch-engine@5.22.0':
    resolution: {integrity: sha512-bkrD/Mc2fSvkQBV5EpoFcZ87AvOgDxbG99488a5cexp5Ccny+UM6MAe/UFkUC0wLYD9+9befNOqGiIJhhq+HbA==}

  '@prisma/get-platform@5.22.0':
    resolution: {integrity: sha512-pHhpQdr1UPFpt+zFfnPazhulaZYCUqeIcPpJViYoq9R+D/yw4fjE+CtnsnKzPYm0ddUbeXUzjGVGIRVgPDCk4Q==}

  '@protobufjs/aspromise@1.1.2':
    resolution: {integrity: sha512-j+gKExEuLmKwvz3OgROXtrJ2UG2x8Ch2YZUxahh+s1F2HZ+wAceUNLkvy6zKCPVRkU++ZWQrdxsUeQXmcg4uoQ==}

  '@protobufjs/base64@1.1.2':
    resolution: {integrity: sha512-AZkcAA5vnN/v4PDqKyMR5lx7hZttPDgClv83E//FMNhR2TMcLUhfRUBHCmSl0oi9zMgDDqRUJkSxO3wm85+XLg==}

  '@protobufjs/codegen@2.0.4':
    resolution: {integrity: sha512-YyFaikqM5sH0ziFZCN3xDC7zeGaB/d0IUb9CATugHWbd1FRFwWwt4ld4OYMPWu5a3Xe01mGAULCdqhMlPl29Jg==}

  '@protobufjs/eventemitter@1.1.0':
    resolution: {integrity: sha512-j9ednRT81vYJ9OfVuXG6ERSTdEL1xVsNgqpkxMsbIabzSo3goCjDIveeGv5d03om39ML71RdmrGNjG5SReBP/Q==}

  '@protobufjs/fetch@1.1.0':
    resolution: {integrity: sha512-lljVXpqXebpsijW71PZaCYeIcE5on1w5DlQy5WH6GLbFryLUrBD4932W/E2BSpfRJWseIL4v/KPgBFxDOIdKpQ==}

  '@protobufjs/float@1.0.2':
    resolution: {integrity: sha512-Ddb+kVXlXst9d+R9PfTIxh1EdNkgoRe5tOX6t01f1lYWOvJnSPDBlG241QLzcyPdoNTsblLUdujGSE4RzrTZGQ==}

  '@protobufjs/inquire@1.1.0':
    resolution: {integrity: sha512-kdSefcPdruJiFMVSbn801t4vFK7KB/5gd2fYvrxhuJYg8ILrmn9SKSX2tZdV6V+ksulWqS7aXjBcRXl3wHoD9Q==}

  '@protobufjs/path@1.1.2':
    resolution: {integrity: sha512-6JOcJ5Tm08dOHAbdR3GrvP+yUUfkjG5ePsHYczMFLq3ZmMkAD98cDgcT2iA1lJ9NVwFd4tH/iSSoe44YWkltEA==}

  '@protobufjs/pool@1.1.0':
    resolution: {integrity: sha512-0kELaGSIDBKvcgS4zkjz1PeddatrjYcmMWOlAuAPwAeccUrPHdUqo/J6LiymHHEiJT5NrF1UVwxY14f+fy4WQw==}

  '@protobufjs/utf8@1.1.0':
    resolution: {integrity: sha512-Vvn3zZrhQZkkBE8LSuW3em98c0FwgO4nxzv6OdSxPKJIEKY2bGbHn+mhGIPerzI4twdxaP8/0+06HBpwf345Lw==}

  '@radix-ui/number@1.1.0':
    resolution: {integrity: sha512-V3gRzhVNU1ldS5XhAPTom1fOIo4ccrjjJgmE+LI2h/WaFpHmx0MQApT+KZHnx8abG6Avtfcz4WoEciMnpFT3HQ==}

  '@radix-ui/primitive@1.0.1':
    resolution: {integrity: sha512-yQ8oGX2GVsEYMWGxcovu1uGWPCxV5BFfeeYxqPmuAzUyLT9qmaMXSAhXpb0WrspIeqYzdJpkh2vHModJPgRIaw==}

  '@radix-ui/primitive@1.1.0':
    resolution: {integrity: sha512-4Z8dn6Upk0qk4P74xBhZ6Hd/w0mPEzOOLxy4xiPXOXqjF7jZS0VAKk7/x/H6FyY2zCkYJqePf1G5KmkmNJ4RBA==}

  '@radix-ui/react-alert-dialog@1.1.2':
    resolution: {integrity: sha512-eGSlLzPhKO+TErxkiGcCZGuvbVMnLA1MTnyBksGOeGRGkxHiiJUujsjmNTdWTm4iHVSRaUao9/4Ur671auMghQ==}
    peerDependencies:
      '@types/react': '*'
      '@types/react-dom': '*'
      react: ^16.8 || ^17.0 || ^18.0 || ^19.0 || ^19.0.0-rc
      react-dom: ^16.8 || ^17.0 || ^18.0 || ^19.0 || ^19.0.0-rc
    peerDependenciesMeta:
      '@types/react':
        optional: true
      '@types/react-dom':
        optional: true

  '@radix-ui/react-arrow@1.1.0':
    resolution: {integrity: sha512-FmlW1rCg7hBpEBwFbjHwCW6AmWLQM6g/v0Sn8XbP9NvmSZ2San1FpQeyPtufzOMSIx7Y4dzjlHoifhp+7NkZhw==}
    peerDependencies:
      '@types/react': '*'
      '@types/react-dom': '*'
      react: ^16.8 || ^17.0 || ^18.0 || ^19.0 || ^19.0.0-rc
      react-dom: ^16.8 || ^17.0 || ^18.0 || ^19.0 || ^19.0.0-rc
    peerDependenciesMeta:
      '@types/react':
        optional: true
      '@types/react-dom':
        optional: true

  '@radix-ui/react-avatar@1.1.1':
    resolution: {integrity: sha512-eoOtThOmxeoizxpX6RiEsQZ2wj5r4+zoeqAwO0cBaFQGjJwIH3dIX0OCxNrCyrrdxG+vBweMETh3VziQG7c1kw==}
    peerDependencies:
      '@types/react': '*'
      '@types/react-dom': '*'
      react: ^16.8 || ^17.0 || ^18.0 || ^19.0 || ^19.0.0-rc
      react-dom: ^16.8 || ^17.0 || ^18.0 || ^19.0 || ^19.0.0-rc
    peerDependenciesMeta:
      '@types/react':
        optional: true
      '@types/react-dom':
        optional: true

  '@radix-ui/react-collection@1.1.0':
    resolution: {integrity: sha512-GZsZslMJEyo1VKm5L1ZJY8tGDxZNPAoUeQUIbKeJfoi7Q4kmig5AsgLMYYuyYbfjd8fBmFORAIwYAkXMnXZgZw==}
    peerDependencies:
      '@types/react': '*'
      '@types/react-dom': '*'
      react: ^16.8 || ^17.0 || ^18.0 || ^19.0 || ^19.0.0-rc
      react-dom: ^16.8 || ^17.0 || ^18.0 || ^19.0 || ^19.0.0-rc
    peerDependenciesMeta:
      '@types/react':
        optional: true
      '@types/react-dom':
        optional: true

  '@radix-ui/react-compose-refs@1.0.1':
    resolution: {integrity: sha512-fDSBgd44FKHa1FRMU59qBMPFcl2PZE+2nmqunj+BWFyYYjnhIDWL2ItDs3rrbJDQOtzt5nIebLCQc4QRfz6LJw==}
    peerDependencies:
      '@types/react': '*'
      react: ^16.8 || ^17.0 || ^18.0
    peerDependenciesMeta:
      '@types/react':
        optional: true

  '@radix-ui/react-compose-refs@1.1.0':
    resolution: {integrity: sha512-b4inOtiaOnYf9KWyO3jAeeCG6FeyfY6ldiEPanbUjWd+xIk5wZeHa8yVwmrJ2vderhu/BQvzCrJI0lHd+wIiqw==}
    peerDependencies:
      '@types/react': '*'
      react: ^16.8 || ^17.0 || ^18.0 || ^19.0 || ^19.0.0-rc
    peerDependenciesMeta:
      '@types/react':
        optional: true

  '@radix-ui/react-context@1.0.1':
    resolution: {integrity: sha512-ebbrdFoYTcuZ0v4wG5tedGnp9tzcV8awzsxYph7gXUyvnNLuTIcCk1q17JEbnVhXAKG9oX3KtchwiMIAYp9NLg==}
    peerDependencies:
      '@types/react': '*'
      react: ^16.8 || ^17.0 || ^18.0
    peerDependenciesMeta:
      '@types/react':
        optional: true

  '@radix-ui/react-context@1.1.0':
    resolution: {integrity: sha512-OKrckBy+sMEgYM/sMmqmErVn0kZqrHPJze+Ql3DzYsDDp0hl0L62nx/2122/Bvps1qz645jlcu2tD9lrRSdf8A==}
    peerDependencies:
      '@types/react': '*'
      react: ^16.8 || ^17.0 || ^18.0 || ^19.0 || ^19.0.0-rc
    peerDependenciesMeta:
      '@types/react':
        optional: true

  '@radix-ui/react-context@1.1.1':
    resolution: {integrity: sha512-UASk9zi+crv9WteK/NU4PLvOoL3OuE6BWVKNF6hPRBtYBDXQ2u5iu3O59zUlJiTVvkyuycnqrztsHVJwcK9K+Q==}
    peerDependencies:
      '@types/react': '*'
      react: ^16.8 || ^17.0 || ^18.0 || ^19.0 || ^19.0.0-rc
    peerDependenciesMeta:
      '@types/react':
        optional: true

  '@radix-ui/react-dialog@1.0.5':
    resolution: {integrity: sha512-GjWJX/AUpB703eEBanuBnIWdIXg6NvJFCXcNlSZk4xdszCdhrJgBoUd1cGk67vFO+WdA2pfI/plOpqz/5GUP6Q==}
    peerDependencies:
      '@types/react': '*'
      '@types/react-dom': '*'
      react: ^16.8 || ^17.0 || ^18.0
      react-dom: ^16.8 || ^17.0 || ^18.0
    peerDependenciesMeta:
      '@types/react':
        optional: true
      '@types/react-dom':
        optional: true

  '@radix-ui/react-dialog@1.1.2':
    resolution: {integrity: sha512-Yj4dZtqa2o+kG61fzB0H2qUvmwBA2oyQroGLyNtBj1beo1khoQ3q1a2AO8rrQYjd8256CO9+N8L9tvsS+bnIyA==}
    peerDependencies:
      '@types/react': '*'
      '@types/react-dom': '*'
      react: ^16.8 || ^17.0 || ^18.0 || ^19.0 || ^19.0.0-rc
      react-dom: ^16.8 || ^17.0 || ^18.0 || ^19.0 || ^19.0.0-rc
    peerDependenciesMeta:
      '@types/react':
        optional: true
      '@types/react-dom':
        optional: true

  '@radix-ui/react-direction@1.1.0':
    resolution: {integrity: sha512-BUuBvgThEiAXh2DWu93XsT+a3aWrGqolGlqqw5VU1kG7p/ZH2cuDlM1sRLNnY3QcBS69UIz2mcKhMxDsdewhjg==}
    peerDependencies:
      '@types/react': '*'
      react: ^16.8 || ^17.0 || ^18.0 || ^19.0 || ^19.0.0-rc
    peerDependenciesMeta:
      '@types/react':
        optional: true

  '@radix-ui/react-dismissable-layer@1.0.5':
    resolution: {integrity: sha512-aJeDjQhywg9LBu2t/At58hCvr7pEm0o2Ke1x33B+MhjNmmZ17sy4KImo0KPLgsnc/zN7GPdce8Cnn0SWvwZO7g==}
    peerDependencies:
      '@types/react': '*'
      '@types/react-dom': '*'
      react: ^16.8 || ^17.0 || ^18.0
      react-dom: ^16.8 || ^17.0 || ^18.0
    peerDependenciesMeta:
      '@types/react':
        optional: true
      '@types/react-dom':
        optional: true

  '@radix-ui/react-dismissable-layer@1.1.1':
    resolution: {integrity: sha512-QSxg29lfr/xcev6kSz7MAlmDnzbP1eI/Dwn3Tp1ip0KT5CUELsxkekFEMVBEoykI3oV39hKT4TKZzBNMbcTZYQ==}
    peerDependencies:
      '@types/react': '*'
      '@types/react-dom': '*'
      react: ^16.8 || ^17.0 || ^18.0 || ^19.0 || ^19.0.0-rc
      react-dom: ^16.8 || ^17.0 || ^18.0 || ^19.0 || ^19.0.0-rc
    peerDependenciesMeta:
      '@types/react':
        optional: true
      '@types/react-dom':
        optional: true

  '@radix-ui/react-dropdown-menu@2.1.2':
    resolution: {integrity: sha512-GVZMR+eqK8/Kes0a36Qrv+i20bAPXSn8rCBTHx30w+3ECnR5o3xixAlqcVaYvLeyKUsm0aqyhWfmUcqufM8nYA==}
    peerDependencies:
      '@types/react': '*'
      '@types/react-dom': '*'
      react: ^16.8 || ^17.0 || ^18.0 || ^19.0 || ^19.0.0-rc
      react-dom: ^16.8 || ^17.0 || ^18.0 || ^19.0 || ^19.0.0-rc
    peerDependenciesMeta:
      '@types/react':
        optional: true
      '@types/react-dom':
        optional: true

  '@radix-ui/react-focus-guards@1.0.1':
    resolution: {integrity: sha512-Rect2dWbQ8waGzhMavsIbmSVCgYxkXLxxR3ZvCX79JOglzdEy4JXMb98lq4hPxUbLr77nP0UOGf4rcMU+s1pUA==}
    peerDependencies:
      '@types/react': '*'
      react: ^16.8 || ^17.0 || ^18.0
    peerDependenciesMeta:
      '@types/react':
        optional: true

  '@radix-ui/react-focus-guards@1.1.1':
    resolution: {integrity: sha512-pSIwfrT1a6sIoDASCSpFwOasEwKTZWDw/iBdtnqKO7v6FeOzYJ7U53cPzYFVR3geGGXgVHaH+CdngrrAzqUGxg==}
    peerDependencies:
      '@types/react': '*'
      react: ^16.8 || ^17.0 || ^18.0 || ^19.0 || ^19.0.0-rc
    peerDependenciesMeta:
      '@types/react':
        optional: true

  '@radix-ui/react-focus-scope@1.0.4':
    resolution: {integrity: sha512-sL04Mgvf+FmyvZeYfNu1EPAaaxD+aw7cYeIB9L9Fvq8+urhltTRaEo5ysKOpHuKPclsZcSUMKlN05x4u+CINpA==}
    peerDependencies:
      '@types/react': '*'
      '@types/react-dom': '*'
      react: ^16.8 || ^17.0 || ^18.0
      react-dom: ^16.8 || ^17.0 || ^18.0
    peerDependenciesMeta:
      '@types/react':
        optional: true
      '@types/react-dom':
        optional: true

  '@radix-ui/react-focus-scope@1.1.0':
    resolution: {integrity: sha512-200UD8zylvEyL8Bx+z76RJnASR2gRMuxlgFCPAe/Q/679a/r0eK3MBVYMb7vZODZcffZBdob1EGnky78xmVvcA==}
    peerDependencies:
      '@types/react': '*'
      '@types/react-dom': '*'
      react: ^16.8 || ^17.0 || ^18.0 || ^19.0 || ^19.0.0-rc
      react-dom: ^16.8 || ^17.0 || ^18.0 || ^19.0 || ^19.0.0-rc
    peerDependenciesMeta:
      '@types/react':
        optional: true
      '@types/react-dom':
        optional: true

  '@radix-ui/react-hover-card@1.1.2':
    resolution: {integrity: sha512-Y5w0qGhysvmqsIy6nQxaPa6mXNKznfoGjOfBgzOjocLxr2XlSjqBMYQQL+FfyogsMuX+m8cZyQGYhJxvxUzO4w==}
    peerDependencies:
      '@types/react': '*'
      '@types/react-dom': '*'
      react: ^16.8 || ^17.0 || ^18.0 || ^19.0 || ^19.0.0-rc
      react-dom: ^16.8 || ^17.0 || ^18.0 || ^19.0 || ^19.0.0-rc
    peerDependenciesMeta:
      '@types/react':
        optional: true
      '@types/react-dom':
        optional: true

  '@radix-ui/react-icons@1.3.1':
    resolution: {integrity: sha512-QvYompk0X+8Yjlo/Fv4McrzxohDdM5GgLHyQcPpcsPvlOSXCGFjdbuyGL5dzRbg0GpknAjQJJZzdiRK7iWVuFQ==}
    peerDependencies:
      react: ^16.x || ^17.x || ^18.x || ^19.x

  '@radix-ui/react-id@1.0.1':
    resolution: {integrity: sha512-tI7sT/kqYp8p96yGWY1OAnLHrqDgzHefRBKQ2YAkBS5ja7QLcZ9Z/uY7bEjPUatf8RomoXM8/1sMj1IJaE5UzQ==}
    peerDependencies:
      '@types/react': '*'
      react: ^16.8 || ^17.0 || ^18.0
    peerDependenciesMeta:
      '@types/react':
        optional: true

  '@radix-ui/react-id@1.1.0':
    resolution: {integrity: sha512-EJUrI8yYh7WOjNOqpoJaf1jlFIH2LvtgAl+YcFqNCa+4hj64ZXmPkAKOFs/ukjz3byN6bdb/AVUqHkI8/uWWMA==}
    peerDependencies:
      '@types/react': '*'
      react: ^16.8 || ^17.0 || ^18.0 || ^19.0 || ^19.0.0-rc
    peerDependenciesMeta:
      '@types/react':
        optional: true

  '@radix-ui/react-label@2.1.0':
    resolution: {integrity: sha512-peLblDlFw/ngk3UWq0VnYaOLy6agTZZ+MUO/WhVfm14vJGML+xH4FAl2XQGLqdefjNb7ApRg6Yn7U42ZhmYXdw==}
    peerDependencies:
      '@types/react': '*'
      '@types/react-dom': '*'
      react: ^16.8 || ^17.0 || ^18.0 || ^19.0 || ^19.0.0-rc
      react-dom: ^16.8 || ^17.0 || ^18.0 || ^19.0 || ^19.0.0-rc
    peerDependenciesMeta:
      '@types/react':
        optional: true
      '@types/react-dom':
        optional: true

  '@radix-ui/react-menu@2.1.2':
    resolution: {integrity: sha512-lZ0R4qR2Al6fZ4yCCZzu/ReTFrylHFxIqy7OezIpWF4bL0o9biKo0pFIvkaew3TyZ9Fy5gYVrR5zCGZBVbO1zg==}
    peerDependencies:
      '@types/react': '*'
      '@types/react-dom': '*'
      react: ^16.8 || ^17.0 || ^18.0 || ^19.0 || ^19.0.0-rc
      react-dom: ^16.8 || ^17.0 || ^18.0 || ^19.0 || ^19.0.0-rc
    peerDependenciesMeta:
      '@types/react':
        optional: true
      '@types/react-dom':
        optional: true

  '@radix-ui/react-popover@1.1.2':
    resolution: {integrity: sha512-u2HRUyWW+lOiA2g0Le0tMmT55FGOEWHwPFt1EPfbLly7uXQExFo5duNKqG2DzmFXIdqOeNd+TpE8baHWJCyP9w==}
    peerDependencies:
      '@types/react': '*'
      '@types/react-dom': '*'
      react: ^16.8 || ^17.0 || ^18.0 || ^19.0 || ^19.0.0-rc
      react-dom: ^16.8 || ^17.0 || ^18.0 || ^19.0 || ^19.0.0-rc
    peerDependenciesMeta:
      '@types/react':
        optional: true
      '@types/react-dom':
        optional: true

  '@radix-ui/react-popper@1.2.0':
    resolution: {integrity: sha512-ZnRMshKF43aBxVWPWvbj21+7TQCvhuULWJ4gNIKYpRlQt5xGRhLx66tMp8pya2UkGHTSlhpXwmjqltDYHhw7Vg==}
    peerDependencies:
      '@types/react': '*'
      '@types/react-dom': '*'
      react: ^16.8 || ^17.0 || ^18.0 || ^19.0 || ^19.0.0-rc
      react-dom: ^16.8 || ^17.0 || ^18.0 || ^19.0 || ^19.0.0-rc
    peerDependenciesMeta:
      '@types/react':
        optional: true
      '@types/react-dom':
        optional: true

  '@radix-ui/react-portal@1.0.4':
    resolution: {integrity: sha512-Qki+C/EuGUVCQTOTD5vzJzJuMUlewbzuKyUy+/iHM2uwGiru9gZeBJtHAPKAEkB5KWGi9mP/CHKcY0wt1aW45Q==}
    peerDependencies:
      '@types/react': '*'
      '@types/react-dom': '*'
      react: ^16.8 || ^17.0 || ^18.0
      react-dom: ^16.8 || ^17.0 || ^18.0
    peerDependenciesMeta:
      '@types/react':
        optional: true
      '@types/react-dom':
        optional: true

  '@radix-ui/react-portal@1.1.2':
    resolution: {integrity: sha512-WeDYLGPxJb/5EGBoedyJbT0MpoULmwnIPMJMSldkuiMsBAv7N1cRdsTWZWht9vpPOiN3qyiGAtbK2is47/uMFg==}
    peerDependencies:
      '@types/react': '*'
      '@types/react-dom': '*'
      react: ^16.8 || ^17.0 || ^18.0 || ^19.0 || ^19.0.0-rc
      react-dom: ^16.8 || ^17.0 || ^18.0 || ^19.0 || ^19.0.0-rc
    peerDependenciesMeta:
      '@types/react':
        optional: true
      '@types/react-dom':
        optional: true

  '@radix-ui/react-presence@1.0.1':
    resolution: {integrity: sha512-UXLW4UAbIY5ZjcvzjfRFo5gxva8QirC9hF7wRE4U5gz+TP0DbRk+//qyuAQ1McDxBt1xNMBTaciFGvEmJvAZCg==}
    peerDependencies:
      '@types/react': '*'
      '@types/react-dom': '*'
      react: ^16.8 || ^17.0 || ^18.0
      react-dom: ^16.8 || ^17.0 || ^18.0
    peerDependenciesMeta:
      '@types/react':
        optional: true
      '@types/react-dom':
        optional: true

  '@radix-ui/react-presence@1.1.1':
    resolution: {integrity: sha512-IeFXVi4YS1K0wVZzXNrbaaUvIJ3qdY+/Ih4eHFhWA9SwGR9UDX7Ck8abvL57C4cv3wwMvUE0OG69Qc3NCcTe/A==}
    peerDependencies:
      '@types/react': '*'
      '@types/react-dom': '*'
      react: ^16.8 || ^17.0 || ^18.0 || ^19.0 || ^19.0.0-rc
      react-dom: ^16.8 || ^17.0 || ^18.0 || ^19.0 || ^19.0.0-rc
    peerDependenciesMeta:
      '@types/react':
        optional: true
      '@types/react-dom':
        optional: true

  '@radix-ui/react-primitive@1.0.3':
    resolution: {integrity: sha512-yi58uVyoAcK/Nq1inRY56ZSjKypBNKTa/1mcL8qdl6oJeEaDbOldlzrGn7P6Q3Id5d+SYNGc5AJgc4vGhjs5+g==}
    peerDependencies:
      '@types/react': '*'
      '@types/react-dom': '*'
      react: ^16.8 || ^17.0 || ^18.0
      react-dom: ^16.8 || ^17.0 || ^18.0
    peerDependenciesMeta:
      '@types/react':
        optional: true
      '@types/react-dom':
        optional: true

  '@radix-ui/react-primitive@2.0.0':
    resolution: {integrity: sha512-ZSpFm0/uHa8zTvKBDjLFWLo8dkr4MBsiDLz0g3gMUwqgLHz9rTaRRGYDgvZPtBJgYCBKXkS9fzmoySgr8CO6Cw==}
    peerDependencies:
      '@types/react': '*'
      '@types/react-dom': '*'
      react: ^16.8 || ^17.0 || ^18.0 || ^19.0 || ^19.0.0-rc
      react-dom: ^16.8 || ^17.0 || ^18.0 || ^19.0 || ^19.0.0-rc
    peerDependenciesMeta:
      '@types/react':
        optional: true
      '@types/react-dom':
        optional: true

  '@radix-ui/react-progress@1.1.0':
    resolution: {integrity: sha512-aSzvnYpP725CROcxAOEBVZZSIQVQdHgBr2QQFKySsaD14u8dNT0batuXI+AAGDdAHfXH8rbnHmjYFqVJ21KkRg==}
    peerDependencies:
      '@types/react': '*'
      '@types/react-dom': '*'
      react: ^16.8 || ^17.0 || ^18.0 || ^19.0 || ^19.0.0-rc
      react-dom: ^16.8 || ^17.0 || ^18.0 || ^19.0 || ^19.0.0-rc
    peerDependenciesMeta:
      '@types/react':
        optional: true
      '@types/react-dom':
        optional: true

  '@radix-ui/react-roving-focus@1.1.0':
    resolution: {integrity: sha512-EA6AMGeq9AEeQDeSH0aZgG198qkfHSbvWTf1HvoDmOB5bBG/qTxjYMWUKMnYiV6J/iP/J8MEFSuB2zRU2n7ODA==}
    peerDependencies:
      '@types/react': '*'
      '@types/react-dom': '*'
      react: ^16.8 || ^17.0 || ^18.0 || ^19.0 || ^19.0.0-rc
      react-dom: ^16.8 || ^17.0 || ^18.0 || ^19.0 || ^19.0.0-rc
    peerDependenciesMeta:
      '@types/react':
        optional: true
      '@types/react-dom':
        optional: true

  '@radix-ui/react-scroll-area@1.2.0':
    resolution: {integrity: sha512-q2jMBdsJ9zB7QG6ngQNzNwlvxLQqONyL58QbEGwuyRZZb/ARQwk3uQVbCF7GvQVOtV6EU/pDxAw3zRzJZI3rpQ==}
    peerDependencies:
      '@types/react': '*'
      '@types/react-dom': '*'
      react: ^16.8 || ^17.0 || ^18.0 || ^19.0 || ^19.0.0-rc
      react-dom: ^16.8 || ^17.0 || ^18.0 || ^19.0 || ^19.0.0-rc
    peerDependenciesMeta:
      '@types/react':
        optional: true
      '@types/react-dom':
        optional: true

  '@radix-ui/react-separator@1.1.0':
    resolution: {integrity: sha512-3uBAs+egzvJBDZAzvb/n4NxxOYpnspmWxO2u5NbZ8Y6FM/NdrGSF9bop3Cf6F6C71z1rTSn8KV0Fo2ZVd79lGA==}
    peerDependencies:
      '@types/react': '*'
      '@types/react-dom': '*'
      react: ^16.8 || ^17.0 || ^18.0 || ^19.0 || ^19.0.0-rc
      react-dom: ^16.8 || ^17.0 || ^18.0 || ^19.0 || ^19.0.0-rc
    peerDependenciesMeta:
      '@types/react':
        optional: true
      '@types/react-dom':
        optional: true

  '@radix-ui/react-slot@1.0.2':
    resolution: {integrity: sha512-YeTpuq4deV+6DusvVUW4ivBgnkHwECUu0BiN43L5UCDFgdhsRUWAghhTF5MbvNTPzmiFOx90asDSUjWuCNapwg==}
    peerDependencies:
      '@types/react': '*'
      react: ^16.8 || ^17.0 || ^18.0
    peerDependenciesMeta:
      '@types/react':
        optional: true

  '@radix-ui/react-slot@1.1.0':
    resolution: {integrity: sha512-FUCf5XMfmW4dtYl69pdS4DbxKy8nj4M7SafBgPllysxmdachynNflAdp/gCsnYWNDnge6tI9onzMp5ARYc1KNw==}
    peerDependencies:
      '@types/react': '*'
      react: ^16.8 || ^17.0 || ^18.0 || ^19.0 || ^19.0.0-rc
    peerDependenciesMeta:
      '@types/react':
        optional: true

  '@radix-ui/react-tabs@1.1.1':
    resolution: {integrity: sha512-3GBUDmP2DvzmtYLMsHmpA1GtR46ZDZ+OreXM/N+kkQJOPIgytFWWTfDQmBQKBvaFS0Vno0FktdbVzN28KGrMdw==}
    peerDependencies:
      '@types/react': '*'
      '@types/react-dom': '*'
      react: ^16.8 || ^17.0 || ^18.0 || ^19.0 || ^19.0.0-rc
      react-dom: ^16.8 || ^17.0 || ^18.0 || ^19.0 || ^19.0.0-rc
    peerDependenciesMeta:
      '@types/react':
        optional: true
      '@types/react-dom':
        optional: true

  '@radix-ui/react-toggle-group@1.1.0':
    resolution: {integrity: sha512-PpTJV68dZU2oqqgq75Uzto5o/XfOVgkrJ9rulVmfTKxWp3HfUjHE6CP/WLRR4AzPX9HWxw7vFow2me85Yu+Naw==}
    peerDependencies:
      '@types/react': '*'
      '@types/react-dom': '*'
      react: ^16.8 || ^17.0 || ^18.0 || ^19.0 || ^19.0.0-rc
      react-dom: ^16.8 || ^17.0 || ^18.0 || ^19.0 || ^19.0.0-rc
    peerDependenciesMeta:
      '@types/react':
        optional: true
      '@types/react-dom':
        optional: true

  '@radix-ui/react-toggle@1.1.0':
    resolution: {integrity: sha512-gwoxaKZ0oJ4vIgzsfESBuSgJNdc0rv12VhHgcqN0TEJmmZixXG/2XpsLK8kzNWYcnaoRIEEQc0bEi3dIvdUpjw==}
    peerDependencies:
      '@types/react': '*'
      '@types/react-dom': '*'
      react: ^16.8 || ^17.0 || ^18.0 || ^19.0 || ^19.0.0-rc
      react-dom: ^16.8 || ^17.0 || ^18.0 || ^19.0 || ^19.0.0-rc
    peerDependenciesMeta:
      '@types/react':
        optional: true
      '@types/react-dom':
        optional: true

  '@radix-ui/react-tooltip@1.1.3':
    resolution: {integrity: sha512-Z4w1FIS0BqVFI2c1jZvb/uDVJijJjJ2ZMuPV81oVgTZ7g3BZxobplnMVvXtFWgtozdvYJ+MFWtwkM5S2HnAong==}
    peerDependencies:
      '@types/react': '*'
      '@types/react-dom': '*'
      react: ^16.8 || ^17.0 || ^18.0 || ^19.0 || ^19.0.0-rc
      react-dom: ^16.8 || ^17.0 || ^18.0 || ^19.0 || ^19.0.0-rc
    peerDependenciesMeta:
      '@types/react':
        optional: true
      '@types/react-dom':
        optional: true

  '@radix-ui/react-use-callback-ref@1.0.1':
    resolution: {integrity: sha512-D94LjX4Sp0xJFVaoQOd3OO9k7tpBYNOXdVhkltUbGv2Qb9OXdrg/CpsjlZv7ia14Sylv398LswWBVVu5nqKzAQ==}
    peerDependencies:
      '@types/react': '*'
      react: ^16.8 || ^17.0 || ^18.0
    peerDependenciesMeta:
      '@types/react':
        optional: true

  '@radix-ui/react-use-callback-ref@1.1.0':
    resolution: {integrity: sha512-CasTfvsy+frcFkbXtSJ2Zu9JHpN8TYKxkgJGWbjiZhFivxaeW7rMeZt7QELGVLaYVfFMsKHjb7Ak0nMEe+2Vfw==}
    peerDependencies:
      '@types/react': '*'
      react: ^16.8 || ^17.0 || ^18.0 || ^19.0 || ^19.0.0-rc
    peerDependenciesMeta:
      '@types/react':
        optional: true

  '@radix-ui/react-use-controllable-state@1.0.1':
    resolution: {integrity: sha512-Svl5GY5FQeN758fWKrjM6Qb7asvXeiZltlT4U2gVfl8Gx5UAv2sMR0LWo8yhsIZh2oQ0eFdZ59aoOOMV7b47VA==}
    peerDependencies:
      '@types/react': '*'
      react: ^16.8 || ^17.0 || ^18.0
    peerDependenciesMeta:
      '@types/react':
        optional: true

  '@radix-ui/react-use-controllable-state@1.1.0':
    resolution: {integrity: sha512-MtfMVJiSr2NjzS0Aa90NPTnvTSg6C/JLCV7ma0W6+OMV78vd8OyRpID+Ng9LxzsPbLeuBnWBA1Nq30AtBIDChw==}
    peerDependencies:
      '@types/react': '*'
      react: ^16.8 || ^17.0 || ^18.0 || ^19.0 || ^19.0.0-rc
    peerDependenciesMeta:
      '@types/react':
        optional: true

  '@radix-ui/react-use-escape-keydown@1.0.3':
    resolution: {integrity: sha512-vyL82j40hcFicA+M4Ex7hVkB9vHgSse1ZWomAqV2Je3RleKGO5iM8KMOEtfoSB0PnIelMd2lATjTGMYqN5ylTg==}
    peerDependencies:
      '@types/react': '*'
      react: ^16.8 || ^17.0 || ^18.0
    peerDependenciesMeta:
      '@types/react':
        optional: true

  '@radix-ui/react-use-escape-keydown@1.1.0':
    resolution: {integrity: sha512-L7vwWlR1kTTQ3oh7g1O0CBF3YCyyTj8NmhLR+phShpyA50HCfBFKVJTpshm9PzLiKmehsrQzTYTpX9HvmC9rhw==}
    peerDependencies:
      '@types/react': '*'
      react: ^16.8 || ^17.0 || ^18.0 || ^19.0 || ^19.0.0-rc
    peerDependenciesMeta:
      '@types/react':
        optional: true

  '@radix-ui/react-use-layout-effect@1.0.1':
    resolution: {integrity: sha512-v/5RegiJWYdoCvMnITBkNNx6bCj20fiaJnWtRkU18yITptraXjffz5Qbn05uOiQnOvi+dbkznkoaMltz1GnszQ==}
    peerDependencies:
      '@types/react': '*'
      react: ^16.8 || ^17.0 || ^18.0
    peerDependenciesMeta:
      '@types/react':
        optional: true

  '@radix-ui/react-use-layout-effect@1.1.0':
    resolution: {integrity: sha512-+FPE0rOdziWSrH9athwI1R0HDVbWlEhd+FR+aSDk4uWGmSJ9Z54sdZVDQPZAinJhJXwfT+qnj969mCsT2gfm5w==}
    peerDependencies:
      '@types/react': '*'
      react: ^16.8 || ^17.0 || ^18.0 || ^19.0 || ^19.0.0-rc
    peerDependenciesMeta:
      '@types/react':
        optional: true

  '@radix-ui/react-use-rect@1.1.0':
    resolution: {integrity: sha512-0Fmkebhr6PiseyZlYAOtLS+nb7jLmpqTrJyv61Pe68MKYW6OWdRE2kI70TaYY27u7H0lajqM3hSMMLFq18Z7nQ==}
    peerDependencies:
      '@types/react': '*'
      react: ^16.8 || ^17.0 || ^18.0 || ^19.0 || ^19.0.0-rc
    peerDependenciesMeta:
      '@types/react':
        optional: true

  '@radix-ui/react-use-size@1.1.0':
    resolution: {integrity: sha512-XW3/vWuIXHa+2Uwcc2ABSfcCledmXhhQPlGbfcRXbiUQI5Icjcg19BGCZVKKInYbvUCut/ufbbLLPFC5cbb1hw==}
    peerDependencies:
      '@types/react': '*'
      react: ^16.8 || ^17.0 || ^18.0 || ^19.0 || ^19.0.0-rc
    peerDependenciesMeta:
      '@types/react':
        optional: true

  '@radix-ui/react-visually-hidden@1.1.0':
    resolution: {integrity: sha512-N8MDZqtgCgG5S3aV60INAB475osJousYpZ4cTJ2cFbMpdHS5Y6loLTH8LPtkj2QN0x93J30HT/M3qJXM0+lyeQ==}
    peerDependencies:
      '@types/react': '*'
      '@types/react-dom': '*'
      react: ^16.8 || ^17.0 || ^18.0 || ^19.0 || ^19.0.0-rc
      react-dom: ^16.8 || ^17.0 || ^18.0 || ^19.0 || ^19.0.0-rc
    peerDependenciesMeta:
      '@types/react':
        optional: true
      '@types/react-dom':
        optional: true

  '@radix-ui/rect@1.1.0':
    resolution: {integrity: sha512-A9+lCBZoaMJlVKcRBz2YByCG+Cp2t6nAnMnNba+XiWxnj6r4JUFqfsgwocMBZU9LPtdxC6wB56ySYpc7LQIoJg==}

  '@rollup/rollup-android-arm-eabi@4.25.0':
    resolution: {integrity: sha512-CC/ZqFZwlAIbU1wUPisHyV/XRc5RydFrNLtgl3dGYskdwPZdt4HERtKm50a/+DtTlKeCq9IXFEWR+P6blwjqBA==}
    cpu: [arm]
    os: [android]

  '@rollup/rollup-android-arm64@4.25.0':
    resolution: {integrity: sha512-/Y76tmLGUJqVBXXCfVS8Q8FJqYGhgH4wl4qTA24E9v/IJM0XvJCGQVSW1QZ4J+VURO9h8YCa28sTFacZXwK7Rg==}
    cpu: [arm64]
    os: [android]

  '@rollup/rollup-darwin-arm64@4.25.0':
    resolution: {integrity: sha512-YVT6L3UrKTlC0FpCZd0MGA7NVdp7YNaEqkENbWQ7AOVOqd/7VzyHpgIpc1mIaxRAo1ZsJRH45fq8j4N63I/vvg==}
    cpu: [arm64]
    os: [darwin]

  '@rollup/rollup-darwin-x64@4.25.0':
    resolution: {integrity: sha512-ZRL+gexs3+ZmmWmGKEU43Bdn67kWnMeWXLFhcVv5Un8FQcx38yulHBA7XR2+KQdYIOtD0yZDWBCudmfj6lQJoA==}
    cpu: [x64]
    os: [darwin]

  '@rollup/rollup-freebsd-arm64@4.25.0':
    resolution: {integrity: sha512-xpEIXhiP27EAylEpreCozozsxWQ2TJbOLSivGfXhU4G1TBVEYtUPi2pOZBnvGXHyOdLAUUhPnJzH3ah5cqF01g==}
    cpu: [arm64]
    os: [freebsd]

  '@rollup/rollup-freebsd-x64@4.25.0':
    resolution: {integrity: sha512-sC5FsmZGlJv5dOcURrsnIK7ngc3Kirnx3as2XU9uER+zjfyqIjdcMVgzy4cOawhsssqzoAX19qmxgJ8a14Qrqw==}
    cpu: [x64]
    os: [freebsd]

  '@rollup/rollup-linux-arm-gnueabihf@4.25.0':
    resolution: {integrity: sha512-uD/dbLSs1BEPzg564TpRAQ/YvTnCds2XxyOndAO8nJhaQcqQGFgv/DAVko/ZHap3boCvxnzYMa3mTkV/B/3SWA==}
    cpu: [arm]
    os: [linux]

  '@rollup/rollup-linux-arm-musleabihf@4.25.0':
    resolution: {integrity: sha512-ZVt/XkrDlQWegDWrwyC3l0OfAF7yeJUF4fq5RMS07YM72BlSfn2fQQ6lPyBNjt+YbczMguPiJoCfaQC2dnflpQ==}
    cpu: [arm]
    os: [linux]

  '@rollup/rollup-linux-arm64-gnu@4.25.0':
    resolution: {integrity: sha512-qboZ+T0gHAW2kkSDPHxu7quaFaaBlynODXpBVnPxUgvWYaE84xgCKAPEYE+fSMd3Zv5PyFZR+L0tCdYCMAtG0A==}
    cpu: [arm64]
    os: [linux]

  '@rollup/rollup-linux-arm64-musl@4.25.0':
    resolution: {integrity: sha512-ndWTSEmAaKr88dBuogGH2NZaxe7u2rDoArsejNslugHZ+r44NfWiwjzizVS1nUOHo+n1Z6qV3X60rqE/HlISgw==}
    cpu: [arm64]
    os: [linux]

  '@rollup/rollup-linux-powerpc64le-gnu@4.25.0':
    resolution: {integrity: sha512-BVSQvVa2v5hKwJSy6X7W1fjDex6yZnNKy3Kx1JGimccHft6HV0THTwNtC2zawtNXKUu+S5CjXslilYdKBAadzA==}
    cpu: [ppc64]
    os: [linux]

  '@rollup/rollup-linux-riscv64-gnu@4.25.0':
    resolution: {integrity: sha512-G4hTREQrIdeV0PE2JruzI+vXdRnaK1pg64hemHq2v5fhv8C7WjVaeXc9P5i4Q5UC06d/L+zA0mszYIKl+wY8oA==}
    cpu: [riscv64]
    os: [linux]

  '@rollup/rollup-linux-s390x-gnu@4.25.0':
    resolution: {integrity: sha512-9T/w0kQ+upxdkFL9zPVB6zy9vWW1deA3g8IauJxojN4bnz5FwSsUAD034KpXIVX5j5p/rn6XqumBMxfRkcHapQ==}
    cpu: [s390x]
    os: [linux]

  '@rollup/rollup-linux-x64-gnu@4.25.0':
    resolution: {integrity: sha512-ThcnU0EcMDn+J4B9LD++OgBYxZusuA7iemIIiz5yzEcFg04VZFzdFjuwPdlURmYPZw+fgVrFzj4CA64jSTG4Ig==}
    cpu: [x64]
    os: [linux]

  '@rollup/rollup-linux-x64-musl@4.25.0':
    resolution: {integrity: sha512-zx71aY2oQxGxAT1JShfhNG79PnjYhMC6voAjzpu/xmMjDnKNf6Nl/xv7YaB/9SIa9jDYf8RBPWEnjcdlhlv1rQ==}
    cpu: [x64]
    os: [linux]

  '@rollup/rollup-win32-arm64-msvc@4.25.0':
    resolution: {integrity: sha512-JT8tcjNocMs4CylWY/CxVLnv8e1lE7ff1fi6kbGocWwxDq9pj30IJ28Peb+Y8yiPNSF28oad42ApJB8oUkwGww==}
    cpu: [arm64]
    os: [win32]

  '@rollup/rollup-win32-ia32-msvc@4.25.0':
    resolution: {integrity: sha512-dRLjLsO3dNOfSN6tjyVlG+Msm4IiZnGkuZ7G5NmpzwF9oOc582FZG05+UdfTbz5Jd4buK/wMb6UeHFhG18+OEg==}
    cpu: [ia32]
    os: [win32]

  '@rollup/rollup-win32-x64-msvc@4.25.0':
    resolution: {integrity: sha512-/RqrIFtLB926frMhZD0a5oDa4eFIbyNEwLLloMTEjmqfwZWXywwVVOVmwTsuyhC9HKkVEZcOOi+KV4U9wmOdlg==}
    cpu: [x64]
    os: [win32]

  '@rtsao/scc@1.1.0':
    resolution: {integrity: sha512-zt6OdqaDoOnJ1ZYsCYGt9YmWzDXl4vQdKTyJev62gFhRGKdx7mcT54V9KIjg+d2wi9EXsPvAPKe7i7WjfVWB8g==}

  '@rushstack/eslint-patch@1.10.4':
    resolution: {integrity: sha512-WJgX9nzTqknM393q1QJDJmoW28kUfEnybeTfVNcNAPnIx210RXm2DiXiHzfNPJNIUUb1tJnz/l4QGtJ30PgWmA==}

  '@swc/counter@0.1.3':
    resolution: {integrity: sha512-e2BR4lsJkkRlKZ/qCHPw9ZaSxc0MVUd7gtbtaB7aMvHeJVYe8sOB8DBZkP2DtISHGSku9sCK6T6cnY0CtXrOCQ==}

  '@swc/helpers@0.5.13':
    resolution: {integrity: sha512-UoKGxQ3r5kYI9dALKJapMmuK+1zWM/H17Z1+iwnNmzcJRnfFuevZs375TA5rW31pu4BS4NoSy1fRsexDXfWn5w==}

  '@tabler/icons-react@3.21.0':
    resolution: {integrity: sha512-Qq0GnZzzccbv/zuMyXAUUPlogNAqx9KsF8cr/ev3bxs+GMObqNEjXv1eZl9GFzxyQTS435siJNU8A1BaIYhX8g==}
    peerDependencies:
      react: '>= 16'

  '@tabler/icons@3.21.0':
    resolution: {integrity: sha512-5+GkkmWCr1wgMor5cOF1/YYflTQdc15y10FUikJ3HW8hDiFjfbuoAHJi17FT1vwsr1sA78rkJMn+fDoOOjnnPA==}

  '@tootallnate/quickjs-emscripten@0.23.0':
    resolution: {integrity: sha512-C5Mc6rdnsaJDjO3UpGW/CQTHtCKaYlScZTly4JIu97Jxo/odCiH0ITnDXSJPTOrEKk/ycSZ0AOgTmkDtkOsvIA==}

  '@tsconfig/node10@1.0.11':
    resolution: {integrity: sha512-DcRjDCujK/kCk/cUe8Xz8ZSpm8mS3mNNpta+jGCA6USEDfktlNvm1+IuZ9eTcDbNk41BHwpHHeW+N1lKCz4zOw==}

  '@tsconfig/node12@1.0.11':
    resolution: {integrity: sha512-cqefuRsh12pWyGsIoBKJA9luFu3mRxCA+ORZvA4ktLSzIuCUtWVxGIuXigEwO5/ywWFMZ2QEGKWvkZG1zDMTag==}

  '@tsconfig/node14@1.0.3':
    resolution: {integrity: sha512-ysT8mhdixWK6Hw3i1V2AeRqZ5WfXg1G43mqoYlM2nc6388Fq5jcXyr5mRsqViLx/GJYdoL0bfXD8nmF+Zn/Iow==}

  '@tsconfig/node16@1.0.4':
    resolution: {integrity: sha512-vxhUy4J8lyeyinH7Azl1pdd43GJhZH/tP2weN8TntQblOY+A0XbT8DJk1/oCPuOOyg/Ja757rG0CgHcWC8OfMA==}

  '@turbo/gen@1.13.4':
    resolution: {integrity: sha512-PK38N1fHhDUyjLi0mUjv0RbX0xXGwDLQeRSGsIlLcVpP1B5fwodSIwIYXc9vJok26Yne94BX5AGjueYsUT3uUw==}
    hasBin: true

  '@turbo/workspaces@1.13.4':
    resolution: {integrity: sha512-3uYg2b5TWCiupetbDFMbBFMHl33xQTvp5DNg0fZSYal73Z9AlFH9yWabHWMYw6ywmwM1evkYRpTVA2n7GgqT5A==}
    hasBin: true

  '@types/acorn@4.0.6':
    resolution: {integrity: sha512-veQTnWP+1D/xbxVrPC3zHnCZRjSrKfhbMUlEA43iMZLu7EsnTtkJklIuwrCPbOi8YkvDQAiW05VQQFvvz9oieQ==}

  '@types/cookie@0.6.0':
    resolution: {integrity: sha512-4Kh9a6B2bQciAhf7FSuMRRkUWecJgJu9nPnx3yzpsfXX/c50REIqpHY4C82bXP90qrLtXtkDxTZosYO3UpOwlA==}

  '@types/cookiejar@2.1.5':
    resolution: {integrity: sha512-he+DHOWReW0nghN24E1WUqM0efK4kI9oTqDm6XmK8ZPe2djZ90BSNdGnIyCLzCPw7/pogPlGbzI2wHGGmi4O/Q==}

  '@types/d3-array@3.2.1':
    resolution: {integrity: sha512-Y2Jn2idRrLzUfAKV2LyRImR+y4oa2AntrgID95SHJxuMUrkNXmanDSed71sRNZysveJVt1hLLemQZIady0FpEg==}

  '@types/d3-color@3.1.3':
    resolution: {integrity: sha512-iO90scth9WAbmgv7ogoq57O9YpKmFBbmoEoCHDB2xMBY0+/KVrqAaCDyCE16dUspeOvIxFFRI+0sEtqDqy2b4A==}

  '@types/d3-ease@3.0.2':
    resolution: {integrity: sha512-NcV1JjO5oDzoK26oMzbILE6HW7uVXOHLQvHshBUW4UMdZGfiY6v5BeQwh9a9tCzv+CeefZQHJt5SRgK154RtiA==}

  '@types/d3-interpolate@3.0.4':
    resolution: {integrity: sha512-mgLPETlrpVV1YRJIglr4Ez47g7Yxjl1lj7YKsiMCb27VJH9W8NVM6Bb9d8kkpG/uAQS5AmbA48q2IAolKKo1MA==}

  '@types/d3-path@3.1.0':
    resolution: {integrity: sha512-P2dlU/q51fkOc/Gfl3Ul9kicV7l+ra934qBFXCFhrZMOL6du1TM0pm1ThYvENukyOn5h9v+yMJ9Fn5JK4QozrQ==}

  '@types/d3-scale@4.0.8':
    resolution: {integrity: sha512-gkK1VVTr5iNiYJ7vWDI+yUFFlszhNMtVeneJ6lUTKPjprsvLLI9/tgEGiXJOnlINJA8FyA88gfnQsHbybVZrYQ==}

  '@types/d3-shape@3.1.6':
    resolution: {integrity: sha512-5KKk5aKGu2I+O6SONMYSNflgiP0WfZIQvVUMan50wHsLG1G94JlxEVnCpQARfTtzytuY0p/9PXXZb3I7giofIA==}

  '@types/d3-time@3.0.3':
    resolution: {integrity: sha512-2p6olUZ4w3s+07q3Tm2dbiMZy5pCDfYwtLXXHUnVzXgQlZ/OyPtUz6OL382BkOuGlLXqfT+wqv8Fw2v8/0geBw==}

  '@types/d3-timer@3.0.2':
    resolution: {integrity: sha512-Ps3T8E8dZDam6fUyNiMkekK3XUsaUEik+idO9/YjPtfj2qruF8tFBXS7XhtE4iIXBLxhmLjP3SXpLhVf21I9Lw==}

  '@types/debug@4.1.12':
    resolution: {integrity: sha512-vIChWdVG3LG1SMxEvI/AK+FWJthlrqlTu7fbrlywTkkaONwk/UAGaULXRlf8vkzFBLVm0zkMdCquhL5aOjhXPQ==}

  '@types/eslint@8.56.12':
    resolution: {integrity: sha512-03ruubjWyOHlmljCVoxSuNDdmfZDzsrrz0P2LeJsOXr+ZwFQ+0yQIwNCwt/GYhV7Z31fgtXJTAEs+FYlEL851g==}

  '@types/estree-jsx@1.0.5':
    resolution: {integrity: sha512-52CcUVNFyfb1A2ALocQw/Dd1BQFNmSdkuC3BkZ6iqhdMfQz7JWOFRuJFloOzjk+6WijU56m9oKXFAXc7o3Towg==}

  '@types/estree@1.0.6':
    resolution: {integrity: sha512-AYnb1nQyY49te+VRAVgmzfcgjYS91mY5P0TKUDCLEM+gNnA+3T6rWITXRLYCpahpqSQbN5cE+gHpnPyXjHWxcw==}

  '@types/glob@7.2.0':
    resolution: {integrity: sha512-ZUxbzKl0IfJILTS6t7ip5fQQM/J3TJYubDm3nMbgubNNYS62eXeUpoLUC8/7fJNiFYHTrGPQn7hspDUzIHX3UA==}

  '@types/hast@3.0.4':
    resolution: {integrity: sha512-WPs+bbQw5aCj+x6laNGWLH3wviHtoCv/P3+otBhbOhJgG8qtpdAMlTCxLtsTWA7LH1Oh/bFCHsBn0TPS5m30EQ==}

  '@types/hoist-non-react-statics@3.3.5':
    resolution: {integrity: sha512-SbcrWzkKBw2cdwRTwQAswfpB9g9LJWfjtUeW/jvNwbhC8cpmmNYVePa+ncbUe0rGTQ7G3Ff6mYUN2VMfLVr+Sg==}

  '@types/inquirer@6.5.0':
    resolution: {integrity: sha512-rjaYQ9b9y/VFGOpqBEXRavc3jh0a+e6evAbI31tMda8VlPaSy0AZJfXsvmIe3wklc7W6C3zCSfleuMXR7NOyXw==}

  '@types/json-schema@7.0.15':
    resolution: {integrity: sha512-5+fP8P8MFNC+AyZCDxrB2pkZFPGzqQWUzpSeuuVLvm8VMcorNYavBqoFcxK8bQz4Qsbn4oUEEem4wDLfcysGHA==}

  '@types/json5@0.0.29':
    resolution: {integrity: sha512-dRLjCWHYg4oaA77cxO64oO+7JwCwnIzkZPdrrC71jQmQtlhM556pwKo5bUzqvZndkVbeFLIIi+9TC40JNF5hNQ==}

  '@types/mdast@4.0.4':
    resolution: {integrity: sha512-kGaNbPh1k7AFzgpud/gMdvIm5xuECykRR+JnWKQno9TAXVa6WIVCGTPvYGekIDL4uwCZQSYbUxNBSb1aUo79oA==}

  '@types/mdx@2.0.13':
    resolution: {integrity: sha512-+OWZQfAYyio6YkJb3HLxDrvnx6SWWDbC0zVPfBRzUk0/nqoDyf6dNxQi3eArPe8rJ473nobTMQ/8Zk+LxJ+Yuw==}

  '@types/methods@1.1.4':
    resolution: {integrity: sha512-ymXWVrDiCxTBE3+RIrrP533E70eA+9qu7zdWoHuOmGujkYtzf4HQF96b8nwHLqhuf4ykX61IGRIB38CC6/sImQ==}

  '@types/minimatch@5.1.2':
    resolution: {integrity: sha512-K0VQKziLUWkVKiRVrx4a40iPaxTUefQmjtkQofBkYRcoaaL/8rhwDWww9qWbrgicNOgnpIsMxyNIUM4+n6dUIA==}

  '@types/ms@0.7.34':
    resolution: {integrity: sha512-nG96G3Wp6acyAgJqGasjODb+acrI7KltPiRxzHPXnP3NgI28bpQDRv53olbqGXbfcgF5aiiHmO3xpwEpS5Ld9g==}

  '@types/node@18.11.18':
    resolution: {integrity: sha512-DHQpWGjyQKSHj3ebjFI/wRKcqQcdR+MoFBygntYOZytCqNfkd2ZC4ARDJ2DQqhjH5p85Nnd3jhUJIXrszFX/JA==}

  '@types/node@20.17.6':
    resolution: {integrity: sha512-VEI7OdvK2wP7XHnsuXbAJnEpEkF6NjSN45QJlL4VGqZSXsnicpesdTWsg9RISeSdYd3yeRj/y3k5KGjUXYnFwQ==}

  '@types/normalize-package-data@2.4.4':
    resolution: {integrity: sha512-37i+OaWTh9qeK4LSHPsyRC7NahnGotNuZvjLSgcPzblpHB3rrCJxAOgI5gCdKm7coonsaX1Of0ILiTcnZjbfxA==}

  '@types/prop-types@15.7.13':
    resolution: {integrity: sha512-hCZTSvwbzWGvhqxp/RqVqwU999pBf2vp7hzIjiYOsl8wqOmUxkQ6ddw1cV3l8811+kdUFus/q4d1Y3E3SyEifA==}

  '@types/react-beautiful-dnd@13.1.8':
    resolution: {integrity: sha512-E3TyFsro9pQuK4r8S/OL6G99eq7p8v29sX0PM7oT8Z+PJfZvSQTx4zTQbUJ+QZXioAF0e7TGBEcA1XhYhCweyQ==}

  '@types/react-dom@18.0.10':
    resolution: {integrity: sha512-E42GW/JA4Qv15wQdqJq8DL4JhNpB3prJgjgapN3qJT9K2zO5IIAQh4VXvCEDupoqAwnz0cY4RlXeC/ajX5SFHg==}

  '@types/react-dom@18.3.1':
    resolution: {integrity: sha512-qW1Mfv8taImTthu4KoXgDfLuk4bydU6Q/TkADnDWWHwi4NX4BR+LWfTp2sVmTqRrsHvyDDTelgelxJ+SsejKKQ==}

  '@types/react-redux@7.1.34':
    resolution: {integrity: sha512-GdFaVjEbYv4Fthm2ZLvj1VSCedV7TqE5y1kNwnjSdBOTXuRSgowux6J8TAct15T3CKBr63UMk+2CO7ilRhyrAQ==}

  '@types/react@18.0.26':
    resolution: {integrity: sha512-hCR3PJQsAIXyxhTNSiDFY//LhnMZWpNNr5etoCqx/iUfGc5gXWtQR2Phl908jVR6uPXacojQWTg4qRpkxTuGug==}

  '@types/react@18.3.12':
    resolution: {integrity: sha512-D2wOSq/d6Agt28q7rSI3jhU7G6aiuzljDGZ2hTZHIkrTLUI+AF3WMeKkEZ9nN2fkBAlcktT6vcZjDFiIhMYEQw==}

  '@types/resolve@1.20.6':
    resolution: {integrity: sha512-A4STmOXPhMUtHH+S6ymgE2GiBSMqf4oTvcQZMcHzokuTLVYzXTB8ttjcgxOVaAp2lGwEdzZ0J+cRbbeevQj1UQ==}

  '@types/scheduler@0.23.0':
    resolution: {integrity: sha512-YIoDCTH3Af6XM5VuwGG/QL/CJqga1Zm3NkU3HZ4ZHK2fRMPYP1VczsTUqtsf43PH/iJNVlPHAo2oWX7BSdB2Hw==}

  '@types/semver@7.5.8':
    resolution: {integrity: sha512-I8EUhyrgfLrcTkzV3TSsGyl1tSuPrEDzr0yd5m90UgNxQkyDXULk3b6MlQqTCpZpNtWe1K0hzclnZkTcLBe2UQ==}

  '@types/superagent@8.1.9':
    resolution: {integrity: sha512-pTVjI73witn+9ILmoJdajHGW2jkSaOzhiFYF1Rd3EQ94kymLqB9PjD9ISg7WaALC7+dCHT0FGe9T2LktLq/3GQ==}

  '@types/supertest@6.0.2':
    resolution: {integrity: sha512-137ypx2lk/wTQbW6An6safu9hXmajAifU/s7szAHLN/FeIm5w7yR0Wkl9fdJMRSHwOn4HLAI0DaB2TOORuhPDg==}

  '@types/through@0.0.33':
    resolution: {integrity: sha512-HsJ+z3QuETzP3cswwtzt2vEIiHBk/dCcHGhbmG5X3ecnwFD/lPrMpliGXxSCg03L9AhrdwA4Oz/qfspkDW+xGQ==}

  '@types/tinycolor2@1.4.6':
    resolution: {integrity: sha512-iEN8J0BoMnsWBqjVbWH/c0G0Hh7O21lpR2/+PrvAVgWdzL7eexIFm4JN/Wn10PTcmNdtS6U67r499mlWMXOxNw==}

  '@types/unist@2.0.11':
    resolution: {integrity: sha512-CmBKiL6NNo/OqgmMn95Fk9Whlp2mtvIv+KNpQKN2F4SjvrEesubTRWGYSg+BnWZOnlCaSTU1sMpsBOzgbYhnsA==}

  '@types/unist@3.0.3':
    resolution: {integrity: sha512-ko/gIFJRv177XgZsZcBwnqJN5x/Gien8qNOn0D5bQU/zAzVf9Zt3BlcUiLqhV9y4ARk0GbT3tnUiPNgnTXzc/Q==}

  '@typescript-eslint/eslint-plugin@6.21.0':
    resolution: {integrity: sha512-oy9+hTPCUFpngkEZUSzbf9MxI65wbKFoQYsgPdILTfbUldp5ovUuphZVe4i30emU9M/kP+T64Di0mxl7dSw3MA==}
    engines: {node: ^16.0.0 || >=18.0.0}
    peerDependencies:
      '@typescript-eslint/parser': ^6.0.0 || ^6.0.0-alpha
      eslint: ^7.0.0 || ^8.0.0
      typescript: '*'
    peerDependenciesMeta:
      typescript:
        optional: true

  '@typescript-eslint/eslint-plugin@7.18.0':
    resolution: {integrity: sha512-94EQTWZ40mzBc42ATNIBimBEDltSJ9RQHCC8vc/PDbxi4k8dVwUAv4o98dk50M1zB+JGFxp43FP7f8+FP8R6Sw==}
    engines: {node: ^18.18.0 || >=20.0.0}
    peerDependencies:
      '@typescript-eslint/parser': ^7.0.0
      eslint: ^8.56.0
      typescript: '*'
    peerDependenciesMeta:
      typescript:
        optional: true

  '@typescript-eslint/parser@6.21.0':
    resolution: {integrity: sha512-tbsV1jPne5CkFQCgPBcDOt30ItF7aJoZL997JSF7MhGQqOeT3svWRYxiqlfA5RUdlHN6Fi+EI9bxqbdyAUZjYQ==}
    engines: {node: ^16.0.0 || >=18.0.0}
    peerDependencies:
      eslint: ^7.0.0 || ^8.0.0
      typescript: '*'
    peerDependenciesMeta:
      typescript:
        optional: true

  '@typescript-eslint/parser@7.18.0':
    resolution: {integrity: sha512-4Z+L8I2OqhZV8qA132M4wNL30ypZGYOQVBfMgxDH/K5UX0PNqTu1c6za9ST5r9+tavvHiTWmBnKzpCJ/GlVFtg==}
    engines: {node: ^18.18.0 || >=20.0.0}
    peerDependencies:
      eslint: ^8.56.0
      typescript: '*'
    peerDependenciesMeta:
      typescript:
        optional: true

  '@typescript-eslint/scope-manager@5.62.0':
    resolution: {integrity: sha512-VXuvVvZeQCQb5Zgf4HAxc04q5j+WrNAtNh9OwCsCgpKqESMTu3tF/jhZ3xG6T4NZwWl65Bg8KuS2uEvhSfLl0w==}
    engines: {node: ^12.22.0 || ^14.17.0 || >=16.0.0}

  '@typescript-eslint/scope-manager@6.21.0':
    resolution: {integrity: sha512-OwLUIWZJry80O99zvqXVEioyniJMa+d2GrqpUTqi5/v5D5rOrppJVBPa0yKCblcigC0/aYAzxxqQ1B+DS2RYsg==}
    engines: {node: ^16.0.0 || >=18.0.0}

  '@typescript-eslint/scope-manager@7.18.0':
    resolution: {integrity: sha512-jjhdIE/FPF2B7Z1uzc6i3oWKbGcHb87Qw7AWj6jmEqNOfDFbJWtjt/XfwCpvNkpGWlcJaog5vTR+VV8+w9JflA==}
    engines: {node: ^18.18.0 || >=20.0.0}

  '@typescript-eslint/type-utils@6.21.0':
    resolution: {integrity: sha512-rZQI7wHfao8qMX3Rd3xqeYSMCL3SoiSQLBATSiVKARdFGCYSRvmViieZjqc58jKgs8Y8i9YvVVhRbHSTA4VBag==}
    engines: {node: ^16.0.0 || >=18.0.0}
    peerDependencies:
      eslint: ^7.0.0 || ^8.0.0
      typescript: '*'
    peerDependenciesMeta:
      typescript:
        optional: true

  '@typescript-eslint/type-utils@7.18.0':
    resolution: {integrity: sha512-XL0FJXuCLaDuX2sYqZUUSOJ2sG5/i1AAze+axqmLnSkNEVMVYLF+cbwlB2w8D1tinFuSikHmFta+P+HOofrLeA==}
    engines: {node: ^18.18.0 || >=20.0.0}
    peerDependencies:
      eslint: ^8.56.0
      typescript: '*'
    peerDependenciesMeta:
      typescript:
        optional: true

  '@typescript-eslint/types@5.62.0':
    resolution: {integrity: sha512-87NVngcbVXUahrRTqIK27gD2t5Cu1yuCXxbLcFtCzZGlfyVWWh8mLHkoxzjsB6DDNnvdL+fW8MiwPEJyGJQDgQ==}
    engines: {node: ^12.22.0 || ^14.17.0 || >=16.0.0}

  '@typescript-eslint/types@6.21.0':
    resolution: {integrity: sha512-1kFmZ1rOm5epu9NZEZm1kckCDGj5UJEf7P1kliH4LKu/RkwpsfqqGmY2OOcUs18lSlQBKLDYBOGxRVtrMN5lpg==}
    engines: {node: ^16.0.0 || >=18.0.0}

  '@typescript-eslint/types@7.18.0':
    resolution: {integrity: sha512-iZqi+Ds1y4EDYUtlOOC+aUmxnE9xS/yCigkjA7XpTKV6nCBd3Hp/PRGGmdwnfkV2ThMyYldP1wRpm/id99spTQ==}
    engines: {node: ^18.18.0 || >=20.0.0}

  '@typescript-eslint/typescript-estree@5.62.0':
    resolution: {integrity: sha512-CmcQ6uY7b9y694lKdRB8FEel7JbU/40iSAPomu++SjLMntB+2Leay2LO6i8VnJk58MtE9/nQSFIH6jpyRWyYzA==}
    engines: {node: ^12.22.0 || ^14.17.0 || >=16.0.0}
    peerDependencies:
      typescript: '*'
    peerDependenciesMeta:
      typescript:
        optional: true

  '@typescript-eslint/typescript-estree@6.21.0':
    resolution: {integrity: sha512-6npJTkZcO+y2/kr+z0hc4HwNfrrP4kNYh57ek7yCNlrBjWQ1Y0OS7jiZTkgumrvkX5HkEKXFZkkdFNkaW2wmUQ==}
    engines: {node: ^16.0.0 || >=18.0.0}
    peerDependencies:
      typescript: '*'
    peerDependenciesMeta:
      typescript:
        optional: true

  '@typescript-eslint/typescript-estree@7.18.0':
    resolution: {integrity: sha512-aP1v/BSPnnyhMHts8cf1qQ6Q1IFwwRvAQGRvBFkWlo3/lH29OXA3Pts+c10nxRxIBrDnoMqzhgdwVe5f2D6OzA==}
    engines: {node: ^18.18.0 || >=20.0.0}
    peerDependencies:
      typescript: '*'
    peerDependenciesMeta:
      typescript:
        optional: true

  '@typescript-eslint/utils@5.62.0':
    resolution: {integrity: sha512-n8oxjeb5aIbPFEtmQxQYOLI0i9n5ySBEY/ZEHHZqKQSFnxio1rv6dthascc9dLuwrL0RC5mPCxB7vnAVGAYWAQ==}
    engines: {node: ^12.22.0 || ^14.17.0 || >=16.0.0}
    peerDependencies:
      eslint: ^6.0.0 || ^7.0.0 || ^8.0.0

  '@typescript-eslint/utils@6.21.0':
    resolution: {integrity: sha512-NfWVaC8HP9T8cbKQxHcsJBY5YE1O33+jpMwN45qzWWaPDZgLIbo12toGMWnmhvCpd3sIxkpDw3Wv1B3dYrbDQQ==}
    engines: {node: ^16.0.0 || >=18.0.0}
    peerDependencies:
      eslint: ^7.0.0 || ^8.0.0

  '@typescript-eslint/utils@7.18.0':
    resolution: {integrity: sha512-kK0/rNa2j74XuHVcoCZxdFBMF+aq/vH83CXAOHieC+2Gis4mF8jJXT5eAfyD3K0sAxtPuwxaIOIOvhwzVDt/kw==}
    engines: {node: ^18.18.0 || >=20.0.0}
    peerDependencies:
      eslint: ^8.56.0

  '@typescript-eslint/visitor-keys@5.62.0':
    resolution: {integrity: sha512-07ny+LHRzQXepkGg6w0mFY41fVUNBrL2Roj/++7V1txKugfjm/Ci/qSND03r2RhlJhJYMcTn9AhhSSqQp0Ysyw==}
    engines: {node: ^12.22.0 || ^14.17.0 || >=16.0.0}

  '@typescript-eslint/visitor-keys@6.21.0':
    resolution: {integrity: sha512-JJtkDduxLi9bivAB+cYOVMtbkqdPOhZ+ZI5LC47MIRrDV4Yn2o+ZnW10Nkmr28xRpSpdJ6Sm42Hjf2+REYXm0A==}
    engines: {node: ^16.0.0 || >=18.0.0}

  '@typescript-eslint/visitor-keys@7.18.0':
    resolution: {integrity: sha512-cDF0/Gf81QpY3xYyJKDV14Zwdmid5+uuENhjH2EqFaF0ni+yAyq/LzMaIJdhNJXZI7uLzwIlA+V7oWoyn6Curg==}
    engines: {node: ^18.18.0 || >=20.0.0}

  '@ungap/structured-clone@1.2.0':
    resolution: {integrity: sha512-zuVdFrMJiuCDQUMCzQaD6KL28MjnqqN8XnAqiEq9PNm/hCPTSGfrXCOfwj1ow4LFb/tNymJPwsNbVePc1xFqrQ==}

  '@vercel/style-guide@5.2.0':
    resolution: {integrity: sha512-fNSKEaZvSkiBoF6XEefs8CcgAV9K9e+MbcsDZjUsktHycKdA0jvjAzQi1W/FzLS+Nr5zZ6oejCwq/97dHUKe0g==}
    engines: {node: '>=16'}
    peerDependencies:
      '@next/eslint-plugin-next': '>=12.3.0 <15'
      eslint: '>=8.48.0 <9'
      prettier: '>=3.0.0 <4'
      typescript: '>=4.8.0 <6'
    peerDependenciesMeta:
      '@next/eslint-plugin-next':
        optional: true
      eslint:
        optional: true
      prettier:
        optional: true
      typescript:
        optional: true

  '@vitest/expect@2.1.4':
    resolution: {integrity: sha512-DOETT0Oh1avie/D/o2sgMHGrzYUFFo3zqESB2Hn70z6QB1HrS2IQ9z5DfyTqU8sg4Bpu13zZe9V4+UTNQlUeQA==}

  '@vitest/mocker@2.1.4':
    resolution: {integrity: sha512-Ky/O1Lc0QBbutJdW0rqLeFNbuLEyS+mIPiNdlVlp2/yhJ0SbyYqObS5IHdhferJud8MbbwMnexg4jordE5cCoQ==}
    peerDependencies:
      msw: ^2.4.9
      vite: ^5.0.0
    peerDependenciesMeta:
      msw:
        optional: true
      vite:
        optional: true

  '@vitest/pretty-format@2.1.4':
    resolution: {integrity: sha512-L95zIAkEuTDbUX1IsjRl+vyBSLh3PwLLgKpghl37aCK9Jvw0iP+wKwIFhfjdUtA2myLgjrG6VU6JCFLv8q/3Ww==}

  '@vitest/runner@2.1.4':
    resolution: {integrity: sha512-sKRautINI9XICAMl2bjxQM8VfCMTB0EbsBc/EDFA57V6UQevEKY/TOPOF5nzcvCALltiLfXWbq4MaAwWx/YxIA==}

  '@vitest/snapshot@2.1.4':
    resolution: {integrity: sha512-3Kab14fn/5QZRog5BPj6Rs8dc4B+mim27XaKWFWHWA87R56AKjHTGcBFKpvZKDzC4u5Wd0w/qKsUIio3KzWW4Q==}

  '@vitest/spy@2.1.4':
    resolution: {integrity: sha512-4JOxa+UAizJgpZfaCPKK2smq9d8mmjZVPMt2kOsg/R8QkoRzydHH1qHxIYNvr1zlEaFj4SXiaaJWxq/LPLKaLg==}

  '@vitest/utils@2.1.4':
    resolution: {integrity: sha512-MXDnZn0Awl2S86PSNIim5PWXgIAx8CIkzu35mBdSApUip6RFOGXBCf3YFyeEu8n1IHk4bWD46DeYFu9mQlFIRg==}

  acorn-jsx@5.3.2:
    resolution: {integrity: sha512-rq9s+JNhf0IChjtDXxllJ7g41oZk5SlXtp0LHwyA5cejwn7vKmKp4pPri6YEePv2PU65sAsegbXtIinmDFDXgQ==}
    peerDependencies:
      acorn: ^6.0.0 || ^7.0.0 || ^8.0.0

  acorn-walk@8.3.4:
    resolution: {integrity: sha512-ueEepnujpqee2o5aIYnvHU6C0A42MNdsIDeqy5BydrkuC5R1ZuUFnm27EeFJGoEHJQgn3uleRvmTXaJgfXbt4g==}
    engines: {node: '>=0.4.0'}

  acorn@8.14.0:
    resolution: {integrity: sha512-cl669nCJTZBsL97OF4kUQm5g5hC2uihk0NxY3WENAC0TYdILVkAyHymAntgxGkl7K+t0cXIrH5siy5S4XkFycA==}
    engines: {node: '>=0.4.0'}
    hasBin: true

  agent-base@7.1.1:
    resolution: {integrity: sha512-H0TSyFNDMomMNJQBn8wFV5YC/2eJ+VXECwOadZJT554xP6cODZHPX3H9QMQECxvrgiSOP1pHjy1sMWQVYJOUOA==}
    engines: {node: '>= 14'}

  aggregate-error@3.1.0:
    resolution: {integrity: sha512-4I7Td01quW/RpocfNayFdFVk1qSuoh0E7JrbRJ16nH01HhKFQ88INq9Sd+nd72zqRySlr9BmDA8xlEJ6vJMrYA==}
    engines: {node: '>=8'}

  ajv@6.12.6:
    resolution: {integrity: sha512-j3fVLgvTo527anyYyJOGTYJbG+vnnQYvE0m5mmkc1TK+nxAppkCLMIL0aZ4dblVCNoGShhm+kzE4ZUykBoMg4g==}

  ansi-escapes@4.3.2:
    resolution: {integrity: sha512-gKXj5ALrKWQLsYG9jlTRmR/xKluxHV+Z9QEwNIgCfM1/uwPMCuzVVnh5mwTd+OuBZcwSIMbqssNWRm1lE51QaQ==}
    engines: {node: '>=8'}

  ansi-regex@5.0.1:
    resolution: {integrity: sha512-quJQXlTSUGL2LH9SUXo8VwsY4soanhgo6LNSm84E1LBcE8s3O0wpdiRzyR9z/ZZJMlMWv37qOOb9pdJlMUEKFQ==}
    engines: {node: '>=8'}

  ansi-regex@6.1.0:
    resolution: {integrity: sha512-7HSX4QQb4CspciLpVFwyRe79O3xsIZDDLER21kERQ71oaPodF8jL725AgJMFAYbooIqolJoRLuM81SpeUkpkvA==}
    engines: {node: '>=12'}

  ansi-styles@3.2.1:
    resolution: {integrity: sha512-VT0ZI6kZRdTh8YyJw3SMbYm/u+NqfsAxEpWO0Pf9sq8/e94WxxOpPKx9FR1FlyCtOVDNOQ+8ntlqFxiRc+r5qA==}
    engines: {node: '>=4'}

  ansi-styles@4.3.0:
    resolution: {integrity: sha512-zbB9rCJAT1rbjiVDb2hqKFHNYLxgtk8NURxZ3IZwD3F6NtxbXZQCnnSi1Lkx+IDohdPlFp222wVALIheZJQSEg==}
    engines: {node: '>=8'}

  ansi-styles@6.2.1:
    resolution: {integrity: sha512-bN798gFfQX+viw3R7yrGWRqnrN2oRkEkUjjl4JNn4E8GxxbjtG3FbrEIIY3l8/hrwUwIeCZvi4QuOTP4MErVug==}
    engines: {node: '>=12'}

  any-promise@1.3.0:
    resolution: {integrity: sha512-7UvmKalWRt1wgjL1RrGxoSJW/0QZFIegpeGvZG9kjp8vrRu55XTHbwnqq2GpXm9uLbcuhxm3IqX9OB4MZR1b2A==}

  anymatch@3.1.3:
    resolution: {integrity: sha512-KMReFUr0B4t+D+OBkjR3KYqvocp2XaSzO55UcB6mgQMd3KbcE+mWTyvVV7D/zsdEbNnV6acZUutkiHQXvTr1Rw==}
    engines: {node: '>= 8'}

  arg@4.1.3:
    resolution: {integrity: sha512-58S9QDqG0Xx27YwPSt9fJxivjYl432YCwfDMfZ+71RAqUrZef7LrKQZ3LHLOwCS4FLNBplP533Zx895SeOCHvA==}

  arg@5.0.2:
    resolution: {integrity: sha512-PYjyFOLKQ9y57JvQ6QLo8dAgNqswh8M1RMJYdQduT6xbWSgK36P/Z/v+p888pM69jMMfS8Xd8F6I1kQ/I9HUGg==}

  argparse@1.0.10:
    resolution: {integrity: sha512-o5Roy6tNG4SL/FOkCAN6RzjiakZS25RLYFrcMttJqbdd8BWrnA+fGz57iN5Pb06pvBGvl5gQ0B48dJlslXvoTg==}

  argparse@2.0.1:
    resolution: {integrity: sha512-8+9WqebbFzpX9OR+Wa6O29asIogeRMzcGtAINdpMHHyAg10f05aSFVBbcEqGf/PXw1EjAZ+q2/bEBg3DvurK3Q==}

  aria-hidden@1.2.4:
    resolution: {integrity: sha512-y+CcFFwelSXpLZk/7fMB2mUbGtX9lKycf1MWJ7CaTIERyitVlyQx6C+sxcROU2BAJ24OiZyK+8wj2i8AlBoS3A==}
    engines: {node: '>=10'}

  aria-query@5.3.2:
    resolution: {integrity: sha512-COROpnaoap1E2F000S62r6A60uHZnmlvomhfyT2DlTcrY1OrBKn2UhH7qn5wTC9zMvD0AY7csdPSNwKP+7WiQw==}
    engines: {node: '>= 0.4'}

  array-buffer-byte-length@1.0.1:
    resolution: {integrity: sha512-ahC5W1xgou+KTXix4sAO8Ki12Q+jf4i0+tmk3sC+zgcynshkHxzpXdImBehiUYKKKDwvfFiJl1tZt6ewscS1Mg==}
    engines: {node: '>= 0.4'}

  array-includes@3.1.8:
    resolution: {integrity: sha512-itaWrbYbqpGXkGhZPGUulwnhVf5Hpy1xiCFsGqyIGglbBxmG5vSjxQen3/WGOjPpNEv1RtBLKxbmVXm8HpJStQ==}
    engines: {node: '>= 0.4'}

  array-timsort@1.0.3:
    resolution: {integrity: sha512-/+3GRL7dDAGEfM6TseQk/U+mi18TU2Ms9I3UlLdUMhz2hbvGNTKdj9xniwXfUqgYhHxRx0+8UnKkvlNwVU+cWQ==}

  array-union@2.1.0:
    resolution: {integrity: sha512-HGyxoOTYUyCM6stUe6EJgnd4EoewAI7zMdfqO+kGjnlZmBDz/cR5pf8r/cR4Wq60sL/p0IkcjUEEPwS3GFrIyw==}
    engines: {node: '>=8'}

  array.prototype.findlast@1.2.5:
    resolution: {integrity: sha512-CVvd6FHg1Z3POpBLxO6E6zr+rSKEQ9L6rZHAaY7lLfhKsWYUBBOuMs0e9o24oopj6H+geRCX0YJ+TJLBK2eHyQ==}
    engines: {node: '>= 0.4'}

  array.prototype.findlastindex@1.2.5:
    resolution: {integrity: sha512-zfETvRFA8o7EiNn++N5f/kaCw221hrpGsDmcpndVupkPzEc1Wuf3VgC0qby1BbHs7f5DVYjgtEU2LLh5bqeGfQ==}
    engines: {node: '>= 0.4'}

  array.prototype.flat@1.3.2:
    resolution: {integrity: sha512-djYB+Zx2vLewY8RWlNCUdHjDXs2XOgm602S9E7P/UpHgfeHL00cRiIF+IN/G/aUJ7kGPb6yO/ErDI5V2s8iycA==}
    engines: {node: '>= 0.4'}

  array.prototype.flatmap@1.3.2:
    resolution: {integrity: sha512-Ewyx0c9PmpcsByhSW4r+9zDU7sGjFc86qf/kKtuSCRdhfbk0SNLLkaT5qvcHnRGgc5NP/ly/y+qkXkqONX54CQ==}
    engines: {node: '>= 0.4'}

  array.prototype.tosorted@1.1.4:
    resolution: {integrity: sha512-p6Fx8B7b7ZhL/gmUsAy0D15WhvDccw3mnGNbZpi3pmeJdxtWsj2jEaI4Y6oo3XiHfzuSgPwKc04MYt6KgvC/wA==}
    engines: {node: '>= 0.4'}

  arraybuffer.prototype.slice@1.0.3:
    resolution: {integrity: sha512-bMxMKAjg13EBSVscxTaYA4mRc5t1UAXa2kXiGTNfZ079HIWXEkKmkgFrh/nJqamaLSrXO5H4WFFkPEaLJWbs3A==}
    engines: {node: '>= 0.4'}

  asap@2.0.6:
    resolution: {integrity: sha512-BSHWgDSAiKs50o2Re8ppvp3seVHXSRM44cdSsT9FfNEUUZLOGWVCsiWaRPWM1Znn+mqZ1OfVZ3z3DWEzSp7hRA==}

  assertion-error@2.0.1:
    resolution: {integrity: sha512-Izi8RQcffqCeNVgFigKli1ssklIbpHnCYc6AknXGYoB6grJqyeby7jv12JUQgmTAnIDnbck1uxksT4dzN3PWBA==}
    engines: {node: '>=12'}

  ast-types-flow@0.0.8:
    resolution: {integrity: sha512-OH/2E5Fg20h2aPrbe+QL8JZQFko0YZaF+j4mnQ7BGhfavO7OpSLa8a0y9sBwomHdSbkhTS8TQNayBfnW5DwbvQ==}

  ast-types@0.13.4:
    resolution: {integrity: sha512-x1FCFnFifvYDDzTaLII71vG5uvDwgtmDTEVWAxrgeiR8VjMONcCXJx7E+USjDtHlwFmt9MysbqgF9b9Vjr6w+w==}
    engines: {node: '>=4'}

  astring@1.9.0:
    resolution: {integrity: sha512-LElXdjswlqjWrPpJFg1Fx4wpkOCxj1TDHlSV4PlaRxHGWko024xICaa97ZkMfs6DRKlCguiAI+rbXv5GWwXIkg==}
    hasBin: true

  asynckit@0.4.0:
    resolution: {integrity: sha512-Oei9OH4tRh0YqU3GxhX79dM/mwVgvbZJaSNaRk+bshkj0S5cfHcgYakreBjrHwatXKbz+IoIdYLxrKim2MjW0Q==}

  available-typed-arrays@1.0.7:
    resolution: {integrity: sha512-wvUjBtSGN7+7SjNpq/9M2Tg350UZD3q62IFZLbRAR1bSMlCo1ZaeW+BJ+D090e4hIIZLBcTDWe4Mh4jvUDajzQ==}
    engines: {node: '>= 0.4'}

  axe-core@4.10.2:
    resolution: {integrity: sha512-RE3mdQ7P3FRSe7eqCWoeQ/Z9QXrtniSjp1wUjt5nRC3WIpz5rSCve6o3fsZ2aCpJtrZjSZgjwXAoTO5k4tEI0w==}
    engines: {node: '>=4'}

  axobject-query@4.1.0:
    resolution: {integrity: sha512-qIj0G9wZbMGNLjLmg1PT6v2mE9AH2zlnADJD/2tC6E00hgmhUOfEB6greHPAfLRSufHqROIUTkw6E+M3lH0PTQ==}
    engines: {node: '>= 0.4'}

  bail@2.0.2:
    resolution: {integrity: sha512-0xO6mYd7JB2YesxDKplafRpsiOzPt9V02ddPCLbY1xYGPOX24NTyN50qnUxgCPcSoYMhKpAuBTjQoRZCAkUDRw==}

  balanced-match@1.0.2:
    resolution: {integrity: sha512-3oSeUO0TMV67hN1AmbXsK4yaqU7tjiHlbxRDZOpH0KW9+CeX4bRAaX0Anxt0tx2MrpRpWwQaPwIlISEJhYU5Pw==}

  base64-js@1.5.1:
    resolution: {integrity: sha512-AKpaYlHn8t4SVbOHCy+b5+KKgvR4vrsD8vbvrbiQJps7fKDTkjkDry6ji0rUJjC0kzbNePLwzxq8iypo41qeWA==}

  basic-ftp@5.0.5:
    resolution: {integrity: sha512-4Bcg1P8xhUuqcii/S0Z9wiHIrQVPMermM1any+MX5GeGD7faD3/msQUDGLol9wOcz4/jbg/WJnGqoJF6LiBdtg==}
    engines: {node: '>=10.0.0'}

  binary-extensions@2.3.0:
    resolution: {integrity: sha512-Ceh+7ox5qe7LJuLHoY0feh3pHuUDHAcRUeyL2VYghZwfpkNIy/+8Ocg0a3UuSoYzavmylwuLWQOf3hl0jjMMIw==}
    engines: {node: '>=8'}

  bl@4.1.0:
    resolution: {integrity: sha512-1W07cM9gS6DcLperZfFSj+bWLtaPGSOHWhPiGzXmvVJbRLdG82sH/Kn8EtW1VqWVA54AKf2h5k5BbnIbwF3h6w==}

  brace-expansion@1.1.11:
    resolution: {integrity: sha512-iCuPHDFgrHX7H2vEI/5xpz07zSHB00TpugqhmYtVmMO6518mCuRMoOYFldEBl0g187ufozdaHgWKcYFb61qGiA==}

  brace-expansion@2.0.1:
    resolution: {integrity: sha512-XnAIvQ8eM+kC6aULx6wuQiwVsnzsi9d3WxzV3FpWTGA19F621kwdbsAcFKXgKUHZWsy+mY6iL1sHTxWEFCytDA==}

  braces@3.0.3:
    resolution: {integrity: sha512-yQbXgO/OSZVD2IsiLlro+7Hf6Q18EJrKSEsdoMzKePKXct3gvD8oLcOQdIzGupr5Fj+EDe8gO/lxc1BzfMpxvA==}
    engines: {node: '>=8'}

  browserslist@4.24.2:
    resolution: {integrity: sha512-ZIc+Q62revdMcqC6aChtW4jz3My3klmCO1fEmINZY/8J3EpBg5/A/D0AKmBveUh6pgoeycoMkVMko84tuYS+Gg==}
    engines: {node: ^6 || ^7 || ^8 || ^9 || ^10 || ^11 || ^12 || >=13.7}
    hasBin: true

  buffer-from@1.1.2:
    resolution: {integrity: sha512-E+XQCRwSbaaiChtv6k6Dwgc+bx+Bs6vuKJHHl5kox/BaKbhiXzqQOwK4cO22yElGp2OCmjwVhT3HmxgyPGnJfQ==}

  buffer@5.7.1:
    resolution: {integrity: sha512-EHcyIPBQ4BSGlvjB16k5KgAJ27CIsHY/2JBmCRReo48y9rQ3MaUzWX3KVlBa4U7MyX02HdVj0K7C3WaB3ju7FQ==}

  builtin-modules@3.3.0:
    resolution: {integrity: sha512-zhaCDicdLuWN5UbN5IMnFqNMhNfo919sH85y2/ea+5Yg9TsTkeZxpL+JLbp6cgYFS4sRLp3YV4S6yDuqVWHYOw==}
    engines: {node: '>=6'}

  busboy@1.6.0:
    resolution: {integrity: sha512-8SFQbg/0hQ9xy3UNTB0YEnsNBbWfhf7RtnzpL7TkBiTBRfrQ9Fxcnz7VJsleJpyp6rVLvXiuORqjlHi5q+PYuA==}
    engines: {node: '>=10.16.0'}

  cac@6.7.14:
    resolution: {integrity: sha512-b6Ilus+c3RrdDk+JhLKUAQfzzgLEPy6wcXqS7f/xe1EETvsDP6GORG7SFuOs6cID5YkqchW/LXZbX5bc8j7ZcQ==}
    engines: {node: '>=8'}

  call-bind@1.0.7:
    resolution: {integrity: sha512-GHTSNSYICQ7scH7sZ+M2rFopRoLh8t2bLSW6BbgrtLsahOIB5iyAVJf9GjWK3cYTDaMj4XdBpM1cA6pIS0Kv2w==}
    engines: {node: '>= 0.4'}

  callsites@3.1.0:
    resolution: {integrity: sha512-P8BjAsXvZS+VIDUI11hHCQEv74YT67YUi5JJFNWIqL235sBmjX4+qx9Muvls5ivyNENctx46xQLQ3aTuE7ssaQ==}
    engines: {node: '>=6'}

  camel-case@3.0.0:
    resolution: {integrity: sha512-+MbKztAYHXPr1jNTSKQF52VpcFjwY5RkR7fxksV8Doo4KAYc5Fl4UJRgthBbTmEx8C54DqahhbLJkDwjI3PI/w==}

  camel-case@4.1.2:
    resolution: {integrity: sha512-gxGWBrTT1JuMx6R+o5PTXMmUnhnVzLQ9SNutD4YqKtI6ap897t3tKECYla6gCWEkplXnlNybEkZg9GEGxKFCgw==}

  camelcase-css@2.0.1:
    resolution: {integrity: sha512-QOSvevhslijgYwRx6Rv7zKdMF8lbRmx+uQGx2+vDc+KI/eBnsy9kit5aj23AgGu3pa4t9AgwbnXWqS+iOY+2aA==}
    engines: {node: '>= 6'}

  caniuse-lite@1.0.30001679:
    resolution: {integrity: sha512-j2YqID/YwpLnKzCmBOS4tlZdWprXm3ZmQLBH9ZBXFOhoxLA46fwyBvx6toCBWBmnuwUY/qB3kEU6gFx8qgCroA==}

  ccount@2.0.1:
    resolution: {integrity: sha512-eyrF0jiFpY+3drT6383f1qhkbGsLSifNAjA61IUjZjmLCWjItY6LB9ft9YhoDgwfmclB2zhu51Lc7+95b8NRAg==}

  chai@5.1.2:
    resolution: {integrity: sha512-aGtmf24DW6MLHHG5gCx4zaI3uBq3KRtxeVs0DjFH6Z0rDNbsvTxFASFvdj79pxjxZ8/5u3PIiN3IwEIQkiiuPw==}
    engines: {node: '>=12'}

  chalk@2.4.2:
    resolution: {integrity: sha512-Mti+f9lpJNcwF4tWV8/OrTTtF1gZi+f8FqlyAdouralcFWFQWF2+NgCHShjkCb+IFBLq9buZwE1xckQU4peSuQ==}
    engines: {node: '>=4'}

  chalk@3.0.0:
    resolution: {integrity: sha512-4D3B6Wf41KOYRFdszmDqMCGq5VV/uMAB273JILmO+3jAlh8X4qDtdtgCR3fxtbLEMzSx22QdhnDcJvu2u1fVwg==}
    engines: {node: '>=8'}

  chalk@4.1.2:
    resolution: {integrity: sha512-oKnbhFyRIXpUuez8iBMmyEa4nbj4IOQyuhc/wy9kY7/WVPcwIO9VA668Pu8RkO7+0G76SLROeyw9CpQ061i4mA==}
    engines: {node: '>=10'}

  change-case@3.1.0:
    resolution: {integrity: sha512-2AZp7uJZbYEzRPsFoa+ijKdvp9zsrnnt6+yFokfwEpeJm0xuJDVoxiRCAaTzyJND8GJkofo2IcKWaUZ/OECVzw==}

  character-entities-html4@2.1.0:
    resolution: {integrity: sha512-1v7fgQRj6hnSwFpq1Eu0ynr/CDEw0rXo2B61qXrLNdHZmPKgb7fqS1a2JwF0rISo9q77jDI8VMEHoApn8qDoZA==}

  character-entities-legacy@3.0.0:
    resolution: {integrity: sha512-RpPp0asT/6ufRm//AJVwpViZbGM/MkjQFxJccQRHmISF/22NBtsHqAWmL+/pmkPWoIUJdWyeVleTl1wydHATVQ==}

  character-entities@2.0.2:
    resolution: {integrity: sha512-shx7oQ0Awen/BRIdkjkvz54PnEEI/EjwXDSIZp86/KKdbafHh1Df/RYGBhn4hbe2+uKC9FnT5UCEdyPz3ai9hQ==}

  character-reference-invalid@2.0.1:
    resolution: {integrity: sha512-iBZ4F4wRbyORVsu0jPV7gXkOsGYjGHPmAyv+HiHG8gi5PtC9KI2j1+v8/tlibRvjoWX027ypmG/n0HtO5t7unw==}

  chardet@0.7.0:
    resolution: {integrity: sha512-mT8iDcrh03qDGRRmoA2hmBJnxpllMR+0/0qlzjqZES6NdiWDcZkCNAk4rPFZ9Q85r27unkiNNg8ZOiwZXBHwcA==}

  check-error@2.1.1:
    resolution: {integrity: sha512-OAlb+T7V4Op9OwdkjmguYRqncdlx5JiofwOAUkmTF+jNdHwzTaTs4sRAGpzLF3oOz5xAyDGrPgeIDFQmDOTiJw==}
    engines: {node: '>= 16'}

  chokidar@3.6.0:
    resolution: {integrity: sha512-7VT13fmjotKpGipCW9JEQAusEPE+Ei8nl6/g4FBAmIm0GOOLMua9NDDo/DWp0ZAxCr3cPq5ZpBqmPAQgDda2Pw==}
    engines: {node: '>= 8.10.0'}

  ci-info@3.9.0:
    resolution: {integrity: sha512-NIxF55hv4nSqQswkAeiOi1r83xy8JldOFDTWiug55KBu9Jnblncd2U6ViHmYgHf01TPZS77NJBhBMKdWj9HQMQ==}
    engines: {node: '>=8'}

  class-variance-authority@0.7.0:
    resolution: {integrity: sha512-jFI8IQw4hczaL4ALINxqLEXQbWcNjoSkloa4IaufXCJr6QawJyw7tuRysRsrE8w2p/4gGaxKIt/hX3qz/IbD1A==}

  clean-regexp@1.0.0:
    resolution: {integrity: sha512-GfisEZEJvzKrmGWkvfhgzcz/BllN1USeqD2V6tg14OAOgaCD2Z/PUEuxnAZ/nPvmaHRG7a8y77p1T/IRQ4D1Hw==}
    engines: {node: '>=4'}

  clean-stack@2.2.0:
    resolution: {integrity: sha512-4diC9HaTE+KRAMWhDhrGOECgWZxoevMc5TlkObMqNSsVU62PYzXZ/SMTjzyGAFF1YusgxGcSWTEXBhp0CPwQ1A==}
    engines: {node: '>=6'}

  cli-cursor@3.1.0:
    resolution: {integrity: sha512-I/zHAwsKf9FqGoXM4WWRACob9+SNukZTd94DWF57E4toouRulbCxcUh6RKUEOQlYTHJnzkPMySvPNaaSLNfLZw==}
    engines: {node: '>=8'}

  cli-spinners@2.9.2:
    resolution: {integrity: sha512-ywqV+5MmyL4E7ybXgKys4DugZbX0FC6LnwrhjuykIjnK9k8OQacQ7axGKnjDXWNhns0xot3bZI5h55H8yo9cJg==}
    engines: {node: '>=6'}

  cli-width@3.0.0:
    resolution: {integrity: sha512-FxqpkPPwu1HjuN93Omfm4h8uIanXofW0RxVEW3k5RKx+mJJYSthzNhp32Kzxxy3YAEZ/Dc/EWN1vZRY0+kOhbw==}
    engines: {node: '>= 10'}

  client-only@0.0.1:
    resolution: {integrity: sha512-IV3Ou0jSMzZrd3pZ48nLkT9DA7Ag1pnPzaiQhpW7c3RbcqqzvzzVu+L8gfqMp/8IM2MQtSiqaCxrrcfu8I8rMA==}

  clipanion@3.2.1:
    resolution: {integrity: sha512-dYFdjLb7y1ajfxQopN05mylEpK9ZX0sO1/RfMXdfmwjlIsPkbh4p7A682x++zFPLDCo1x3p82dtljHf5cW2LKA==}
    peerDependencies:
      typanion: '*'

  cliui@8.0.1:
    resolution: {integrity: sha512-BSeNnyus75C4//NQ9gQt1/csTXyo/8Sb+afLAkzAptFuMsod9HFokGNudZpi/oQV73hnVK+sR+5PVRMd+Dr7YQ==}
    engines: {node: '>=12'}

  clone@1.0.4:
    resolution: {integrity: sha512-JQHZ2QMW6l3aH/j6xCqQThY/9OH4D/9ls34cgkUBiEeocRTU04tHfKPBsUK1PqZCUQM7GiA0IIXJSuXHI64Kbg==}
    engines: {node: '>=0.8'}

  clsx@2.0.0:
    resolution: {integrity: sha512-rQ1+kcj+ttHG0MKVGBUXwayCCF1oh39BF5COIpRzuCEv8Mwjv0XucrI2ExNTOn9IlLifGClWQcU9BrZORvtw6Q==}
    engines: {node: '>=6'}

  clsx@2.1.1:
    resolution: {integrity: sha512-eYm0QWBtUrBWZWG0d386OGAw16Z995PiOVo2B7bjWSbHedGl5e0ZWaq65kOGgUSNesEIDkB9ISbTg/JK9dhCZA==}
    engines: {node: '>=6'}

  cmdk@1.0.0:
    resolution: {integrity: sha512-gDzVf0a09TvoJ5jnuPvygTB77+XdOSwEmJ88L6XPFPlv7T3RxbP9jgenfylrAMD0+Le1aO0nVjQUzl2g+vjz5Q==}
    peerDependencies:
      react: ^18.0.0
      react-dom: ^18.0.0

  collapse-white-space@2.1.0:
    resolution: {integrity: sha512-loKTxY1zCOuG4j9f6EPnuyyYkf58RnhhWTvRoZEokgB+WbdXehfjFviyOVYkqzEWz1Q5kRiZdBYS5SwxbQYwzw==}

  color-convert@1.9.3:
    resolution: {integrity: sha512-QfAUtd+vFdAtFQcC8CCyYt1fYWxSqAiK2cSD6zDB8N3cpsEBAvRxp9zOGg6G/SHHJYAT88/az/IuDGALsNVbGg==}

  color-convert@2.0.1:
    resolution: {integrity: sha512-RRECPsj7iu/xb5oKYcsFHSppFNnsj/52OVTRKb4zP5onXwVF3zVmmToNcOfGC+CRDpfK/U584fMg38ZHCaElKQ==}
    engines: {node: '>=7.0.0'}

  color-name@1.1.3:
    resolution: {integrity: sha512-72fSenhMw2HZMTVHeCA9KCmpEIbzWiQsjN+BHcBbS9vr1mtt+vJjPdksIBNUmKAW8TFUDPJK5SUU3QhE9NEXDw==}

  color-name@1.1.4:
    resolution: {integrity: sha512-dOy+3AuW3a2wNbZHIuMZpTcgjGuLU/uBL/ubcZF9OXbDo8ff4O8yVp5Bf0efS8uEoYo5q4Fx7dY9OgQGXgAsQA==}

  color-string@1.9.1:
    resolution: {integrity: sha512-shrVawQFojnZv6xM40anx4CkoDP+fZsw/ZerEMsW/pyzsRbElpsL/DBVW7q3ExxwusdNXI3lXpuhEZkzs8p5Eg==}

  color@4.2.3:
    resolution: {integrity: sha512-1rXeuUUiGGrykh+CeBdu5Ie7OJwinCgQY0bc7GCRxy5xVHy+moaqkpL/jqQq0MtQOeYcrqEz4abc5f0KtU7W4A==}
    engines: {node: '>=12.5.0'}

  combined-stream@1.0.8:
    resolution: {integrity: sha512-FQN4MRfuJeHf7cBbBMJFXhKSDq+2kAArBlmRBvcvFE5BB1HZKXtSFASDhdlz9zOYwxh8lDdnvmMOe/+5cdoEdg==}
    engines: {node: '>= 0.8'}

  comma-separated-tokens@2.0.3:
    resolution: {integrity: sha512-Fu4hJdvzeylCfQPp9SGWidpzrMs7tTrlu6Vb8XGaRGck8QSNZJJp538Wrb60Lax4fPwR64ViY468OIUTbRlGZg==}

  commander@10.0.1:
    resolution: {integrity: sha512-y4Mg2tXshplEbSGzx7amzPwKKOCGuoSRP/CjEdwwk0FOGlUbq6lKuoyDZTNZkmxHdJtp54hdfY/JUrdL7Xfdug==}
    engines: {node: '>=14'}

  commander@4.1.1:
    resolution: {integrity: sha512-NOKm8xhkzAjzFx8B2v5OAHT+u5pRQc2UCa2Vq9jYL/31o2wi9mxBA7LIFs3sV5VSC49z6pEhfbMULvShKj26WA==}
    engines: {node: '>= 6'}

  comment-json@4.2.5:
    resolution: {integrity: sha512-bKw/r35jR3HGt5PEPm1ljsQQGyCrR8sFGNiN5L+ykDHdpO8Smxkrkla9Yi6NkQyUrb8V54PGhfMs6NrIwtxtdw==}
    engines: {node: '>= 6'}

  component-emitter@1.3.1:
    resolution: {integrity: sha512-T0+barUSQRTUQASh8bx02dl+DhF54GtIDY13Y3m9oWTklKbb3Wv974meRpeZ3lp1JpLVECWWNHC4vaG2XHXouQ==}

  concat-map@0.0.1:
    resolution: {integrity: sha512-/Srv4dswyQNBfohGpz9o6Yb3Gz3SrUDqBH5rTuhGR7ahtlbYKnVxw2bCFMRljaA7EXHaXZ8wsHdodFvbkhKmqg==}

  constant-case@2.0.0:
    resolution: {integrity: sha512-eS0N9WwmjTqrOmR3o83F5vW8Z+9R1HnVz3xmzT2PMFug9ly+Au/fxRWlEBSb6LcZwspSsEn9Xs1uw9YgzAg1EQ==}

  contentlayer2@0.5.3:
    resolution: {integrity: sha512-0vHdTWsuTgY/dMKxhCc8wILoeaCK5ye42i1gRd1jOoKFXQ6q/eMnSp+gSE81V8wbBa2jv7cjP90xpiRfzaXTWw==}
    engines: {node: '>=18'}
    hasBin: true

  convert-source-map@2.0.0:
    resolution: {integrity: sha512-Kvp459HrV2FEJ1CAsi1Ku+MY3kasH19TFykTz2xWmMeq6bk2NU3XXvfJ+Q61m0xktWwt+1HSYf3JZsTms3aRJg==}

  cookie@0.7.1:
    resolution: {integrity: sha512-6DnInpx7SJ2AK3+CTUE/ZM0vWTUboZCegxhC2xiIydHR9jNuTAASBrfEpHhiGOZw/nX51bHt6YQl8jsGo4y/0w==}
    engines: {node: '>= 0.6'}

  cookiejar@2.1.4:
    resolution: {integrity: sha512-LDx6oHrK+PhzLKJU9j5S7/Y3jM/mUHvD/DeI1WQmJn652iPC5Y4TBzC9l+5OMOXlyTTA+SmVUPm0HQUwpD5Jqw==}

  core-js-pure@3.39.0:
    resolution: {integrity: sha512-7fEcWwKI4rJinnK+wLTezeg2smbFFdSBP6E2kQZNbnzM2s1rpKQ6aaRteZSSg7FLU3P0HGGVo/gbpfanU36urg==}

  core-util-is@1.0.3:
    resolution: {integrity: sha512-ZQBvi1DcpJ4GDqanjucZ2Hj3wEO5pZDS89BWbkcrvdxksJorwUDDZamX9ldFkp9aw2lmBDLgkObEA4DWNJ9FYQ==}

  create-require@1.1.1:
    resolution: {integrity: sha512-dcKFX3jn0MpIaXjisoRvexIJVEKzaq7z2rZKxf+MSr9TkdmHmsU4m2lcLojrj/FHl8mk5VxMmYA+ftRkP/3oKQ==}

  cross-spawn@7.0.5:
    resolution: {integrity: sha512-ZVJrKKYunU38/76t0RMOulHOnUcbU9GbpWKAOZ0mhjr7CX6FVrH+4FrAapSOekrgFQ3f/8gwMEuIft0aKq6Hug==}
    engines: {node: '>= 8'}

  css-box-model@1.2.1:
    resolution: {integrity: sha512-a7Vr4Q/kd/aw96bnJG332W9V9LkJO69JRcaCYDUqjp6/z0w6VcZjgAcTbgFxEPfBgdnAwlh3iwu+hLopa+flJw==}

  cssesc@3.0.0:
    resolution: {integrity: sha512-/Tb/JcjK111nNScGob5MNtsntNM1aCNUDipB/TkwZFhyDrrE47SOx/18wF2bbjgc3ZzCSKW1T5nt5EbFoAz/Vg==}
    engines: {node: '>=4'}
    hasBin: true

  csstype@3.1.3:
    resolution: {integrity: sha512-M1uQkMl8rQK/szD0LNhtqxIPLpimGm8sOBwU7lLnCpSbTyY3yeU1Vc7l4KT5zT4s/yOxHH5O7tIuuLOCnLADRw==}

  d3-array@3.2.4:
    resolution: {integrity: sha512-tdQAmyA18i4J7wprpYq8ClcxZy3SC31QMeByyCFyRt7BVHdREQZ5lpzoe5mFEYZUWe+oq8HBvk9JjpibyEV4Jg==}
    engines: {node: '>=12'}

  d3-color@3.1.0:
    resolution: {integrity: sha512-zg/chbXyeBtMQ1LbD/WSoW2DpC3I0mpmPdW+ynRTj/x2DAWYrIY7qeZIHidozwV24m4iavr15lNwIwLxRmOxhA==}
    engines: {node: '>=12'}

  d3-ease@3.0.1:
    resolution: {integrity: sha512-wR/XK3D3XcLIZwpbvQwQ5fK+8Ykds1ip7A2Txe0yxncXSdq1L9skcG7blcedkOX+ZcgxGAmLX1FrRGbADwzi0w==}
    engines: {node: '>=12'}

  d3-format@3.1.0:
    resolution: {integrity: sha512-YyUI6AEuY/Wpt8KWLgZHsIU86atmikuoOmCfommt0LYHiQSPjvX2AcFc38PX0CBpr2RCyZhjex+NS/LPOv6YqA==}
    engines: {node: '>=12'}

  d3-interpolate@3.0.1:
    resolution: {integrity: sha512-3bYs1rOD33uo8aqJfKP3JWPAibgw8Zm2+L9vBKEHJ2Rg+viTR7o5Mmv5mZcieN+FRYaAOWX5SJATX6k1PWz72g==}
    engines: {node: '>=12'}

  d3-path@3.1.0:
    resolution: {integrity: sha512-p3KP5HCf/bvjBSSKuXid6Zqijx7wIfNW+J/maPs+iwR35at5JCbLUT0LzF1cnjbCHWhqzQTIN2Jpe8pRebIEFQ==}
    engines: {node: '>=12'}

  d3-scale@4.0.2:
    resolution: {integrity: sha512-GZW464g1SH7ag3Y7hXjf8RoUuAFIqklOAq3MRl4OaWabTFJY9PN/E1YklhXLh+OQ3fM9yS2nOkCoS+WLZ6kvxQ==}
    engines: {node: '>=12'}

  d3-shape@3.2.0:
    resolution: {integrity: sha512-SaLBuwGm3MOViRq2ABk3eLoxwZELpH6zhl3FbAoJ7Vm1gofKx6El1Ib5z23NUEhF9AsGl7y+dzLe5Cw2AArGTA==}
    engines: {node: '>=12'}

  d3-time-format@4.1.0:
    resolution: {integrity: sha512-dJxPBlzC7NugB2PDLwo9Q8JiTR3M3e4/XANkreKSUxF8vvXKqm1Yfq4Q5dl8budlunRVlUUaDUgFt7eA8D6NLg==}
    engines: {node: '>=12'}

  d3-time@3.1.0:
    resolution: {integrity: sha512-VqKjzBLejbSMT4IgbmVgDjpkYrNWUYJnbCGo874u7MMKIWsILRX+OpX/gTk8MqjpT1A/c6HY2dCA77ZN0lkQ2Q==}
    engines: {node: '>=12'}

  d3-timer@3.0.1:
    resolution: {integrity: sha512-ndfJ/JxxMd3nw31uyKoY2naivF+r29V+Lc0svZxe1JvvIRmi8hUsrMvdOwgS1o6uBHmiz91geQ0ylPP0aj1VUA==}
    engines: {node: '>=12'}

  damerau-levenshtein@1.0.8:
    resolution: {integrity: sha512-sdQSFB7+llfUcQHUQO3+B8ERRj0Oa4w9POWMI/puGtuf7gFywGmkaLCElnudfTiKZV+NvHqL0ifzdrI8Ro7ESA==}

  data-uri-to-buffer@6.0.2:
    resolution: {integrity: sha512-7hvf7/GW8e86rW0ptuwS3OcBGDjIi6SZva7hCyWC0yYry2cOPmLIjXAUHI6DK2HsnwJd9ifmt57i8eV2n4YNpw==}
    engines: {node: '>= 14'}

  data-view-buffer@1.0.1:
    resolution: {integrity: sha512-0lht7OugA5x3iJLOWFhWK/5ehONdprk0ISXqVFn/NFrDu+cuc8iADFrGQz5BnRK7LLU3JmkbXSxaqX+/mXYtUA==}
    engines: {node: '>= 0.4'}

  data-view-byte-length@1.0.1:
    resolution: {integrity: sha512-4J7wRJD3ABAzr8wP+OcIcqq2dlUKp4DVflx++hs5h5ZKydWMI6/D/fAot+yh6g2tHh8fLFTvNOaVN357NvSrOQ==}
    engines: {node: '>= 0.4'}

  data-view-byte-offset@1.0.0:
    resolution: {integrity: sha512-t/Ygsytq+R995EJ5PZlD4Cu56sWa8InXySaViRzw9apusqsOO2bQP+SbYzAhR0pFKoB+43lYy8rWban9JSuXnA==}
    engines: {node: '>= 0.4'}

  debug@3.2.7:
    resolution: {integrity: sha512-CFjzYYAi4ThfiQvizrFQevTTXHtnCqWfe7x1AhgEscTz6ZbLbfoLRLPugTQyBth6f8ZERVUSyWHFD/7Wu4t1XQ==}
    peerDependencies:
      supports-color: '*'
    peerDependenciesMeta:
      supports-color:
        optional: true

  debug@4.3.7:
    resolution: {integrity: sha512-Er2nc/H7RrMXZBFCEim6TCmMk02Z8vLC2Rbi1KEBggpo0fS6l0S1nnapwmIi3yW/+GOJap1Krg4w0Hg80oCqgQ==}
    engines: {node: '>=6.0'}
    peerDependencies:
      supports-color: '*'
    peerDependenciesMeta:
      supports-color:
        optional: true

  decimal.js-light@2.5.1:
    resolution: {integrity: sha512-qIMFpTMZmny+MMIitAB6D7iVPEorVw6YQRWkvarTkT4tBeSLLiHzcwj6q0MmYSFCiVpiqPJTJEYIrpcPzVEIvg==}

  decode-named-character-reference@1.0.2:
    resolution: {integrity: sha512-O8x12RzrUF8xyVcY0KJowWsmaJxQbmy0/EtnNtHRpsOcT7dFk5W598coHqBVpmWo1oQQfsCqfCmkZN5DJrZVdg==}

  deep-eql@5.0.2:
    resolution: {integrity: sha512-h5k/5U50IJJFpzfL6nO9jaaumfjO/f2NjK/oYB2Djzm4p9L+3T9qWpZqZ2hAbLPuuYq9wrU08WQyBTL5GbPk5Q==}
    engines: {node: '>=6'}

  deep-extend@0.6.0:
    resolution: {integrity: sha512-LOHxIOaPYdHlJRtCQfDIVZtfw/ufM8+rVj649RIHzcm/vGwQRXFt6OPqIFWsm2XEMrNIEtWR64sY1LEKD2vAOA==}
    engines: {node: '>=4.0.0'}

  deep-is@0.1.4:
    resolution: {integrity: sha512-oIPzksmTg4/MriiaYGO+okXDT7ztn/w3Eptv/+gSIdMdKsJo0u4CfYNFJPy+4SKMuCqGw2wxnA+URMg3t8a/bQ==}

  defaults@1.0.4:
    resolution: {integrity: sha512-eFuaLoy/Rxalv2kr+lqMlUnrDWV+3j4pljOIJgLIhI058IQfWJ7vXhyEIHu+HtC738klGALYxOKDO0bQP3tg8A==}

  define-data-property@1.1.4:
    resolution: {integrity: sha512-rBMvIzlpA8v6E+SJZoo++HAYqsLrkg7MSfIinMPFhmkorw7X+dOXVJQs+QT69zGkzMyfDnIMN2Wid1+NbL3T+A==}
    engines: {node: '>= 0.4'}

  define-properties@1.2.1:
    resolution: {integrity: sha512-8QmQKqEASLd5nx0U1B1okLElbUuuttJ/AnYmRXbbbGDWh6uS208EjD4Xqq/I9wK7u0v6O08XhTWnt5XtEbR6Dg==}
    engines: {node: '>= 0.4'}

  degenerator@5.0.1:
    resolution: {integrity: sha512-TllpMR/t0M5sqCXfj85i4XaAzxmS5tVA16dqvdkMwGmzI+dXLXnw3J+3Vdv7VKw+ThlTMboK6i9rnZ6Nntj5CQ==}
    engines: {node: '>= 14'}

  del@5.1.0:
    resolution: {integrity: sha512-wH9xOVHnczo9jN2IW68BabcecVPxacIA3g/7z6vhSU/4stOKQzeCRK0yD0A24WiAAUJmmVpWqrERcTxnLo3AnA==}
    engines: {node: '>=8'}

  delayed-stream@1.0.0:
    resolution: {integrity: sha512-ZySD7Nf91aLB0RxL4KGrKHBXl7Eds1DAmEdcoVawXnLD7SDhpNgtuII2aAkg7a7QS41jxPSZ17p4VdGnMHk3MQ==}
    engines: {node: '>=0.4.0'}

  dequal@2.0.3:
    resolution: {integrity: sha512-0je+qPKHEMohvfRTCEo3CrPG6cAzAYgmzKyxRiYSSDkS6eGJdyVJm7WaYA5ECaAD9wLB2T4EEeymA5aFVcYXCA==}
    engines: {node: '>=6'}

  detect-indent@7.0.1:
    resolution: {integrity: sha512-Mc7QhQ8s+cLrnUfU/Ji94vG/r8M26m8f++vyres4ZoojaRDpZ1eSIh/EpzLNwlWuvzSZ3UbDFspjFvTDXe6e/g==}
    engines: {node: '>=12.20'}

  detect-libc@2.0.3:
    resolution: {integrity: sha512-bwy0MGW55bG41VqxxypOsdSdGqLwXPI/focwgTYCFMbdUiBAxLg9CFzG08sz2aqzknwiX7Hkl0bQENjg8iLByw==}
    engines: {node: '>=8'}

  detect-newline@4.0.1:
    resolution: {integrity: sha512-qE3Veg1YXzGHQhlA6jzebZN2qVf6NX+A7m7qlhCGG30dJixrAQhYOsJjsnBjJkCSmuOPpCk30145fr8FV0bzog==}
    engines: {node: ^12.20.0 || ^14.13.1 || >=16.0.0}

  detect-node-es@1.1.0:
    resolution: {integrity: sha512-ypdmJU/TbBby2Dxibuv7ZLW3Bs1QEmM7nHjEANfohJLvE0XVujisn1qPJcZxg+qDucsr+bP6fLD1rPS3AhJ7EQ==}

  devlop@1.1.0:
    resolution: {integrity: sha512-RWmIqhcFf1lRYBvNmr7qTNuyCt/7/ns2jbpp1+PalgE/rDQcBT0fioSMUpJ93irlUhC5hrg4cYqe6U+0ImW0rA==}

  dezalgo@1.0.4:
    resolution: {integrity: sha512-rXSP0bf+5n0Qonsb+SVVfNfIsimO4HEtmnIpPHY8Q1UCzKlQrDMfdobr8nJOOsRgWCyMRqeSBQzmWUMq7zvVig==}

  didyoumean@1.2.2:
    resolution: {integrity: sha512-gxtyfqMg7GKyhQmb056K7M3xszy/myH8w+B4RT+QXBQsvAOdc3XymqDDPHx1BgPgsdAA5SIifona89YtRATDzw==}

  diff@4.0.2:
    resolution: {integrity: sha512-58lmxKSA4BNyLz+HHMUzlOEpg09FV+ev6ZMe3vJihgdxzgcwZ8VoEEPmALCZG9LmqfVoNMMKpttIYTVG6uDY7A==}
    engines: {node: '>=0.3.1'}

  dir-glob@3.0.1:
    resolution: {integrity: sha512-WkrWp9GR4KXfKGYzOLmTuGVi1UWFfws377n9cc55/tb6DuqyF6pcQ5AbiHEshaDpY9v6oaSr2XCDidGmMwdzIA==}
    engines: {node: '>=8'}

  dlv@1.1.3:
    resolution: {integrity: sha512-+HlytyjlPKnIG8XuRG8WvmBP8xs8P71y+SKKS6ZXWoEgLuePxtDoUEiH7WkdePWrQ5JBpE6aoVqfZfJUQkjXwA==}

  doctrine@2.1.0:
    resolution: {integrity: sha512-35mSku4ZXK0vfCuHEDAwt55dg2jNajHZ1odvF+8SSr82EsZY4QmXfuWso8oEd8zRhVObSN18aM0CjSdoBX7zIw==}
    engines: {node: '>=0.10.0'}

  doctrine@3.0.0:
    resolution: {integrity: sha512-yS+Q5i3hBf7GBkd4KG8a7eBNNWNGLTaEwwYWUijIYM7zrlYDM0BFXHjjPWlWZ1Rg7UaddZeIDmi9jF3HmqiQ2w==}
    engines: {node: '>=6.0.0'}

  dom-helpers@5.2.1:
    resolution: {integrity: sha512-nRCa7CK3VTrM2NmGkIy4cbK7IZlgBE/PYMn55rrXefr5xXDP0LdtfPnblFDoVdcAfslJ7or6iqAUnx0CCGIWQA==}

  dot-case@2.1.1:
    resolution: {integrity: sha512-HnM6ZlFqcajLsyudHq7LeeLDr2rFAVYtDv/hV5qchQEidSck8j9OPUsXY9KwJv/lHMtYlX4DjRQqwFYa+0r8Ug==}

  dotenv@16.0.3:
    resolution: {integrity: sha512-7GO6HghkA5fYG9TYnNxi14/7K9f5occMlp3zXAuSxn7CKCxt9xbNWG7yF8hTCSUchlfWSe3uLmlPfigevRItzQ==}
    engines: {node: '>=12'}

  eastasianwidth@0.2.0:
    resolution: {integrity: sha512-I88TYZWc9XiYHRQ4/3c5rjjfgkjhLyW2luGIheGERbNQ6OY7yTybanSpDXZa8y7VUP9YmDcYa+eyq4ca7iLqWA==}

  electron-to-chromium@1.5.55:
    resolution: {integrity: sha512-6maZ2ASDOTBtjt9FhqYPRnbvKU5tjG0IN9SztUOWYw2AzNDNpKJYLJmlK0/En4Hs/aiWnB+JZ+gW19PIGszgKg==}

  emoji-regex@8.0.0:
    resolution: {integrity: sha512-MSjYzcWNOA0ewAHpz0MxpYFvwg6yjy1NG3xteoqz644VCo/RPgnr1/GGt+ic3iJTzQ8Eu3TdM14SawnVUmGE6A==}

  emoji-regex@9.2.2:
    resolution: {integrity: sha512-L18DaJsXSUk2+42pv8mLs5jJT2hqFkFE4j21wOmgbUqsZ2hL72NsUU785g9RXgo3s0ZNgVl42TiHp3ZtOv/Vyg==}

  enhanced-resolve@5.17.1:
    resolution: {integrity: sha512-LMHl3dXhTcfv8gM4kEzIUeTQ+7fpdA0l2tUf34BddXPkz2A5xJ5L/Pchd5BL6rdccM9QGvu0sWZzK1Z1t4wwyg==}
    engines: {node: '>=10.13.0'}

  error-ex@1.3.2:
    resolution: {integrity: sha512-7dFHNmqeFSEt2ZBsCriorKnn3Z2pj+fd9kmI6QoWw4//DL+icEBfc0U7qJCisqrTsKTjw4fNFy2pW9OqStD84g==}

  es-abstract@1.23.3:
    resolution: {integrity: sha512-e+HfNH61Bj1X9/jLc5v1owaLYuHdeHHSQlkhCBiTK8rBvKaULl/beGMxwrMXjpYrv4pz22BlY570vVePA2ho4A==}
    engines: {node: '>= 0.4'}

  es-define-property@1.0.0:
    resolution: {integrity: sha512-jxayLKShrEqqzJ0eumQbVhTYQM27CfT1T35+gCgDFoL82JLsXqTJ76zv6A0YLOgEnLUMvLzsDsGIrl8NFpT2gQ==}
    engines: {node: '>= 0.4'}

  es-errors@1.3.0:
    resolution: {integrity: sha512-Zf5H2Kxt2xjTvbJvP2ZWLEICxA6j+hAmMzIlypy4xcBg1vKVnx89Wy0GbS+kf5cwCVFFzdCFh2XSCFNULS6csw==}
    engines: {node: '>= 0.4'}

  es-iterator-helpers@1.2.0:
    resolution: {integrity: sha512-tpxqxncxnpw3c93u8n3VOzACmRFoVmWJqbWXvX/JfKbkhBw1oslgPrUfeSt2psuqyEJFD6N/9lg5i7bsKpoq+Q==}
    engines: {node: '>= 0.4'}

  es-object-atoms@1.0.0:
    resolution: {integrity: sha512-MZ4iQ6JwHOBQjahnjwaC1ZtIBH+2ohjamzAO3oaHcXYup7qxjF2fixyH+Q71voWHeOkI2q/TnJao/KfXYIZWbw==}
    engines: {node: '>= 0.4'}

  es-set-tostringtag@2.0.3:
    resolution: {integrity: sha512-3T8uNMC3OQTHkFUsFq8r/BwAXLHvU/9O9mE0fBc/MY5iq/8H7ncvO947LmYA6ldWw9Uh8Yhf25zu6n7nML5QWQ==}
    engines: {node: '>= 0.4'}

  es-shim-unscopables@1.0.2:
    resolution: {integrity: sha512-J3yBRXCzDu4ULnQwxyToo/OjdMx6akgVC7K6few0a7F/0wLtmKKN7I73AH5T2836UuXRqN7Qg+IIUw/+YJksRw==}

  es-to-primitive@1.2.1:
    resolution: {integrity: sha512-QCOllgZJtaUo9miYBcLChTUaHNjJF3PYs1VidD7AwiEj1kYxKeQTctLAezAOH5ZKRH0g2IgPn6KwB4IT8iRpvA==}
    engines: {node: '>= 0.4'}

  esast-util-from-estree@2.0.0:
    resolution: {integrity: sha512-4CyanoAudUSBAn5K13H4JhsMH6L9ZP7XbLVe/dKybkxMO7eDyLsT8UHl9TRNrU2Gr9nz+FovfSIjuXWJ81uVwQ==}

  esast-util-from-js@2.0.1:
    resolution: {integrity: sha512-8Ja+rNJ0Lt56Pcf3TAmpBZjmx8ZcK5Ts4cAzIOjsjevg9oSXJnl6SUQ2EevU8tv3h6ZLWmoKL5H4fgWvdvfETw==}

  esbuild@0.21.5:
    resolution: {integrity: sha512-mg3OPMV4hXywwpoDxu3Qda5xCKQi+vCTZq8S9J/EpkhB2HzKXq4SNFZE3+NK93JYxc8VMSep+lOUSC/RVKaBqw==}
    engines: {node: '>=12'}
    hasBin: true

  escalade@3.2.0:
    resolution: {integrity: sha512-WUj2qlxaQtO4g6Pq5c29GTcWGDyd8itL8zTlipgECz3JesAiiOKotd8JU6otB3PACgG6xkJUyVhboMS+bje/jA==}
    engines: {node: '>=6'}

  escape-string-regexp@1.0.5:
    resolution: {integrity: sha512-vbRorB5FUQWvla16U8R/qgaFIya2qGzwDrNmCZuYKrbdSUMG6I1ZCGQRefkRVhuOkIGVne7BQ35DSfo1qvJqFg==}
    engines: {node: '>=0.8.0'}

  escape-string-regexp@4.0.0:
    resolution: {integrity: sha512-TtpcNJ3XAzx3Gq8sWRzJaVajRs0uVxA2YAkdb1jm2YkPz4G6egUFAyA3n5vtEIZefPk5Wa4UXbKuS5fKkJWdgA==}
    engines: {node: '>=10'}

  escape-string-regexp@5.0.0:
    resolution: {integrity: sha512-/veY75JbMK4j1yjvuUxuVsiS/hr/4iHs9FTT6cgTexxdE0Ly/glccBAkloH/DofkjRbZU3bnoj38mOmhkZ0lHw==}
    engines: {node: '>=12'}

  escodegen@2.1.0:
    resolution: {integrity: sha512-2NlIDTwUWJN0mRPQOdtQBzbUHvdGY2P1VXSyU83Q3xKxM7WHX2Ql8dKq782Q9TgQUNOLEzEYu9bzLNj1q88I5w==}
    engines: {node: '>=6.0'}
    hasBin: true

  eslint-config-next@15.0.2:
    resolution: {integrity: sha512-N8o6cyUXzlMmQbdc2Kc83g1qomFi3ITqrAZfubipVKET2uR2mCStyGRcx/r8WiAIVMul2KfwRiCHBkTpBvGBmA==}
    peerDependencies:
      eslint: ^7.23.0 || ^8.0.0 || ^9.0.0
      typescript: '>=3.3.1'
    peerDependenciesMeta:
      typescript:
        optional: true

  eslint-config-prettier@9.1.0:
    resolution: {integrity: sha512-NSWl5BFQWEPi1j4TjVNItzYV7dZXZ+wP6I6ZhrBGpChQhZRUaElihE9uRRkcbRnNb76UMKDF3r+WTmNcGPKsqw==}
    hasBin: true
    peerDependencies:
      eslint: '>=7.0.0'

  eslint-config-turbo@2.2.3:
    resolution: {integrity: sha512-/zwNU+G2w0HszXzWILdl6/Catt86ejUG7vsFSdpnFzFAAUbbT2TxgoCFvC1fKtm6+SkQsXwkRRe9tFz0aMftpg==}
    peerDependencies:
      eslint: '>6.6.0'

  eslint-import-resolver-alias@1.1.2:
    resolution: {integrity: sha512-WdviM1Eu834zsfjHtcGHtGfcu+F30Od3V7I9Fi57uhBEwPkjDcii7/yW8jAT+gOhn4P/vOxxNAXbFAKsrrc15w==}
    engines: {node: '>= 4'}
    peerDependencies:
      eslint-plugin-import: '>=1.4.0'

  eslint-import-resolver-node@0.3.9:
    resolution: {integrity: sha512-WFj2isz22JahUv+B788TlO3N6zL3nNJGU8CcZbPZvVEkBPaJdCV4vy5wyghty5ROFbCRnm132v8BScu5/1BQ8g==}

  eslint-import-resolver-typescript@3.6.3:
    resolution: {integrity: sha512-ud9aw4szY9cCT1EWWdGv1L1XR6hh2PaRWif0j2QjQ0pgTY/69iw+W0Z4qZv5wHahOl8isEr+k/JnyAqNQkLkIA==}
    engines: {node: ^14.18.0 || >=16.0.0}
    peerDependencies:
      eslint: '*'
      eslint-plugin-import: '*'
      eslint-plugin-import-x: '*'
    peerDependenciesMeta:
      eslint-plugin-import:
        optional: true
      eslint-plugin-import-x:
        optional: true

  eslint-module-utils@2.12.0:
    resolution: {integrity: sha512-wALZ0HFoytlyh/1+4wuZ9FJCD/leWHQzzrxJ8+rebyReSLk7LApMyd3WJaLVoN+D5+WIdJyDK1c6JnE65V4Zyg==}
    engines: {node: '>=4'}
    peerDependencies:
      '@typescript-eslint/parser': '*'
      eslint: '*'
      eslint-import-resolver-node: '*'
      eslint-import-resolver-typescript: '*'
      eslint-import-resolver-webpack: '*'
    peerDependenciesMeta:
      '@typescript-eslint/parser':
        optional: true
      eslint:
        optional: true
      eslint-import-resolver-node:
        optional: true
      eslint-import-resolver-typescript:
        optional: true
      eslint-import-resolver-webpack:
        optional: true

  eslint-plugin-eslint-comments@3.2.0:
    resolution: {integrity: sha512-0jkOl0hfojIHHmEHgmNdqv4fmh7300NdpA9FFpF7zaoLvB/QeXOGNLIo86oAveJFrfB1p05kC8hpEMHM8DwWVQ==}
    engines: {node: '>=6.5.0'}
    peerDependencies:
      eslint: '>=4.19.1'

  eslint-plugin-import@2.31.0:
    resolution: {integrity: sha512-ixmkI62Rbc2/w8Vfxyh1jQRTdRTF52VxwRVHl/ykPAmqG+Nb7/kNn+byLP0LxPgI7zWA16Jt82SybJInmMia3A==}
    engines: {node: '>=4'}
    peerDependencies:
      '@typescript-eslint/parser': '*'
      eslint: ^2 || ^3 || ^4 || ^5 || ^6 || ^7.2.0 || ^8 || ^9
    peerDependenciesMeta:
      '@typescript-eslint/parser':
        optional: true

  eslint-plugin-jest@27.9.0:
    resolution: {integrity: sha512-QIT7FH7fNmd9n4se7FFKHbsLKGQiw885Ds6Y/sxKgCZ6natwCsXdgPOADnYVxN2QrRweF0FZWbJ6S7Rsn7llug==}
    engines: {node: ^14.15.0 || ^16.10.0 || >=18.0.0}
    peerDependencies:
      '@typescript-eslint/eslint-plugin': ^5.0.0 || ^6.0.0 || ^7.0.0
      eslint: ^7.0.0 || ^8.0.0
      jest: '*'
    peerDependenciesMeta:
      '@typescript-eslint/eslint-plugin':
        optional: true
      jest:
        optional: true

  eslint-plugin-jsx-a11y@6.10.2:
    resolution: {integrity: sha512-scB3nz4WmG75pV8+3eRUQOHZlNSUhFNq37xnpgRkCCELU3XMvXAxLk1eqWWyE22Ki4Q01Fnsw9BA3cJHDPgn2Q==}
    engines: {node: '>=4.0'}
    peerDependencies:
      eslint: ^3 || ^4 || ^5 || ^6 || ^7 || ^8 || ^9

  eslint-plugin-only-warn@1.1.0:
    resolution: {integrity: sha512-2tktqUAT+Q3hCAU0iSf4xAN1k9zOpjK5WO8104mB0rT/dGhOa09582HN5HlbxNbPRZ0THV7nLGvzugcNOSjzfA==}
    engines: {node: '>=6'}

  eslint-plugin-playwright@0.16.0:
    resolution: {integrity: sha512-DcHpF0SLbNeh9MT4pMzUGuUSnJ7q5MWbP8sSEFIMS6j7Ggnduq8ghNlfhURgty4c1YFny7Ge9xYTO1FSAoV2Vw==}
    peerDependencies:
      eslint: '>=7'
      eslint-plugin-jest: '>=25'
    peerDependenciesMeta:
      eslint-plugin-jest:
        optional: true

  eslint-plugin-react-hooks@4.6.2:
    resolution: {integrity: sha512-QzliNJq4GinDBcD8gPB5v0wh6g8q3SUi6EFF0x8N/BL9PoVs0atuGc47ozMRyOWAKdwaZ5OnbOEa3WR+dSGKuQ==}
    engines: {node: '>=10'}
    peerDependencies:
      eslint: ^3.0.0 || ^4.0.0 || ^5.0.0 || ^6.0.0 || ^7.0.0 || ^8.0.0-0

  eslint-plugin-react-hooks@5.0.0:
    resolution: {integrity: sha512-hIOwI+5hYGpJEc4uPRmz2ulCjAGD/N13Lukkh8cLV0i2IRk/bdZDYjgLVHj+U9Z704kLIdIO6iueGvxNur0sgw==}
    engines: {node: '>=10'}
    peerDependencies:
      eslint: ^3.0.0 || ^4.0.0 || ^5.0.0 || ^6.0.0 || ^7.0.0 || ^8.0.0-0 || ^9.0.0

  eslint-plugin-react@7.37.2:
    resolution: {integrity: sha512-EsTAnj9fLVr/GZleBLFbj/sSuXeWmp1eXIN60ceYnZveqEaUCyW4X+Vh4WTdUhCkW4xutXYqTXCUSyqD4rB75w==}
    engines: {node: '>=4'}
    peerDependencies:
      eslint: ^3 || ^4 || ^5 || ^6 || ^7 || ^8 || ^9.7

  eslint-plugin-testing-library@6.4.0:
    resolution: {integrity: sha512-yeWF+YgCgvNyPNI9UKnG0FjeE2sk93N/3lsKqcmR8dSfeXJwFT5irnWo7NjLf152HkRzfoFjh3LsBUrhvFz4eA==}
    engines: {node: ^12.22.0 || ^14.17.0 || >=16.0.0, npm: '>=6'}
    peerDependencies:
      eslint: ^7.5.0 || ^8.0.0 || ^9.0.0

  eslint-plugin-tsdoc@0.2.17:
    resolution: {integrity: sha512-xRmVi7Zx44lOBuYqG8vzTXuL6IdGOeF9nHX17bjJ8+VE6fsxpdGem0/SBTmAwgYMKYB1WBkqRJVQ+n8GK041pA==}

  eslint-plugin-turbo@2.2.3:
    resolution: {integrity: sha512-LHt35VwxthdGVO6hQRfvmFb6ee8/exAzAYWCy4o87Bnp7urltP8qg7xMd4dPSLAhtfnI2xSo1WgeVaR3MeItxw==}
    peerDependencies:
      eslint: '>6.6.0'

  eslint-plugin-unicorn@48.0.1:
    resolution: {integrity: sha512-FW+4r20myG/DqFcCSzoumaddKBicIPeFnTrifon2mWIzlfyvzwyqZjqVP7m4Cqr/ZYisS2aiLghkUWaPg6vtCw==}
    engines: {node: '>=16'}
    peerDependencies:
      eslint: '>=8.44.0'

  eslint-scope@5.1.1:
    resolution: {integrity: sha512-2NxwbF/hZ0KpepYN0cNbo+FN6XoK7GaHlQhgx/hIZl6Va0bF45RQOOwhLIy8lQDbuCiadSLCBnH2CFYquit5bw==}
    engines: {node: '>=8.0.0'}

  eslint-scope@7.2.2:
    resolution: {integrity: sha512-dOt21O7lTMhDM+X9mB4GX+DZrZtCUJPL/wlcTqxyrx5IvO0IYtILdtrQGQp+8n5S0gwSVmOf9NQrjMOgfQZlIg==}
    engines: {node: ^12.22.0 || ^14.17.0 || >=16.0.0}

  eslint-visitor-keys@2.1.0:
    resolution: {integrity: sha512-0rSmRBzXgDzIsD6mGdJgevzgezI534Cer5L/vyMX0kHzT/jiB43jRhd9YUlMGYLQy2zprNmoT8qasCGtY+QaKw==}
    engines: {node: '>=10'}

  eslint-visitor-keys@3.4.3:
    resolution: {integrity: sha512-wpc+LXeiyiisxPlEkUzU6svyS1frIO3Mgxj1fdy7Pm8Ygzguax2N3Fa/D/ag1WqbOprdI+uY6wMUl8/a2G+iag==}
    engines: {node: ^12.22.0 || ^14.17.0 || >=16.0.0}

  eslint@8.57.1:
    resolution: {integrity: sha512-ypowyDxpVSYpkXr9WPv2PAZCtNip1Mv5KTW0SCurXv/9iOpcrH9PaqUElksqEB6pChqHGDRCFTyrZlGhnLNGiA==}
    engines: {node: ^12.22.0 || ^14.17.0 || >=16.0.0}
    deprecated: This version is no longer supported. Please see https://eslint.org/version-support for other options.
    hasBin: true

  espree@9.6.1:
    resolution: {integrity: sha512-oruZaFkjorTpF32kDSI5/75ViwGeZginGGy2NoOSg3Q9bnwlnmDm4HLnkl0RE3n+njDXR037aY1+x58Z/zFdwQ==}
    engines: {node: ^12.22.0 || ^14.17.0 || >=16.0.0}

  esprima@4.0.1:
    resolution: {integrity: sha512-eGuFFw7Upda+g4p+QHvnW0RyTX/SVeJBDM/gCtMARO0cLuT2HcEKnTPvhjV6aGeqrCB/sbNop0Kszm0jsaWU4A==}
    engines: {node: '>=4'}
    hasBin: true

  esquery@1.6.0:
    resolution: {integrity: sha512-ca9pw9fomFcKPvFLXhBKUK90ZvGibiGOvRJNbjljY7s7uq/5YO4BOzcYtJqExdx99rF6aAcnRxHmcUHcz6sQsg==}
    engines: {node: '>=0.10'}

  esrecurse@4.3.0:
    resolution: {integrity: sha512-KmfKL3b6G+RXvP8N1vr3Tq1kL/oCFgn2NYXEtqP8/L3pKapUA4G8cFVaoF3SU323CD4XypR/ffioHmkti6/Tag==}
    engines: {node: '>=4.0'}

  estraverse@4.3.0:
    resolution: {integrity: sha512-39nnKffWz8xN1BU/2c79n9nB9HDzo0niYUqx6xyqUnyoAnQyyWpOTdZEeiCch8BBu515t4wp9ZmgVfVhn9EBpw==}
    engines: {node: '>=4.0'}

  estraverse@5.3.0:
    resolution: {integrity: sha512-MMdARuVEQziNTeJD8DgMqmhwR11BRQ/cBP+pLtYdSTnf3MIO8fFeiINEbX36ZdNlfU/7A9f3gUw49B3oQsvwBA==}
    engines: {node: '>=4.0'}

  estree-util-attach-comments@3.0.0:
    resolution: {integrity: sha512-cKUwm/HUcTDsYh/9FgnuFqpfquUbwIqwKM26BVCGDPVgvaCl/nDCCjUfiLlx6lsEZ3Z4RFxNbOQ60pkaEwFxGw==}

  estree-util-build-jsx@3.0.1:
    resolution: {integrity: sha512-8U5eiL6BTrPxp/CHbs2yMgP8ftMhR5ww1eIKoWRMlqvltHF8fZn5LRDvTKuxD3DUn+shRbLGqXemcP51oFCsGQ==}

  estree-util-is-identifier-name@3.0.0:
    resolution: {integrity: sha512-hFtqIDZTIUZ9BXLb8y4pYGyk6+wekIivNVTcmvk8NoOh+VeRn5y6cEHzbURrWbfp1fIqdVipilzj+lfaadNZmg==}

  estree-util-scope@1.0.0:
    resolution: {integrity: sha512-2CAASclonf+JFWBNJPndcOpA8EMJwa0Q8LUFJEKqXLW6+qBvbFZuF5gItbQOs/umBUkjviCSDCbBwU2cXbmrhQ==}

  estree-util-to-js@2.0.0:
    resolution: {integrity: sha512-WDF+xj5rRWmD5tj6bIqRi6CkLIXbbNQUcxQHzGysQzvHmdYG2G7p/Tf0J0gpxGgkeMZNTIjT/AoSvC9Xehcgdg==}

  estree-util-value-to-estree@3.2.1:
    resolution: {integrity: sha512-Vt2UOjyPbNQQgT5eJh+K5aATti0OjCIAGc9SgMdOFYbohuifsWclR74l0iZTJwePMgWYdX1hlVS+dedH9XV8kw==}

  estree-util-visit@2.0.0:
    resolution: {integrity: sha512-m5KgiH85xAhhW8Wta0vShLcUvOsh3LLPI2YVwcbio1l7E09NTLL1EyMZFM1OyWowoH0skScNbhOPl4kcBgzTww==}

  estree-walker@3.0.3:
    resolution: {integrity: sha512-7RUKfXgSMMkzt6ZuXmqapOurLGPPfgj6l9uRZ7lRGolvk0y2yocc35LdcxKC5PQZdn2DMqioAQ2NoWcrTKmm6g==}

  esutils@2.0.3:
    resolution: {integrity: sha512-kVscqXk4OCp68SZ0dkgEKVi6/8ij300KBWTJq32P/dYeWTSwK41WyTxalN1eRmA5Z9UU/LX9D7FWSmV9SAYx6g==}
    engines: {node: '>=0.10.0'}

  eventemitter3@4.0.7:
    resolution: {integrity: sha512-8guHBZCwKnFhYdHr2ysuRWErTwhoN2X8XELRlrRwpmfeY2jjuUN4taQMsULKUVo1K4DvZl+0pgfyoysHxvmvEw==}

  execa@5.1.1:
    resolution: {integrity: sha512-8uSpZZocAZRBAPIEINJj3Lo9HyGitllczc27Eh5YYojjMFMn8yHMDMaUHE2Jqfq05D/wucwI4JGURyXt1vchyg==}
    engines: {node: '>=10'}

  expect-type@1.1.0:
    resolution: {integrity: sha512-bFi65yM+xZgk+u/KRIpekdSYkTB5W1pEf0Lt8Q8Msh7b+eQ7LXVtIB1Bkm4fvclDEL1b2CZkMhv2mOeF8tMdkA==}
    engines: {node: '>=12.0.0'}

  extend-shallow@2.0.1:
    resolution: {integrity: sha512-zCnTtlxNoAiDc3gqY2aYAWFx7XWWiasuF2K8Me5WbN8otHKTUKBwjPtNpRs/rbUZm7KxWAaNj7P1a/p52GbVug==}
    engines: {node: '>=0.10.0'}

  extend@3.0.2:
    resolution: {integrity: sha512-fjquC59cD7CyW6urNXK0FBufkZcoiGG80wTuPujX590cB5Ttln20E2UB4S/WARVqhXffZl2LNgS+gQdPIIim/g==}

  external-editor@3.1.0:
    resolution: {integrity: sha512-hMQ4CX1p1izmuLYyZqLMO/qGNw10wSv9QDCPfzXfyFrOaCSSoRfqE1Kf1s5an66J5JZC62NewG+mK49jOCtQew==}
    engines: {node: '>=4'}

  fast-deep-equal@3.1.3:
    resolution: {integrity: sha512-f3qQ9oQy9j2AhBe/H9VC91wLmKBCCU/gDOnKNAYG5hswO7BLKj09Hc5HYNz9cGI++xlpDCIgDaitVs03ATR84Q==}

  fast-equals@5.0.1:
    resolution: {integrity: sha512-WF1Wi8PwwSY7/6Kx0vKXtw8RwuSGoM1bvDaJbu7MxDlR1vovZjIAKrnzyrThgAjm6JDTu0fVgWXDlMGspodfoQ==}
    engines: {node: '>=6.0.0'}

  fast-glob@3.3.1:
    resolution: {integrity: sha512-kNFPyjhh5cKjrUltxs+wFx+ZkbRaxxmZ+X0ZU31SOsxCEtP9VPgtq2teZw1DebupL5GmDaNQ6yKMMVcM41iqDg==}
    engines: {node: '>=8.6.0'}

  fast-glob@3.3.2:
    resolution: {integrity: sha512-oX2ruAFQwf/Orj8m737Y5adxDQO0LAB7/S5MnxCdTNDd4p6BsyIVsv9JQsATbTSq8KHRpLwIHbVlUNatxd+1Ow==}
    engines: {node: '>=8.6.0'}

  fast-json-stable-stringify@2.1.0:
    resolution: {integrity: sha512-lhd/wF+Lk98HZoTCtlVraHtfh5XYijIjalXck7saUtuanSDyLMxnHhSXEDJqHxD7msR8D0uCmqlkwjCV8xvwHw==}

  fast-levenshtein@2.0.6:
    resolution: {integrity: sha512-DCXu6Ifhqcks7TZKY3Hxp3y6qphY5SJZmrWMDrKcERSOXWQdMhU9Ig/PYrzyw/ul9jOIyh0N4M0tbC5hodg8dw==}

  fast-safe-stringify@2.1.1:
    resolution: {integrity: sha512-W+KJc2dmILlPplD/H4K9l9LcAHAfPtP6BY84uVLXQ6Evcz9Lcg33Y2z1IVblT6xdY54PXYVHEv+0Wpq8Io6zkA==}

  fastq@1.17.1:
    resolution: {integrity: sha512-sRVD3lWVIXWg6By68ZN7vho9a1pQcN/WBFaAAsDDFzlJjvoGx0P8z7V1t72grFJfJhu3YPZBuu25f7Kaw2jN1w==}

  fault@2.0.1:
    resolution: {integrity: sha512-WtySTkS4OKev5JtpHXnib4Gxiurzh5NCGvWrFaZ34m6JehfTUhKZvn9njTfw48t6JumVQOmrKqpmGcdwxnhqBQ==}

  figures@3.2.0:
    resolution: {integrity: sha512-yaduQFRKLXYOGgEn6AZau90j3ggSOyiqXU0F9JZfeXYhNa+Jk4X+s45A2zg5jns87GAFa34BBm2kXw4XpNcbdg==}
    engines: {node: '>=8'}

  file-entry-cache@6.0.1:
    resolution: {integrity: sha512-7Gps/XWymbLk2QLYK4NzpMOrYjMhdIxXuIvy2QBsLE6ljuodKvdkWs/cpyJJ3CVIVpH0Oi1Hvg1ovbMzLdFBBg==}
    engines: {node: ^10.12.0 || >=12.0.0}

  fill-range@7.1.1:
    resolution: {integrity: sha512-YsGpe3WHLK8ZYi4tWDg2Jy3ebRz2rXowDxnld4bkQB00cc/1Zw9AWnC0i9ztDJitivtQvaI9KaLyKrc+hBW0yg==}
    engines: {node: '>=8'}

  find-up@4.1.0:
    resolution: {integrity: sha512-PpOwAdQ/YlXQ2vj8a3h8IipDuYRi3wceVQQGYWxNINccq40Anw7BlsEXCMbt1Zt+OLA6Fq9suIpIWD0OsnISlw==}
    engines: {node: '>=8'}

  find-up@5.0.0:
    resolution: {integrity: sha512-78/PXT1wlLLDgTzDs7sjq9hzz0vXD+zn+7wypEe4fXQxCmdmqfGsEPQxmiCSQI3ajFV91bVSsvNtrJRiW6nGng==}
    engines: {node: '>=10'}

  flat-cache@3.2.0:
    resolution: {integrity: sha512-CYcENa+FtcUKLmhhqyctpclsq7QF38pKjZHsGNiSQF5r4FtoKDWabFDl3hzaEQMvT1LHEysw5twgLvpYYb4vbw==}
    engines: {node: ^10.12.0 || >=12.0.0}

  flatted@3.3.1:
    resolution: {integrity: sha512-X8cqMLLie7KsNUDSdzeN8FYK9rEt4Dt67OsG/DNGnYTSDBG4uFAJFBnUeiV+zCVAvwFy56IjM9sH51jVaEhNxw==}

  for-each@0.3.3:
    resolution: {integrity: sha512-jqYfLp7mo9vIyQf8ykW2v7A+2N4QjeCeI5+Dz9XraiO1ign81wjiH7Fb9vSOWvQfNtmSa4H2RoQTrrXivdUZmw==}

  foreground-child@3.3.0:
    resolution: {integrity: sha512-Ld2g8rrAyMYFXBhEqMz8ZAHBi4J4uS1i/CxGMDnjyFWddMXLVcDp051DZfu+t7+ab7Wv6SMqpWmyFIj5UbfFvg==}
    engines: {node: '>=14'}

  form-data@4.0.1:
    resolution: {integrity: sha512-tzN8e4TX8+kkxGPK8D5u0FNmjPUjw3lwC9lSLxxoB/+GtsJG91CO8bSWy73APlgAZzZbXEYZJuxjkHH2w+Ezhw==}
    engines: {node: '>= 6'}

  format@0.2.2:
    resolution: {integrity: sha512-wzsgA6WOq+09wrU1tsJ09udeR/YZRaeArL9e1wPbFg3GG2yDnC2ldKpxs4xunpFF9DgqCqOIra3bc1HWrJ37Ww==}
    engines: {node: '>=0.4.x'}

  formidable@3.5.2:
    resolution: {integrity: sha512-Jqc1btCy3QzRbJaICGwKcBfGWuLADRerLzDqi2NwSt/UkXLsHJw2TVResiaoBufHVHy9aSgClOHCeJsSsFLTbg==}

  framer-motion@11.11.11:
    resolution: {integrity: sha512-tuDH23ptJAKUHGydJQII9PhABNJBpB+z0P1bmgKK9QFIssHGlfPd6kxMq00LSKwE27WFsb2z0ovY0bpUyMvfRw==}
    peerDependencies:
      '@emotion/is-prop-valid': '*'
      react: ^18.0.0
      react-dom: ^18.0.0
    peerDependenciesMeta:
      '@emotion/is-prop-valid':
        optional: true
      react:
        optional: true
      react-dom:
        optional: true

  fs-extra@10.1.0:
    resolution: {integrity: sha512-oRXApq54ETRj4eMiFzGnHWGy+zo5raudjuxN0b8H7s/RU2oW0Wvsx9O0ACRN/kRq9E8Vu/ReskGB5o3ji+FzHQ==}
    engines: {node: '>=12'}

  fs-extra@11.2.0:
    resolution: {integrity: sha512-PmDi3uwK5nFuXh7XDTlVnS17xJS7vW36is2+w3xcv8SVxiB4NyATf4ctkVY5bkSjX0Y4nbvZCq1/EjtEyr9ktw==}
    engines: {node: '>=14.14'}

  fs.realpath@1.0.0:
    resolution: {integrity: sha512-OO0pH2lK6a0hZnAdau5ItzHPI6pUlvI7jMVnxUQRtw4owF2wk8lOSabtGDCTP4Ggrg2MbGnWO9X8K1t4+fGMDw==}

  fsevents@2.3.3:
    resolution: {integrity: sha512-5xoDfX+fL7faATnagmWPpbFtwh/R77WmMMqqHGS65C3vvB0YHrgF+B1YmZ3441tMj5n63k0212XNoJwzlhffQw==}
    engines: {node: ^8.16.0 || ^10.6.0 || >=11.0.0}
    os: [darwin]

  function-bind@1.1.2:
    resolution: {integrity: sha512-7XHNxH7qX9xG5mIwxkhumTox/MIRNcOgDrxWsMt2pAr23WHp6MrRlN7FBSFpCpr+oVO0F744iUgR82nJMfG2SA==}

  function.prototype.name@1.1.6:
    resolution: {integrity: sha512-Z5kx79swU5P27WEayXM1tBi5Ze/lbIyiNgU3qyXUOf9b2rgXYyF9Dy9Cx+IQv/Lc8WCG6L82zwUPpSS9hGehIg==}
    engines: {node: '>= 0.4'}

  functions-have-names@1.2.3:
    resolution: {integrity: sha512-xckBUXyTIqT97tq2x2AMb+g163b5JFysYk0x4qxNFwbfQkmNZoiRHb6sPzI9/QV33WeuvVYBUIiD4NzNIyqaRQ==}

  geist@1.3.1:
    resolution: {integrity: sha512-Q4gC1pBVPN+D579pBaz0TRRnGA4p9UK6elDY/xizXdFk/g4EKR5g0I+4p/Kj6gM0SajDBZ/0FvDV9ey9ud7BWw==}
    peerDependencies:
      next: '>=13.2.0'

  gensync@1.0.0-beta.2:
    resolution: {integrity: sha512-3hN7NaskYvMDLQY55gnW3NQ+mesEAepTqlg+VEbj7zzqEMBVNhzcGYYeqFo/TlYz6eQiFcp1HcsCZO+nGgS8zg==}
    engines: {node: '>=6.9.0'}

  get-caller-file@2.0.5:
    resolution: {integrity: sha512-DyFP3BM/3YHTQOCUL/w0OZHR0lpKeGrxotcHWcqNEdnltqFwXVfhEBQ94eIo34AfQpo0rGki4cyIiftY06h2Fg==}
    engines: {node: 6.* || 8.* || >= 10.*}

  get-intrinsic@1.2.4:
    resolution: {integrity: sha512-5uYhsJH8VJBTv7oslg4BznJYhDoRI6waYCxMmCdnTrcCrHA/fCFKoTFz2JKKE0HdDFUF7/oQuhzumXJK7paBRQ==}
    engines: {node: '>= 0.4'}

  get-nonce@1.0.1:
    resolution: {integrity: sha512-FJhYRoDaiatfEkUK8HKlicmu/3SGFD51q3itKDGoSTysQJBnfOcxU5GxnhE1E6soB76MbT0MBtnKJuXyAx+96Q==}
    engines: {node: '>=6'}

  get-stdin@9.0.0:
    resolution: {integrity: sha512-dVKBjfWisLAicarI2Sf+JuBE/DghV4UzNAVe9yhEJuzeREd3JhOTE9cUaJTeSa77fsbQUK3pcOpJfM59+VKZaA==}
    engines: {node: '>=12'}

  get-stream@6.0.1:
    resolution: {integrity: sha512-ts6Wi+2j3jQjqi70w5AlN8DFnkSwC+MqmxEzdEALB2qXZYV3X/b1CTfgPLGJNMeAWxdPfU8FO1ms3NUfaHCPYg==}
    engines: {node: '>=10'}

  get-symbol-description@1.0.2:
    resolution: {integrity: sha512-g0QYk1dZBxGwk+Ngc+ltRH2IBp2f7zBkBMBJZCDerh6EhlhSR6+9irMCuT/09zD6qkarHUSn529sK/yL4S27mg==}
    engines: {node: '>= 0.4'}

  get-tsconfig@4.8.1:
    resolution: {integrity: sha512-k9PN+cFBmaLWtVz29SkUoqU5O0slLuHJXt/2P+tMVFT+phsSGXGkp9t3rQIqdz0e+06EHNGs3oM6ZX1s2zHxRg==}

  get-uri@6.0.3:
    resolution: {integrity: sha512-BzUrJBS9EcUb4cFol8r4W3v1cPsSyajLSthNkz5BxbpDcHN5tIrM10E2eNvfnvBn3DaT3DUgx0OpsBKkaOpanw==}
    engines: {node: '>= 14'}

  git-hooks-list@3.1.0:
    resolution: {integrity: sha512-LF8VeHeR7v+wAbXqfgRlTSX/1BJR9Q1vEMR8JAz1cEg6GX07+zyj3sAdDvYjj/xnlIfVuGgj4qBei1K3hKH+PA==}

  glob-parent@5.1.2:
    resolution: {integrity: sha512-AOIgSQCepiJYwP3ARnGx+5VnTu2HBYdzbGP45eLw1vr3zB3vZLeyed1sC9hnbcOc9/SrMyM5RPQrkGz4aS9Zow==}
    engines: {node: '>= 6'}

  glob-parent@6.0.2:
    resolution: {integrity: sha512-XxwI8EOhVQgWp6iDL+3b0r86f4d6AX6zSU55HfB4ydCEuXLXc5FcYeOu+nnGftS4TEju/11rt4KJPTMgbfmv4A==}
    engines: {node: '>=10.13.0'}

  glob@10.4.5:
    resolution: {integrity: sha512-7Bv8RF0k6xjo7d4A/PxYLbUCfb6c+Vpd2/mB2yRDlew7Jb5hEXiCD9ibfO7wpk8i4sevK6DFny9h7EYbM3/sHg==}
    hasBin: true

  glob@7.2.3:
    resolution: {integrity: sha512-nFR0zLpU2YCaRxwoCJvL6UvCH2JFyFVIvwTLsIf21AuHlMskA1hhTdk+LlYJtOlYt9v6dvszD2BGRqBL+iQK9Q==}
    deprecated: Glob versions prior to v9 are no longer supported

  globals@11.12.0:
    resolution: {integrity: sha512-WOBp/EEGUiIsJSp7wcv/y6MO+lV9UoncWqxuFfm8eBwzWNgyfBd6Gz+IeKQ9jCmyhoH99g15M3T+QaVHFjizVA==}
    engines: {node: '>=4'}

  globals@13.24.0:
    resolution: {integrity: sha512-AhO5QUcj8llrbG09iWhPU2B204J1xnPeL8kQmVorSsy+Sjj1sk8gIyh6cUocGmH4L0UuhAJy+hJMRA4mgA4mFQ==}
    engines: {node: '>=8'}

  globalthis@1.0.4:
    resolution: {integrity: sha512-DpLKbNU4WylpxJykQujfCcwYWiV/Jhm50Goo0wrVILAv5jOr9d+H+UR3PhSCD2rCCEIg0uc+G+muBTwD54JhDQ==}
    engines: {node: '>= 0.4'}

  globby@10.0.2:
    resolution: {integrity: sha512-7dUi7RvCoT/xast/o/dLN53oqND4yk0nsHkhRgn9w65C4PofCLOoJ39iSOg+qVDdWQPIEj+eszMHQ+aLVwwQSg==}
    engines: {node: '>=8'}

  globby@11.1.0:
    resolution: {integrity: sha512-jhIXaOzy1sb8IyocaruWSn1TjmnBVs8Ayhcy83rmxNJ8q2uWKCAj3CnJY+KpGSXCueAPc0i05kVvVKtP1t9S3g==}
    engines: {node: '>=10'}

  globby@13.2.2:
    resolution: {integrity: sha512-Y1zNGV+pzQdh7H39l9zgB4PJqjRNqydvdYCDG4HFXM4XuvSaQQlEc91IU1yALL8gUTDomgBAfz3XJdmUS+oo0w==}
    engines: {node: ^12.20.0 || ^14.13.1 || >=16.0.0}

  globrex@0.1.2:
    resolution: {integrity: sha512-uHJgbwAMwNFf5mLst7IWLNg14x1CkeqglJb/K3doi4dw6q2IvAAmM/Y81kevy83wP+Sst+nutFTYOGg3d1lsxg==}

  gopd@1.0.1:
    resolution: {integrity: sha512-d65bNlIadxvpb/A2abVdlqKqV563juRnZ1Wtk6s1sIR8uNsXR70xqIzVqxVf1eTqDunwT2MkczEeaezCKTZhwA==}

  graceful-fs@4.2.11:
    resolution: {integrity: sha512-RbJ5/jmFcNNCcDV5o9eTnBLJ/HszWV0P73bc+Ff4nS/rJj+YaS6IGyiOL0VoBYX+l1Wrl3k63h/KrH+nhJ0XvQ==}

  gradient-string@2.0.2:
    resolution: {integrity: sha512-rEDCuqUQ4tbD78TpzsMtt5OIf0cBCSDWSJtUDaF6JsAh+k0v9r++NzxNEG87oDZx9ZwGhD8DaezR2L/yrw0Jdw==}
    engines: {node: '>=10'}

  graphemer@1.4.0:
    resolution: {integrity: sha512-EtKwoO6kxCL9WO5xipiHTZlSzBm7WLT627TqC/uVRd0HKmq8NXyebnNYxDoBi7wt8eTWrUrKXCOVaFq9x1kgag==}

  gray-matter@4.0.3:
    resolution: {integrity: sha512-5v6yZd4JK3eMI3FqqCouswVqwugaA9r4dNZB1wwcmrD02QkV5H0y7XBQW8QwQqEaZY1pM9aqORSORhJRdNK44Q==}
    engines: {node: '>=6.0'}

  handlebars@4.7.8:
    resolution: {integrity: sha512-vafaFqs8MZkRrSX7sFVUdo3ap/eNiLnb4IakshzvP56X5Nr1iGKAIqdX6tMlm6HcNRIkr6AxO5jFEoJzzpT8aQ==}
    engines: {node: '>=0.4.7'}
    hasBin: true

  has-bigints@1.0.2:
    resolution: {integrity: sha512-tSvCKtBr9lkF0Ex0aQiP9N+OpV4zi2r/Nee5VkRDbaqv35RLYMzbwQfFSZZH0kR+Rd6302UJZ2p/bJCEoR3VoQ==}

  has-flag@3.0.0:
    resolution: {integrity: sha512-sKJf1+ceQBr4SMkvQnBDNDtf4TXpVhVGateu0t918bl30FnbE2m4vNLX+VWe/dpjlb+HugGYzW7uQXH98HPEYw==}
    engines: {node: '>=4'}

  has-flag@4.0.0:
    resolution: {integrity: sha512-EykJT/Q1KjTWctppgIAgfSO0tKVuZUjhgMr17kqTumMl6Afv3EISleU7qZUzoXDFTAHTDC4NOoG/ZxU3EvlMPQ==}
    engines: {node: '>=8'}

  has-own-prop@2.0.0:
    resolution: {integrity: sha512-Pq0h+hvsVm6dDEa8x82GnLSYHOzNDt7f0ddFa3FqcQlgzEiptPqL+XrOJNavjOzSYiYWIrgeVYYgGlLmnxwilQ==}
    engines: {node: '>=8'}

  has-property-descriptors@1.0.2:
    resolution: {integrity: sha512-55JNKuIW+vq4Ke1BjOTjM2YctQIvCT7GFzHwmfZPGo5wnrgkid0YQtnAleFSqumZm4az3n2BS+erby5ipJdgrg==}

  has-proto@1.0.3:
    resolution: {integrity: sha512-SJ1amZAJUiZS+PhsVLf5tGydlaVB8EdFpaSO4gmiUKUOxk8qzn5AIy4ZeJUmh22znIdk/uMAUT2pl3FxzVUH+Q==}
    engines: {node: '>= 0.4'}

  has-symbols@1.0.3:
    resolution: {integrity: sha512-l3LCuF6MgDNwTDKkdYGEihYjt5pRPbEg46rtlmnSPlUbgmB8LOIrKJbYYFBSbnPaJexMKtiPO8hmeRjRz2Td+A==}
    engines: {node: '>= 0.4'}

  has-tostringtag@1.0.2:
    resolution: {integrity: sha512-NqADB8VjPFLM2V0VvHUewwwsw0ZWBaIdgo+ieHtK3hasLz4qeCRjYcqfB6AQrBggRKppKF8L52/VqdVsO47Dlw==}
    engines: {node: '>= 0.4'}

  hash-wasm@4.11.0:
    resolution: {integrity: sha512-HVusNXlVqHe0fzIzdQOGolnFN6mX/fqcrSAOcTBXdvzrXVHwTz11vXeKRmkR5gTuwVpvHZEIyKoePDvuAR+XwQ==}

  hasown@2.0.2:
    resolution: {integrity: sha512-0hJU9SCPvmMzIBdZFqNPXWa6dqh7WdH0cII9y+CyS8rG3nL48Bclra9HmKhVVUHyPWNH5Y7xDwAB7bfgSjkUMQ==}
    engines: {node: '>= 0.4'}

  hast-util-to-estree@3.1.0:
    resolution: {integrity: sha512-lfX5g6hqVh9kjS/B9E2gSkvHH4SZNiQFiqWS0x9fENzEl+8W12RqdRxX6d/Cwxi30tPQs3bIO+aolQJNp1bIyw==}

  hast-util-to-html@9.0.3:
    resolution: {integrity: sha512-M17uBDzMJ9RPCqLMO92gNNUDuBSq10a25SDBI08iCCxmorf4Yy6sYHK57n9WAbRAAaU+DuR4W6GN9K4DFZesYg==}

  hast-util-to-jsx-runtime@2.3.2:
    resolution: {integrity: sha512-1ngXYb+V9UT5h+PxNRa1O1FYguZK/XL+gkeqvp7EdHlB9oHUG0eYRo/vY5inBdcqo3RkPMC58/H94HvkbfGdyg==}

  hast-util-whitespace@3.0.0:
    resolution: {integrity: sha512-88JUN06ipLwsnv+dVn+OIYOvAuvBMy/Qoi6O7mQHxdPXpjy+Cd6xRkWwux7DKO+4sYILtLBRIKgsdpS2gQc7qw==}

  header-case@1.0.1:
    resolution: {integrity: sha512-i0q9mkOeSuhXw6bGgiQCCBgY/jlZuV/7dZXyZ9c6LcBrqwvT8eT719E9uxE5LiZftdl+z81Ugbg/VvXV4OJOeQ==}

  hexoid@2.0.0:
    resolution: {integrity: sha512-qlspKUK7IlSQv2o+5I7yhUd7TxlOG2Vr5LTa3ve2XSNVKAL/n/u/7KLvKmFNimomDIKvZFXWHv0T12mv7rT8Aw==}
    engines: {node: '>=8'}

  hoist-non-react-statics@3.3.2:
    resolution: {integrity: sha512-/gGivxi8JPKWNm/W0jSmzcMPpfpPLc3dY/6GxhX2hQ9iGj3aDfklV4ET7NjKpSinLpJ5vafa9iiGIEZg10SfBw==}

  hono@4.6.9:
    resolution: {integrity: sha512-p/pN5yZLuZaHzyAOT2nw2/Ud6HhJHYmDNGH6Ck1OWBhPMVeM1r74jbCRwNi0gyFRjjbsGgoHbOyj7mT1PDNbTw==}
    engines: {node: '>=16.9.0'}

  hosted-git-info@2.8.9:
    resolution: {integrity: sha512-mxIDAb9Lsm6DoOJ7xH+5+X4y1LU/4Hi50L9C5sIswK3JzULS4bwk1FvjdBgvYR4bzT4tuUQiC15FE2f5HbLvYw==}

  html-void-elements@3.0.0:
    resolution: {integrity: sha512-bEqo66MRXsUGxWHV5IP0PUiAWwoEjba4VCzg0LjFJBpchPaTfyfCKTG6bc5F8ucKec3q5y6qOdGyYTSBEvhCrg==}

  http-proxy-agent@7.0.2:
    resolution: {integrity: sha512-T1gkAiYYDWYx3V5Bmyu7HcfcvL7mUrTWiM6yOfa3PIphViJ/gFPbvidQ+veqSOHci/PxBcDabeUNCzpOODJZig==}
    engines: {node: '>= 14'}

  https-proxy-agent@7.0.5:
    resolution: {integrity: sha512-1e4Wqeblerz+tMKPIq2EMGiiWW1dIjZOksyHWSUm1rmuvw/how9hBHZ38lAGj5ID4Ik6EdkOw7NmWPy6LAwalw==}
    engines: {node: '>= 14'}

  human-signals@2.1.0:
    resolution: {integrity: sha512-B4FFZ6q/T2jhhksgkbEW3HBvWIfDW85snkQgawt07S7J5QXTk6BkNV+0yAeZrM5QpMAdYlocGoljn0sJ/WQkFw==}
    engines: {node: '>=10.17.0'}

  hyperdyperid@1.2.0:
    resolution: {integrity: sha512-Y93lCzHYgGWdrJ66yIktxiaGULYc6oGiABxhcO5AufBeOyoIdZF7bIfLaOrbM0iGIOXQQgxxRrFEnb+Y6w1n4A==}
    engines: {node: '>=10.18'}

  iconv-lite@0.4.24:
    resolution: {integrity: sha512-v3MXnZAcvnywkTUEZomIActle7RXXeedOR31wwl7VlyoXO4Qi9arvSenNQWne1TcRwhCL1HwLI21bEqdpj8/rA==}
    engines: {node: '>=0.10.0'}

  ieee754@1.2.1:
    resolution: {integrity: sha512-dcyqhDvX1C46lXZcVqCpK+FtMRQVdIMN6/Df5js2zouUsqG7I6sFxitIC+7KYK29KdXOLHdu9zL4sFnoVQnqaA==}

  ignore@5.3.2:
    resolution: {integrity: sha512-hsBTNUqQTDwkWtcdYI2i06Y/nUBEsNEDJKjWdigLvegy8kDuJAS8uRlpkkcQpyEXL0Z/pjDy5HBmMjRCJ2gq+g==}
    engines: {node: '>= 4'}

  imagescript@1.3.0:
    resolution: {integrity: sha512-lCYzQrWzdnA68K03oMj/BUlBJrVBnslzDOgGFymAp49NmdGEJxGeN7sHh5mCva0nQkq+kkKSuru2zLf1m04+3A==}
    engines: {node: '>=14.0.0'}

  import-fresh@3.3.0:
    resolution: {integrity: sha512-veYYhQa+D1QBKznvhUHxb8faxlrwUnxseDAbAp457E0wLNio2bOSKnjYDhMj+YiAq61xrMGhQk9iXVk5FzgQMw==}
    engines: {node: '>=6'}

  imurmurhash@0.1.4:
    resolution: {integrity: sha512-JmXMZ6wuvDmLiHEml9ykzqO6lwFbof0GG4IkcGaENdCRDDmMVnny7s5HsIgHCbaq0w2MyPhDqkhTUgS2LU2PHA==}
    engines: {node: '>=0.8.19'}

  indent-string@4.0.0:
    resolution: {integrity: sha512-EdDDZu4A2OyIK7Lr/2zG+w5jmbuk1DVBnEwREQvBzspBJkCEbRa8GxU1lghYcaGJCnRWibjDXlq779X1/y5xwg==}
    engines: {node: '>=8'}

  inflection@3.0.0:
    resolution: {integrity: sha512-1zEJU1l19SgJlmwqsEyFTbScw/tkMHFenUo//Y0i+XEP83gDFdMvPizAD/WGcE+l1ku12PcTVHQhO6g5E0UCMw==}
    engines: {node: '>=18.0.0'}

  inflight@1.0.6:
    resolution: {integrity: sha512-k92I/b08q4wvFscXCLvqfsHCrjrF7yiXsQuIVvVE7N82W3+aqpzuUdBbfhWcy/FZR3/4IgflMgKLOsvPDrGCJA==}
    deprecated: This module is not supported, and leaks memory. Do not use it. Check out lru-cache if you want a good and tested way to coalesce async requests by a key value, which is much more comprehensive and powerful.

  inherits@2.0.4:
    resolution: {integrity: sha512-k/vGaX4/Yla3WzyMCvTQOXYeIHvqOKtnqBduzTHpzpQZzAskKMhZ2K+EnBiSM9zGSoIFeMpXKxa4dYeZIQqewQ==}

  ini@1.3.8:
    resolution: {integrity: sha512-JV/yugV2uzW5iMRSiZAyDtQd+nxtUnjeLt0acNdw98kKLrvuRVyB80tsREOE7yvGVgalhZ6RNXCmEHkUKBKxew==}

  inline-style-parser@0.1.1:
    resolution: {integrity: sha512-7NXolsK4CAS5+xvdj5OMMbI962hU/wvwoxk+LWR9Ek9bVtyuuYScDN6eS0rUm6TxApFpw7CX1o4uJzcd4AyD3Q==}

  inline-style-parser@0.2.4:
    resolution: {integrity: sha512-0aO8FkhNZlj/ZIbNi7Lxxr12obT7cL1moPfE4tg1LkX7LlLfC6DeX4l2ZEud1ukP9jNQyNnfzQVqwbwmAATY4Q==}

  input-otp@1.4.1:
    resolution: {integrity: sha512-+yvpmKYKHi9jIGngxagY9oWiiblPB7+nEO75F2l2o4vs+6vpPZZmUl4tBNYuTCvQjhvEIbdNeJu70bhfYP2nbw==}
    peerDependencies:
      react: ^16.8 || ^17.0 || ^18.0 || ^19.0.0 || ^19.0.0-rc
      react-dom: ^16.8 || ^17.0 || ^18.0 || ^19.0.0 || ^19.0.0-rc

  inquirer@7.3.3:
    resolution: {integrity: sha512-JG3eIAj5V9CwcGvuOmoo6LB9kbAYT8HXffUl6memuszlwDC/qvFAJw49XJ5NROSFNPxp3iQg1GqkFhaY/CR0IA==}
    engines: {node: '>=8.0.0'}

  inquirer@8.2.6:
    resolution: {integrity: sha512-M1WuAmb7pn9zdFRtQYk26ZBoY043Sse0wVDdk4Bppr+JOXyQYybdtvK+l9wUibhtjdjvtoiNy8tk+EgsYIUqKg==}
    engines: {node: '>=12.0.0'}

  internal-slot@1.0.7:
    resolution: {integrity: sha512-NGnrKwXzSms2qUUih/ILZ5JBqNTSa1+ZmP6flaIp6KmSElgE9qdndzS3cqjrDovwFdmwsGsLdeFgB6suw+1e9g==}
    engines: {node: '>= 0.4'}

  internmap@2.0.3:
    resolution: {integrity: sha512-5Hh7Y1wQbvY5ooGgPbDaL5iYLAPzMTUrjMulskHLH6wnv/A+1q5rgEaiuqEjB+oxGXIVZs1FF+R/KPN3ZSQYYg==}
    engines: {node: '>=12'}

  invariant@2.2.4:
    resolution: {integrity: sha512-phJfQVBuaJM5raOpJjSfkiD6BpbCE4Ns//LaXl6wGYtUBY83nWS6Rf9tXm2e8VaK60JEjYldbPif/A2B1C2gNA==}

  ip-address@9.0.5:
    resolution: {integrity: sha512-zHtQzGojZXTwZTHQqra+ETKd4Sn3vgi7uBmlPoXVWZqYvuKmtI0l/VZTjqGmJY9x88GGOaZ9+G9ES8hC4T4X8g==}
    engines: {node: '>= 12'}

  is-alphabetical@2.0.1:
    resolution: {integrity: sha512-FWyyY60MeTNyeSRpkM2Iry0G9hpr7/9kD40mD/cGQEuilcZYS4okz8SN2Q6rLCJ8gbCt6fN+rC+6tMGS99LaxQ==}

  is-alphanumerical@2.0.1:
    resolution: {integrity: sha512-hmbYhX/9MUMF5uh7tOXyK/n0ZvWpad5caBA17GsC6vyuCqaWliRG5K1qS9inmUhEMaOBIW7/whAnSwveW/LtZw==}

  is-array-buffer@3.0.4:
    resolution: {integrity: sha512-wcjaerHw0ydZwfhiKbXJWLDY8A7yV7KhjQOpb83hGgGfId/aQa4TOvwyzn2PuswW2gPCYEL/nEAiSVpdOj1lXw==}
    engines: {node: '>= 0.4'}

  is-arrayish@0.2.1:
    resolution: {integrity: sha512-zz06S8t0ozoDXMG+ube26zeCTNXcKIPJZJi8hBrF4idCLms4CG9QtK7qBl1boi5ODzFpjswb5JPmHCbMpjaYzg==}

  is-arrayish@0.3.2:
    resolution: {integrity: sha512-eVRqCvVlZbuw3GrM63ovNSNAeA1K16kaR/LRY/92w0zxQ5/1YzwblUX652i4Xs9RwAGjW9d9y6X88t8OaAJfWQ==}

  is-async-function@2.0.0:
    resolution: {integrity: sha512-Y1JXKrfykRJGdlDwdKlLpLyMIiWqWvuSd17TvZk68PLAOGOoF4Xyav1z0Xhoi+gCYjZVeC5SI+hYFOfvXmGRCA==}
    engines: {node: '>= 0.4'}

  is-bigint@1.0.4:
    resolution: {integrity: sha512-zB9CruMamjym81i2JZ3UMn54PKGsQzsJeo6xvN3HJJ4CAsQNB6iRutp2To77OfCNuoxspsIhzaPoO1zyCEhFOg==}

  is-binary-path@2.1.0:
    resolution: {integrity: sha512-ZMERYes6pDydyuGidse7OsHxtbI7WVeUEozgR/g7rd0xUimYNlvZRE/K2MgZTjWy725IfelLeVcEM97mmtRGXw==}
    engines: {node: '>=8'}

  is-boolean-object@1.1.2:
    resolution: {integrity: sha512-gDYaKHJmnj4aWxyj6YHyXVpdQawtVLHU5cb+eztPGczf6cjuTdwve5ZIEfgXqH4e57An1D1AKf8CZ3kYrQRqYA==}
    engines: {node: '>= 0.4'}

  is-builtin-module@3.2.1:
    resolution: {integrity: sha512-BSLE3HnV2syZ0FK0iMA/yUGplUeMmNz4AW5fnTunbCIqZi4vG3WjJT9FHMy5D69xmAYBHXQhJdALdpwVxV501A==}
    engines: {node: '>=6'}

  is-bun-module@1.2.1:
    resolution: {integrity: sha512-AmidtEM6D6NmUiLOvvU7+IePxjEjOzra2h0pSrsfSAcXwl/83zLLXDByafUJy9k/rKK0pvXMLdwKwGHlX2Ke6Q==}

  is-callable@1.2.7:
    resolution: {integrity: sha512-1BC0BVFhS/p0qtw6enp8e+8OD0UrK0oFLztSjNzhcKA3WDuJxxAPXzPuPtKkjEY9UUoEWlX/8fgKeu2S8i9JTA==}
    engines: {node: '>= 0.4'}

  is-core-module@2.15.1:
    resolution: {integrity: sha512-z0vtXSwucUJtANQWldhbtbt7BnL0vxiFjIdDLAatwhDYty2bad6s+rijD6Ri4YuYJubLzIJLUidCh09e1djEVQ==}
    engines: {node: '>= 0.4'}

  is-data-view@1.0.1:
    resolution: {integrity: sha512-AHkaJrsUVW6wq6JS8y3JnM/GJF/9cf+k20+iDzlSaJrinEo5+7vRiteOSwBhHRiAyQATN1AmY4hwzxJKPmYf+w==}
    engines: {node: '>= 0.4'}

  is-date-object@1.0.5:
    resolution: {integrity: sha512-9YQaSxsAiSwcvS33MBk3wTCVnWK+HhF8VZR2jRxehM16QcVOdHqPn4VPHmRK4lSr38n9JriurInLcP90xsYNfQ==}
    engines: {node: '>= 0.4'}

  is-decimal@2.0.1:
    resolution: {integrity: sha512-AAB9hiomQs5DXWcRB1rqsxGUstbRroFOPPVAomNk/3XHR5JyEZChOyTWe2oayKnsSsr/kcGqF+z6yuH6HHpN0A==}

  is-extendable@0.1.1:
    resolution: {integrity: sha512-5BMULNob1vgFX6EjQw5izWDxrecWK9AM72rugNr0TFldMOi0fj6Jk+zeKIt0xGj4cEfQIJth4w3OKWOJ4f+AFw==}
    engines: {node: '>=0.10.0'}

  is-extglob@2.1.1:
    resolution: {integrity: sha512-SbKbANkN603Vi4jEZv49LeVJMn4yGwsbzZworEoyEiutsN3nJYdbO36zfhGJ6QEDpOZIFkDtnq5JRxmvl3jsoQ==}
    engines: {node: '>=0.10.0'}

  is-finalizationregistry@1.0.2:
    resolution: {integrity: sha512-0by5vtUJs8iFQb5TYUHHPudOR+qXYIMKtiUzvLIZITZUjknFmziyBJuLhVRc+Ds0dREFlskDNJKYIdIzu/9pfw==}

  is-fullwidth-code-point@3.0.0:
    resolution: {integrity: sha512-zymm5+u+sCsSWyD9qNaejV3DFvhCKclKdizYaJUuHA83RLjb7nSuGnddCHGv0hk+KY7BMAlsWeK4Ueg6EV6XQg==}
    engines: {node: '>=8'}

  is-generator-function@1.0.10:
    resolution: {integrity: sha512-jsEjy9l3yiXEQ+PsXdmBwEPcOxaXWLspKdplFUVI9vq1iZgIekeC0L167qeu86czQaxed3q/Uzuw0swL0irL8A==}
    engines: {node: '>= 0.4'}

  is-glob@4.0.3:
    resolution: {integrity: sha512-xelSayHH36ZgE7ZWhli7pW34hNbNl8Ojv5KVmkJD4hBdD3th8Tfk9vYasLM+mXWOZhFkgZfxhLSnrwRr4elSSg==}
    engines: {node: '>=0.10.0'}

  is-hexadecimal@2.0.1:
    resolution: {integrity: sha512-DgZQp241c8oO6cA1SbTEWiXeoxV42vlcJxgH+B3hi1AiqqKruZR3ZGF8In3fj4+/y/7rHvlOZLZtgJ/4ttYGZg==}

  is-interactive@1.0.0:
    resolution: {integrity: sha512-2HvIEKRoqS62guEC+qBjpvRubdX910WCMuJTZ+I9yvqKU2/12eSL549HMwtabb4oupdj2sMP50k+XJfB/8JE6w==}
    engines: {node: '>=8'}

  is-lower-case@1.1.3:
    resolution: {integrity: sha512-+5A1e/WJpLLXZEDlgz4G//WYSHyQBD32qa4Jd3Lw06qQlv3fJHnp3YIHjTQSGzHMgzmVKz2ZP3rBxTHkPw/lxA==}

  is-map@2.0.3:
    resolution: {integrity: sha512-1Qed0/Hr2m+YqxnM09CjA2d/i6YZNfF6R2oRAOj36eUdS6qIV/huPJNSEpKbupewFs+ZsJlxsjjPbc0/afW6Lw==}
    engines: {node: '>= 0.4'}

  is-negative-zero@2.0.3:
    resolution: {integrity: sha512-5KoIu2Ngpyek75jXodFvnafB6DJgr3u8uuK0LEZJjrU19DrMD3EVERaR8sjz8CCGgpZvxPl9SuE1GMVPFHx1mw==}
    engines: {node: '>= 0.4'}

  is-number-object@1.0.7:
    resolution: {integrity: sha512-k1U0IRzLMo7ZlYIfzRu23Oh6MiIFasgpb9X76eqfFZAqwH44UI4KTBvBYIZ1dSL9ZzChTB9ShHfLkR4pdW5krQ==}
    engines: {node: '>= 0.4'}

  is-number@7.0.0:
    resolution: {integrity: sha512-41Cifkg6e8TylSpdtTpeLVMqvSBEVzTttHvERD741+pnZ8ANv0004MRL43QKPDlK9cGvNp6NZWZUBlbGXYxxng==}
    engines: {node: '>=0.12.0'}

  is-path-cwd@2.2.0:
    resolution: {integrity: sha512-w942bTcih8fdJPJmQHFzkS76NEP8Kzzvmw92cXsazb8intwLqPibPPdXf4ANdKV3rYMuuQYGIWtvz9JilB3NFQ==}
    engines: {node: '>=6'}

  is-path-inside@3.0.3:
    resolution: {integrity: sha512-Fd4gABb+ycGAmKou8eMftCupSir5lRxqf4aD/vd0cD2qc4HL07OjCeuHMr8Ro4CoMaeCKDB0/ECBOVWjTwUvPQ==}
    engines: {node: '>=8'}

  is-plain-obj@4.1.0:
    resolution: {integrity: sha512-+Pgi+vMuUNkJyExiMBt5IlFoMyKnr5zhJ4Uspz58WOhBF5QoIZkFyNHIbBAtHwzVAgk5RtndVNsDRN61/mmDqg==}
    engines: {node: '>=12'}

  is-regex@1.1.4:
    resolution: {integrity: sha512-kvRdxDsxZjhzUX07ZnLydzS1TU/TJlTUHHY4YLL87e37oUA49DfkLqgy+VjFocowy29cKvcSiu+kIv728jTTVg==}
    engines: {node: '>= 0.4'}

  is-set@2.0.3:
    resolution: {integrity: sha512-iPAjerrse27/ygGLxw+EBR9agv9Y6uLeYVJMu+QNCoouJ1/1ri0mGrcWpfCqFZuzzx3WjtwxG098X+n4OuRkPg==}
    engines: {node: '>= 0.4'}

  is-shared-array-buffer@1.0.3:
    resolution: {integrity: sha512-nA2hv5XIhLR3uVzDDfCIknerhx8XUKnstuOERPNNIinXG7v9u+ohXF67vxm4TPTEPU6lm61ZkwP3c9PCB97rhg==}
    engines: {node: '>= 0.4'}

  is-stream@2.0.1:
    resolution: {integrity: sha512-hFoiJiTl63nn+kstHGBtewWSKnQLpyb155KHheA1l39uvtO9nWIop1p3udqPcUd/xbF1VLMO4n7OI6p7RbngDg==}
    engines: {node: '>=8'}

  is-string@1.0.7:
    resolution: {integrity: sha512-tE2UXzivje6ofPW7l23cjDOMa09gb7xlAqG6jG5ej6uPV32TlWP3NKPigtaGeHNu9fohccRYvIiZMfOOnOYUtg==}
    engines: {node: '>= 0.4'}

  is-symbol@1.0.4:
    resolution: {integrity: sha512-C/CPBqKWnvdcxqIARxyOh4v1UUEOCHpgDa0WYgpKDFMszcrPcffg5uhwSgPCLD2WWxmq6isisz87tzT01tuGhg==}
    engines: {node: '>= 0.4'}

  is-typed-array@1.1.13:
    resolution: {integrity: sha512-uZ25/bUAlUY5fR4OKT4rZQEBrzQWYV9ZJYGGsUmEJ6thodVJ1HX64ePQ6Z0qPWP+m+Uq6e9UugrE38jeYsDSMw==}
    engines: {node: '>= 0.4'}

  is-unicode-supported@0.1.0:
    resolution: {integrity: sha512-knxG2q4UC3u8stRGyAVJCOdxFmv5DZiRcdlIaAQXAbSfJya+OhopNotLQrstBhququ4ZpuKbDc/8S6mgXgPFPw==}
    engines: {node: '>=10'}

  is-upper-case@1.1.2:
    resolution: {integrity: sha512-GQYSJMgfeAmVwh9ixyk888l7OIhNAGKtY6QA+IrWlu9MDTCaXmeozOZ2S9Knj7bQwBO/H6J2kb+pbyTUiMNbsw==}

  is-weakmap@2.0.2:
    resolution: {integrity: sha512-K5pXYOm9wqY1RgjpL3YTkF39tni1XajUIkawTLUo9EZEVUFga5gSQJF8nNS7ZwJQ02y+1YCNYcMh+HIf1ZqE+w==}
    engines: {node: '>= 0.4'}

  is-weakref@1.0.2:
    resolution: {integrity: sha512-qctsuLZmIQ0+vSSMfoVvyFe2+GSEvnmZ2ezTup1SBse9+twCCeial6EEi3Nc2KFcf6+qz2FBPnjXsk8xhKSaPQ==}

  is-weakset@2.0.3:
    resolution: {integrity: sha512-LvIm3/KWzS9oRFHugab7d+M/GcBXuXX5xZkzPmN+NxihdQlZUQ4dWuSV1xR/sq6upL1TJEDrfBgRepHFdBtSNQ==}
    engines: {node: '>= 0.4'}

  isarray@2.0.5:
    resolution: {integrity: sha512-xHjhDr3cNBK0BzdUJSPXZntQUx/mwMS5Rw4A7lPJ90XGAO6ISP/ePDNuo0vhqOZU+UD5JoodwCAAoZQd3FeAKw==}

  isbinaryfile@4.0.10:
    resolution: {integrity: sha512-iHrqe5shvBUcFbmZq9zOQHBoeOhZJu6RQGrDpBgenUm/Am+F3JM2MgQj+rK3Z601fzrL5gLZWtAPH2OBaSVcyw==}
    engines: {node: '>= 8.0.0'}

  isexe@2.0.0:
    resolution: {integrity: sha512-RHxMLp9lnKHGHRng9QFhRCMbYAcVpn69smSGcq3f36xjgVVWThj4qqLbTLlq7Ssj8B+fIQ1EuCEGI2lKsyQeIw==}

  iterator.prototype@1.1.3:
    resolution: {integrity: sha512-FW5iMbeQ6rBGm/oKgzq2aW4KvAGpxPzYES8N4g4xNXUKpL1mclMvOe+76AcLDTvD+Ze+sOpVhgdAQEKF4L9iGQ==}
    engines: {node: '>= 0.4'}

  jackspeak@3.4.3:
    resolution: {integrity: sha512-OGlZQpz2yfahA/Rd1Y8Cd9SIEsqvXkLVoSw/cgwhnhFMDbsQFeZYoJJ7bIZBS9BcamUW96asq/npPWugM+RQBw==}

  jiti@1.21.6:
    resolution: {integrity: sha512-2yTgeWTWzMWkHu6Jp9NKgePDaYHbntiwvYuuJLbbN9vl7DC9DvXKOB2BC3ZZ92D3cvV/aflH0osDfwpHepQ53w==}
    hasBin: true

  jju@1.4.0:
    resolution: {integrity: sha512-8wb9Yw966OSxApiCt0K3yNJL8pnNeIv+OEq2YMidz4FKP6nonSRoOXc80iXY4JaN2FC11B9qsNmDsm+ZOfMROA==}

  jose@5.9.6:
    resolution: {integrity: sha512-AMlnetc9+CV9asI19zHmrgS/WYsWUwCn2R7RzlbJWD7F9eWYUTGyBmU9o6PxngtLGOiDGPRu+Uc4fhKzbpteZQ==}

  js-tokens@4.0.0:
    resolution: {integrity: sha512-RdJUflcE3cUzKiMqQgsCu06FPu9UdIJO0beYbPhHN4k6apgJtifcoCtT9bcxOpYBtpD2kCM6Sbzg4CausW/PKQ==}

  js-yaml@3.14.1:
    resolution: {integrity: sha512-okMH7OXXJ7YrN9Ok3/SXrnu4iX9yOk+25nqX4imS2npuvTYDmo/QEZoqwZkYaIDk3jVvBOTOIEgEhaLOynBS9g==}
    hasBin: true

  js-yaml@4.1.0:
    resolution: {integrity: sha512-wpxZs9NoxZaJESJGIZTyDEaYpl0FKSA+FB9aJiyemKhMwkxQg63h4T1KJgUGHpTqPDNRcmmYLugrRjJlBtWvRA==}
    hasBin: true

  jsbi@4.3.0:
    resolution: {integrity: sha512-SnZNcinB4RIcnEyZqFPdGPVgrg2AcnykiBy0sHVJQKHYeaLUvi3Exj+iaPpLnFVkDPZIV4U0yvgC9/R4uEAZ9g==}

  jsbn@1.1.0:
    resolution: {integrity: sha512-4bYVV3aAMtDTTu4+xsDYa6sy9GyJ69/amsu9sYF2zqjiEoZA5xJi3BrfX3uY+/IekIu7MwdObdbDWpoZdBv3/A==}

  jsesc@0.5.0:
    resolution: {integrity: sha512-uZz5UnB7u4T9LvwmFqXii7pZSouaRPorGs5who1Ip7VO0wxanFvBL7GkM6dTHlgX+jhBApRetaWpnDabOeTcnA==}
    hasBin: true

  jsesc@3.0.2:
    resolution: {integrity: sha512-xKqzzWXDttJuOcawBt4KnKHHIf5oQ/Cxax+0PWFG+DFDgHNAdi+TXECADI+RYiFUMmx8792xsMbbgXj4CwnP4g==}
    engines: {node: '>=6'}
    hasBin: true

  json-buffer@3.0.1:
    resolution: {integrity: sha512-4bV5BfR2mqfQTJm+V5tPPdf+ZpuhiIvTuAB5g8kcrXOZpTT/QwwVRWBywX1ozr6lEuPdbHxwaJlm9G6mI2sfSQ==}

  json-parse-even-better-errors@2.3.1:
    resolution: {integrity: sha512-xyFwyhro/JEof6Ghe2iz2NcXoj2sloNsWr/XsERDK/oiPCfaNhl5ONfp+jQdAZRQQ0IJWNzH9zIZF7li91kh2w==}

  json-schema-traverse@0.4.1:
    resolution: {integrity: sha512-xbbCH5dCYU5T8LcEhhuh7HJ88HXuW3qsI3Y0zOZFKfZEHcpWiHU/Jxzk629Brsab/mMiHQti9wMP+845RPe3Vg==}

  json-stable-stringify-without-jsonify@1.0.1:
    resolution: {integrity: sha512-Bdboy+l7tA3OGW6FjyFHWkP5LuByj1Tk33Ljyq0axyzdk9//JSi2u3fP1QSmd1KNwq6VOKYGlAu87CisVir6Pw==}

  json5@1.0.2:
    resolution: {integrity: sha512-g1MWMLBiz8FKi1e4w0UyVL3w+iJceWAFBAaBnnGKOpNa5f8TLktkbre1+s6oICydWAm+HRUGTmI+//xv2hvXYA==}
    hasBin: true

  json5@2.2.3:
    resolution: {integrity: sha512-XmOWe7eyHYH14cLdVPoyg+GOH3rYX++KpzrylJwSW98t3Nk+U8XOl8FWKOgwtzdb8lXGf6zYwDUzeHMWfxasyg==}
    engines: {node: '>=6'}
    hasBin: true

  jsonfile@6.1.0:
    resolution: {integrity: sha512-5dgndWOriYSm5cnYaJNhalLNDKOqFwyDB/rr1E9ZsGciGvKPs8R2xYGCacuf3z6K1YKDz182fd+fY3cn3pMqXQ==}

  jsx-ast-utils@3.3.5:
    resolution: {integrity: sha512-ZZow9HBI5O6EPgSJLUb8n2NKgmVWTwCvHGwFuJlMjvLFqlGG6pjirPhtdsseaLZjSibD8eegzmYpUZwoIlj2cQ==}
    engines: {node: '>=4.0'}

  keyv@4.5.4:
    resolution: {integrity: sha512-oxVHkHR/EJf2CNXnWxRLW6mg7JyCCUcG0DtEGmL2ctUo1PNTin1PUil+r/+4r5MpVgC/fn1kjsx7mjSujKqIpw==}

  kind-of@6.0.3:
    resolution: {integrity: sha512-dcS1ul+9tmeD95T+x28/ehLgd9mENa3LsvDTtzm3vyBEO7RPptvAD+t44WVXaUjTBRcrpFeFlC8WCruUR456hw==}
    engines: {node: '>=0.10.0'}

  language-subtag-registry@0.3.23:
    resolution: {integrity: sha512-0K65Lea881pHotoGEa5gDlMxt3pctLi2RplBb7Ezh4rRdLEOtgi7n4EwK9lamnUCkKBqaeKRVebTq6BAxSkpXQ==}

  language-tags@1.0.9:
    resolution: {integrity: sha512-MbjN408fEndfiQXbFQ1vnd+1NoLDsnQW41410oQBXiyXDMYH5z505juWa4KUE1LqxRC7DgOgZDbKLxHIwm27hA==}
    engines: {node: '>=0.10'}

  levn@0.4.1:
    resolution: {integrity: sha512-+bT2uH4E5LGE7h/n3evcS/sQlJXCpIp6ym8OWJ5eV6+67Dsql/LaaT7qJBAt2rzfoa/5QBGBhxDix1dMt2kQKQ==}
    engines: {node: '>= 0.8.0'}

  lilconfig@2.1.0:
    resolution: {integrity: sha512-utWOt/GHzuUxnLKxB6dk81RoOeoNeHgbrXiuGk4yyF5qlRz+iIVWu56E2fqGHFrXz0QNUhLB/8nKqvRH66JKGQ==}
    engines: {node: '>=10'}

  lilconfig@3.1.2:
    resolution: {integrity: sha512-eop+wDAvpItUys0FWkHIKeC9ybYrTGbU41U5K7+bttZZeohvnY7M9dZ5kB21GNWiFT2q1OoPTvncPCgSOVO5ow==}
    engines: {node: '>=14'}

  lines-and-columns@1.2.4:
    resolution: {integrity: sha512-7ylylesZQ/PV29jhEDl3Ufjo6ZX7gCqJr5F7PKrqc93v7fzSymt1BpwEU8nAUXs8qzzvqhbjhK5QZg6Mt/HkBg==}

  locate-path@5.0.0:
    resolution: {integrity: sha512-t7hw9pI+WvuwNJXwk5zVHpyhIqzg2qTlklJOf0mVxGSbe3Fp2VieZcduNYjaLDoy6p9uGpQEGWG87WpMKlNq8g==}
    engines: {node: '>=8'}

  locate-path@6.0.0:
    resolution: {integrity: sha512-iPZK6eYjbxRu3uB4/WZ3EsEIMJFMqAoopl3R+zuq0UjcAm/MO6KCweDgPfP3elTztoKP3KtnVHxTn2NHBSDVUw==}
    engines: {node: '>=10'}

  lodash.camelcase@4.3.0:
    resolution: {integrity: sha512-TwuEnCnxbc3rAvhf/LbG7tJUDzhqXyFnv3dtzLOPgCG/hODL7WFnsbwktkD7yUV0RrreP/l1PALq/YSg6VvjlA==}

  lodash.get@4.4.2:
    resolution: {integrity: sha512-z+Uw/vLuy6gQe8cfaFWD7p0wVv8fJl3mbzXh33RS+0oW2wvUqiRXiQ69gLWSLpgB5/6sU+r6BlQR0MBILadqTQ==}

  lodash.merge@4.6.2:
    resolution: {integrity: sha512-0KpjqXRVvrYyCsX1swR/XTK0va6VQkQM6MNo7PqW77ByjAhoARA8EfrP1N4+KlKj8YS0ZUCtRT/YUuhyYDujIQ==}

  lodash@4.17.21:
    resolution: {integrity: sha512-v2kDEe57lecTulaDIuNTPy3Ry4gLGJ6Z1O3vE1krgXZNrsQ+LFTGHVxVjcXPs17LhbZVGedAJv8XZ1tvj5FvSg==}

  log-symbols@3.0.0:
    resolution: {integrity: sha512-dSkNGuI7iG3mfvDzUuYZyvk5dD9ocYCYzNU6CYDE6+Xqd+gwme6Z00NS3dUh8mq/73HaEtT7m6W+yUPtU6BZnQ==}
    engines: {node: '>=8'}

  log-symbols@4.1.0:
    resolution: {integrity: sha512-8XPvpAA8uyhfteu8pIvQxpJZ7SYYdpUivZpGy6sFsBuKRY/7rQGavedeB8aK+Zkyq6upMFVL/9AW6vOYzfRyLg==}
    engines: {node: '>=10'}

  long@5.2.3:
    resolution: {integrity: sha512-lcHwpNoggQTObv5apGNCTdJrO69eHOZMi4BNC+rTLER8iHAqGrUVeLh/irVIM7zTw2bOXA8T6uNPeujwOLg/2Q==}

  longest-streak@3.1.0:
    resolution: {integrity: sha512-9Ri+o0JYgehTaVBBDoMqIl8GXtbWg711O3srftcHhZ0dqnETqLaoIK0x17fUw9rFSlK/0NlsKe0Ahhyl5pXE2g==}

  loose-envify@1.4.0:
    resolution: {integrity: sha512-lyuxPGr/Wfhrlem2CL/UcnUc1zcqKAImBDzukY7Y5F/yQiNdko6+fRLevlw1HgMySw7f611UIY408EtxRSoK3Q==}
    hasBin: true

  loupe@3.1.2:
    resolution: {integrity: sha512-23I4pFZHmAemUnz8WZXbYRSKYj801VDaNv9ETuMh7IrMc7VuVVSo+Z9iLE3ni30+U48iDWfi30d3twAXBYmnCg==}

  lower-case-first@1.0.2:
    resolution: {integrity: sha512-UuxaYakO7XeONbKrZf5FEgkantPf5DUqDayzP5VXZrtRPdH86s4kN47I8B3TW10S4QKiE3ziHNf3kRN//okHjA==}

  lower-case@1.1.4:
    resolution: {integrity: sha512-2Fgx1Ycm599x+WGpIYwJOvsjmXFzTSc34IwDWALRA/8AopUKAVPwfJ+h5+f85BCp0PWmmJcWzEpxOpoXycMpdA==}

  lower-case@2.0.2:
    resolution: {integrity: sha512-7fm3l3NAF9WfN6W3JOmf5drwpVqX78JtoGJ3A6W0a6ZnldM41w2fV5D490psKFTpMds8TJse/eHLFFsNHHjHgg==}

  lru-cache@10.4.3:
    resolution: {integrity: sha512-JNAzZcXrCt42VGLuYz0zfAzDfAvJWW6AfYlDBQyDV5DClI2m5sAmK+OIO7s59XfsRsWHp02jAJrRadPRGTt6SQ==}

  lru-cache@5.1.1:
    resolution: {integrity: sha512-KpNARQA3Iwv+jTA0utUVVbrh+Jlrr1Fv0e56GGzAFOXN7dk/FviaDW8LHmK52DlcH4WP2n6gI8vN1aesBFgo9w==}

  lru-cache@7.18.3:
    resolution: {integrity: sha512-jumlc0BIUrS3qJGgIkWZsyfAM7NCWiBcCDhnd+3NNM5KbBmLTgHVfWBcg6W+rLUsIpzpERPsvwUP7CckAQSOoA==}
    engines: {node: '>=12'}

  lucide-react@0.454.0:
    resolution: {integrity: sha512-hw7zMDwykCLnEzgncEEjHeA6+45aeEzRYuKHuyRSOPkhko+J3ySGjGIzu+mmMfDFG1vazHepMaYFYHbTFAZAAQ==}
    peerDependencies:
      react: ^16.5.1 || ^17.0.0 || ^18.0.0 || ^19.0.0-rc

  magic-string@0.30.12:
    resolution: {integrity: sha512-Ea8I3sQMVXr8JhN4z+H/d8zwo+tYDgHE9+5G4Wnrwhs0gaK9fXTKx0Tw5Xwsd/bCPTTZNRAdpyzvoeORe9LYpw==}

  make-error@1.3.6:
    resolution: {integrity: sha512-s8UhlNe7vPKomQhC1qFelMokr/Sc3AgNbso3n74mVPA5LTZwkB9NlXf4XPamLxJE8h0gh73rM94xvwRT2CVInw==}

  markdown-extensions@2.0.0:
    resolution: {integrity: sha512-o5vL7aDWatOTX8LzaS1WMoaoxIiLRQJuIKKe2wAw6IeULDHaqbiqiggmx+pKvZDb1Sj+pE46Sn1T7lCqfFtg1Q==}
    engines: {node: '>=16'}

  mdast-util-from-markdown@2.0.2:
    resolution: {integrity: sha512-uZhTV/8NBuw0WHkPTrCqDOl0zVe1BIng5ZtHoDk49ME1qqcjYmmLmOf0gELgcRMxN4w2iuIeVso5/6QymSrgmA==}

  mdast-util-frontmatter@2.0.1:
    resolution: {integrity: sha512-LRqI9+wdgC25P0URIJY9vwocIzCcksduHQ9OF2joxQoyTNVduwLAFUzjoopuRJbJAReaKrNQKAZKL3uCMugWJA==}

  mdast-util-mdx-expression@2.0.1:
    resolution: {integrity: sha512-J6f+9hUp+ldTZqKRSg7Vw5V6MqjATc+3E4gf3CFNcuZNWD8XdyI6zQ8GqH7f8169MM6P7hMBRDVGnn7oHB9kXQ==}

  mdast-util-mdx-jsx@3.1.3:
    resolution: {integrity: sha512-bfOjvNt+1AcbPLTFMFWY149nJz0OjmewJs3LQQ5pIyVGxP4CdOqNVJL6kTaM5c68p8q82Xv3nCyFfUnuEcH3UQ==}

  mdast-util-mdx@3.0.0:
    resolution: {integrity: sha512-JfbYLAW7XnYTTbUsmpu0kdBUVe+yKVJZBItEjwyYJiDJuZ9w4eeaqks4HQO+R7objWgS2ymV60GYpI14Ug554w==}

  mdast-util-mdxjs-esm@2.0.1:
    resolution: {integrity: sha512-EcmOpxsZ96CvlP03NghtH1EsLtr0n9Tm4lPUJUBccV9RwUOneqSycg19n5HGzCf+10LozMRSObtVr3ee1WoHtg==}

  mdast-util-phrasing@4.1.0:
    resolution: {integrity: sha512-TqICwyvJJpBwvGAMZjj4J2n0X8QWp21b9l0o7eXyVJ25YNWYbJDVIyD1bZXE6WtV6RmKJVYmQAKWa0zWOABz2w==}

  mdast-util-to-hast@13.2.0:
    resolution: {integrity: sha512-QGYKEuUsYT9ykKBCMOEDLsU5JRObWQusAolFMeko/tYPufNkRffBAQjIE+99jbA87xv6FgmjLtwjh9wBWajwAA==}

  mdast-util-to-markdown@2.1.2:
    resolution: {integrity: sha512-xj68wMTvGXVOKonmog6LwyJKrYXZPvlwabaryTjLh9LuvovB/KAH+kvi8Gjj+7rJjsFi23nkUxRQv1KqSroMqA==}

  mdast-util-to-string@4.0.0:
    resolution: {integrity: sha512-0H44vDimn51F0YwvxSJSm0eCDOJTRlmN0R1yBh4HLj9wiV1Dn0QoXGbvFAWj2hSItVTlCmBF1hqKlIyUBVFLPg==}

  mdx-bundler@10.0.3:
    resolution: {integrity: sha512-vRtVZ5t+nUP0QtoRVgjDFO10YDjRgKe/19ie0IR8FqE8SugNn5RP4sCWBPzKoEwoGbqfQOrgHy+PHCVyfaCDQQ==}
    engines: {node: '>=18', npm: '>=6'}
    peerDependencies:
      esbuild: 0.*

  memfs@4.14.0:
    resolution: {integrity: sha512-JUeY0F/fQZgIod31Ja1eJgiSxLn7BfQlCnqhwXFBzFHEw63OdLK7VJUJ7bnzNsWgCyoUP5tEp1VRY8rDaYzqOA==}
    engines: {node: '>= 4.0.0'}

  memoize-one@5.2.1:
    resolution: {integrity: sha512-zYiwtZUcYyXKo/np96AGZAckk+FWWsUdJ3cHGGmld7+AhvcWmQyGCYUh1hc4Q/pkOhb65dQR/pqCyK0cOaHz4Q==}

  merge-stream@2.0.0:
    resolution: {integrity: sha512-abv/qOcuPfk3URPfDzmZU1LKmuw8kT+0nIHvKrKgFrwifol/doWcdA4ZqsWQ8ENrFKkd67Mfpo/LovbIUsbt3w==}

  merge2@1.4.1:
    resolution: {integrity: sha512-8q7VEgMJW4J8tcfVPy8g09NcQwZdbwFEqhe/WZkoIzjn/3TGDwtOCYtXGxA3O8tPzpczCCDgv+P2P5y00ZJOOg==}
    engines: {node: '>= 8'}

  methods@1.1.2:
    resolution: {integrity: sha512-iclAHeNqNm68zFtnZ0e+1L2yUIdvzNoauKU4WBA3VvH/vPFieF7qfRlwUZU+DA9P9bPXIS90ulxoUoCH23sV2w==}
    engines: {node: '>= 0.6'}

  micromark-core-commonmark@2.0.1:
    resolution: {integrity: sha512-CUQyKr1e///ZODyD1U3xit6zXwy1a8q2a1S1HKtIlmgvurrEpaw/Y9y6KSIbF8P59cn/NjzHyO+Q2fAyYLQrAA==}

  micromark-extension-frontmatter@2.0.0:
    resolution: {integrity: sha512-C4AkuM3dA58cgZha7zVnuVxBhDsbttIMiytjgsM2XbHAB2faRVaHRle40558FBN+DJcrLNCoqG5mlrpdU4cRtg==}

  micromark-extension-mdx-expression@3.0.0:
    resolution: {integrity: sha512-sI0nwhUDz97xyzqJAbHQhp5TfaxEvZZZ2JDqUo+7NvyIYG6BZ5CPPqj2ogUoPJlmXHBnyZUzISg9+oUmU6tUjQ==}

  micromark-extension-mdx-jsx@3.0.1:
    resolution: {integrity: sha512-vNuFb9czP8QCtAQcEJn0UJQJZA8Dk6DXKBqx+bg/w0WGuSxDxNr7hErW89tHUY31dUW4NqEOWwmEUNhjTFmHkg==}

  micromark-extension-mdx-md@2.0.0:
    resolution: {integrity: sha512-EpAiszsB3blw4Rpba7xTOUptcFeBFi+6PY8VnJ2hhimH+vCQDirWgsMpz7w1XcZE7LVrSAUGb9VJpG9ghlYvYQ==}

  micromark-extension-mdxjs-esm@3.0.0:
    resolution: {integrity: sha512-DJFl4ZqkErRpq/dAPyeWp15tGrcrrJho1hKK5uBS70BCtfrIFg81sqcTVu3Ta+KD1Tk5vAtBNElWxtAa+m8K9A==}

  micromark-extension-mdxjs@3.0.0:
    resolution: {integrity: sha512-A873fJfhnJ2siZyUrJ31l34Uqwy4xIFmvPY1oj+Ean5PHcPBYzEsvqvWGaWcfEIr11O5Dlw3p2y0tZWpKHDejQ==}

  micromark-factory-destination@2.0.0:
    resolution: {integrity: sha512-j9DGrQLm/Uhl2tCzcbLhy5kXsgkHUrjJHg4fFAeoMRwJmJerT9aw4FEhIbZStWN8A3qMwOp1uzHr4UL8AInxtA==}

  micromark-factory-label@2.0.0:
    resolution: {integrity: sha512-RR3i96ohZGde//4WSe/dJsxOX6vxIg9TimLAS3i4EhBAFx8Sm5SmqVfR8E87DPSR31nEAjZfbt91OMZWcNgdZw==}

  micromark-factory-mdx-expression@2.0.2:
    resolution: {integrity: sha512-5E5I2pFzJyg2CtemqAbcyCktpHXuJbABnsb32wX2U8IQKhhVFBqkcZR5LRm1WVoFqa4kTueZK4abep7wdo9nrw==}

  micromark-factory-space@2.0.0:
    resolution: {integrity: sha512-TKr+LIDX2pkBJXFLzpyPyljzYK3MtmllMUMODTQJIUfDGncESaqB90db9IAUcz4AZAJFdd8U9zOp9ty1458rxg==}

  micromark-factory-title@2.0.0:
    resolution: {integrity: sha512-jY8CSxmpWLOxS+t8W+FG3Xigc0RDQA9bKMY/EwILvsesiRniiVMejYTE4wumNc2f4UbAa4WsHqe3J1QS1sli+A==}

  micromark-factory-whitespace@2.0.0:
    resolution: {integrity: sha512-28kbwaBjc5yAI1XadbdPYHX/eDnqaUFVikLwrO7FDnKG7lpgxnvk/XGRhX/PN0mOZ+dBSZ+LgunHS+6tYQAzhA==}

  micromark-util-character@2.1.0:
    resolution: {integrity: sha512-KvOVV+X1yLBfs9dCBSopq/+G1PcgT3lAK07mC4BzXi5E7ahzMAF8oIupDDJ6mievI6F+lAATkbQQlQixJfT3aQ==}

  micromark-util-chunked@2.0.0:
    resolution: {integrity: sha512-anK8SWmNphkXdaKgz5hJvGa7l00qmcaUQoMYsBwDlSKFKjc6gjGXPDw3FNL3Nbwq5L8gE+RCbGqTw49FK5Qyvg==}

  micromark-util-classify-character@2.0.0:
    resolution: {integrity: sha512-S0ze2R9GH+fu41FA7pbSqNWObo/kzwf8rN/+IGlW/4tC6oACOs8B++bh+i9bVyNnwCcuksbFwsBme5OCKXCwIw==}

  micromark-util-combine-extensions@2.0.0:
    resolution: {integrity: sha512-vZZio48k7ON0fVS3CUgFatWHoKbbLTK/rT7pzpJ4Bjp5JjkZeasRfrS9wsBdDJK2cJLHMckXZdzPSSr1B8a4oQ==}

  micromark-util-decode-numeric-character-reference@2.0.1:
    resolution: {integrity: sha512-bmkNc7z8Wn6kgjZmVHOX3SowGmVdhYS7yBpMnuMnPzDq/6xwVA604DuOXMZTO1lvq01g+Adfa0pE2UKGlxL1XQ==}

  micromark-util-decode-string@2.0.0:
    resolution: {integrity: sha512-r4Sc6leeUTn3P6gk20aFMj2ntPwn6qpDZqWvYmAG6NgvFTIlj4WtrAudLi65qYoaGdXYViXYw2pkmn7QnIFasA==}

  micromark-util-encode@2.0.0:
    resolution: {integrity: sha512-pS+ROfCXAGLWCOc8egcBvT0kf27GoWMqtdarNfDcjb6YLuV5cM3ioG45Ys2qOVqeqSbjaKg72vU+Wby3eddPsA==}

  micromark-util-events-to-acorn@2.0.2:
    resolution: {integrity: sha512-Fk+xmBrOv9QZnEDguL9OI9/NQQp6Hz4FuQ4YmCb/5V7+9eAh1s6AYSvL20kHkD67YIg7EpE54TiSlcsf3vyZgA==}

  micromark-util-html-tag-name@2.0.0:
    resolution: {integrity: sha512-xNn4Pqkj2puRhKdKTm8t1YHC/BAjx6CEwRFXntTaRf/x16aqka6ouVoutm+QdkISTlT7e2zU7U4ZdlDLJd2Mcw==}

  micromark-util-normalize-identifier@2.0.0:
    resolution: {integrity: sha512-2xhYT0sfo85FMrUPtHcPo2rrp1lwbDEEzpx7jiH2xXJLqBuy4H0GgXk5ToU8IEwoROtXuL8ND0ttVa4rNqYK3w==}

  micromark-util-resolve-all@2.0.0:
    resolution: {integrity: sha512-6KU6qO7DZ7GJkaCgwBNtplXCvGkJToU86ybBAUdavvgsCiG8lSSvYxr9MhwmQ+udpzywHsl4RpGJsYWG1pDOcA==}

  micromark-util-sanitize-uri@2.0.0:
    resolution: {integrity: sha512-WhYv5UEcZrbAtlsnPuChHUAsu/iBPOVaEVsntLBIdpibO0ddy8OzavZz3iL2xVvBZOpolujSliP65Kq0/7KIYw==}

  micromark-util-subtokenize@2.0.1:
    resolution: {integrity: sha512-jZNtiFl/1aY73yS3UGQkutD0UbhTt68qnRpw2Pifmz5wV9h8gOVsN70v+Lq/f1rKaU/W8pxRe8y8Q9FX1AOe1Q==}

  micromark-util-symbol@2.0.0:
    resolution: {integrity: sha512-8JZt9ElZ5kyTnO94muPxIGS8oyElRJaiJO8EzV6ZSyGQ1Is8xwl4Q45qU5UOg+bGH4AikWziz0iN4sFLWs8PGw==}

  micromark-util-types@2.0.0:
    resolution: {integrity: sha512-oNh6S2WMHWRZrmutsRmDDfkzKtxF+bc2VxLC9dvtrDIRFln627VsFP6fLMgTryGDljgLPjkrzQSDcPrjPyDJ5w==}

  micromark@4.0.0:
    resolution: {integrity: sha512-o/sd0nMof8kYff+TqcDx3VSrgBTcZpSvYcAHIfHhv5VAuNmisCxjhx6YmxS8PFEpb9z5WKWKPdzf0jM23ro3RQ==}

  micromatch@4.0.8:
    resolution: {integrity: sha512-PXwfBhYu0hBCPw8Dn0E+WDYb7af3dSLVWKi3HGv84IdF4TyFoC0ysxFd0Goxw7nSv4T/PzEJQxsYsEiFCKo2BA==}
    engines: {node: '>=8.6'}

  mime-db@1.52.0:
    resolution: {integrity: sha512-sPU4uV7dYlvtWJxwwxHD0PuihVNiE7TyAbQ5SWxDCB9mUYvOgroQOwYQQOKPJ8CIbE+1ETVlOoK1UC2nU3gYvg==}
    engines: {node: '>= 0.6'}

  mime-types@2.1.35:
    resolution: {integrity: sha512-ZDY+bPm5zTTF+YpCrAU9nK0UgICYPT0QtT1NZWFv4s++TNkcgVaT0g6+4R2uI4MjQjzysHB1zxuWL50hzaeXiw==}
    engines: {node: '>= 0.6'}

  mime@2.6.0:
    resolution: {integrity: sha512-USPkMeET31rOMiarsBNIHZKLGgvKc/LrjofAnBlOttf5ajRvqiRA8QsenbcooctK6d6Ts6aqZXBA+XbkKthiQg==}
    engines: {node: '>=4.0.0'}
    hasBin: true

  mimic-fn@2.1.0:
    resolution: {integrity: sha512-OqbOk5oEQeAZ8WXWydlu9HJjz9WVdEIvamMCcXmuqUYjTknH/sqsWvhQ3vgwKFRR1HpjvNBKQ37nbJgYzGqGcg==}
    engines: {node: '>=6'}

  min-indent@1.0.1:
    resolution: {integrity: sha512-I9jwMn07Sy/IwOj3zVkVik2JTvgpaykDZEigL6Rx6N9LbMywwUSMtxET+7lVoDLLd3O3IXwJwvuuns8UB/HeAg==}
    engines: {node: '>=4'}

  minimatch@3.1.2:
    resolution: {integrity: sha512-J7p63hRiAjw1NDEww1W7i37+ByIrOWO5XQQAzZ3VOcL0PNybwpfmV/N05zFAzwQ9USyEcX6t3UO+K5aqBQOIHw==}

  minimatch@9.0.3:
    resolution: {integrity: sha512-RHiac9mvaRw0x3AYRgDC1CxAP7HTcNrrECeA8YYJeWnpo+2Q5CegtZjaotWTWxDG3UeGA1coE05iH1mPjT/2mg==}
    engines: {node: '>=16 || 14 >=14.17'}

  minimatch@9.0.5:
    resolution: {integrity: sha512-G6T0ZX48xgozx7587koeX9Ys2NYy6Gmv//P89sEte9V9whIapMNF4idKxnW2QtCcLiTWlb/wfCabAtAFWhhBow==}
    engines: {node: '>=16 || 14 >=14.17'}

  minimist@1.2.8:
    resolution: {integrity: sha512-2yyAR8qBkN3YuheJanUpWC5U3bb5osDywNB8RzDVlDwDHbocAJveqqj1u8+SVD7jkWT4yvsHCpWqqWqAxb0zCA==}

  minipass@7.1.2:
    resolution: {integrity: sha512-qOOzS1cBTWYF4BH8fVePDBOO9iptMnGUEZwNc/cMWnTV2nVLZ7VoNWEPHkYczZA0pdoA7dl6e7FL659nX9S2aw==}
    engines: {node: '>=16 || 14 >=14.17'}

  mkdirp@0.5.6:
    resolution: {integrity: sha512-FP+p8RB8OWpF3YZBCrP5gtADmtXApB5AMLn+vdyA+PyxCjrCs00mjyUozssO33cwDeT3wNGdLxJ5M//YqtHAJw==}
    hasBin: true

  ms@2.1.3:
    resolution: {integrity: sha512-6FlzubTLZG3J2a/NVCAleEhjzq5oxgHyaCU9yYXvcLsvoVaHJq/s5xXI6/XXP6tz7R9xAOtHnSO/tXtF3WRTlA==}

  mute-stream@0.0.8:
    resolution: {integrity: sha512-nnbWWOkoWyUsTjKrhgD0dcz22mdkSnpYqbEjIm2nhwhuxlSkpywJmBo8h0ZqJdkp73mb90SssHkN4rsRaBAfAA==}

  mz@2.7.0:
    resolution: {integrity: sha512-z81GNO7nnYMEhrGh9LeymoE4+Yr0Wn5McHIZMK5cfQCl+NDX08sCZgUc9/6MHni9IWuFLm1Z3HTCXu2z9fN62Q==}

  nanoid@3.3.7:
    resolution: {integrity: sha512-eSRppjcPIatRIMC1U6UngP8XFcz8MQWGQdt1MTBQ7NaAmvXDfvNxbvWV3x2y6CdEUciCSsDHDQZbhYaB8QEo2g==}
    engines: {node: ^10 || ^12 || ^13.7 || ^14 || >=15.0.1}
    hasBin: true

  natural-compare@1.4.0:
    resolution: {integrity: sha512-OWND8ei3VtNC9h7V60qff3SVobHr996CTwgxubgyQYEpg290h9J0buyECNNJexkFm5sOajh5G116RYA1c8ZMSw==}

  neo-async@2.6.2:
    resolution: {integrity: sha512-Yd3UES5mWCSqR+qNT93S3UoYUkqAZ9lLg8a7g9rimsWmYGK8cVToA4/sF3RrshdyV3sAGMXVUmpMYOw+dLpOuw==}

  netmask@2.0.2:
    resolution: {integrity: sha512-dBpDMdxv9Irdq66304OLfEmQ9tbNRFnFTuZiLo+bD+r332bBmMJ8GBLXklIXXgxd3+v9+KUnZaUR5PJMa75Gsg==}
    engines: {node: '>= 0.4.0'}

  next-auth@5.0.0-beta.25:
    resolution: {integrity: sha512-2dJJw1sHQl2qxCrRk+KTQbeH+izFbGFPuJj5eGgBZFYyiYYtvlrBeUw1E/OJJxTRjuxbSYGnCTkUIRsIIW0bog==}
    peerDependencies:
      '@simplewebauthn/browser': ^9.0.1
      '@simplewebauthn/server': ^9.0.2
      next: ^14.0.0-0 || ^15.0.0-0
      nodemailer: ^6.6.5
      react: ^18.2.0 || ^19.0.0-0
    peerDependenciesMeta:
      '@simplewebauthn/browser':
        optional: true
      '@simplewebauthn/server':
        optional: true
      nodemailer:
        optional: true

  next-themes@0.4.3:
    resolution: {integrity: sha512-nG84VPkTdUHR2YeD89YchvV4I9RbiMAql3GiLEQlPvq1ioaqPaIReK+yMRdg/zgiXws620qS1rU30TiWmmG9lA==}
    peerDependencies:
      react: ^16.8 || ^17 || ^18 || ^19 || ^19.0.0-rc
      react-dom: ^16.8 || ^17 || ^18 || ^19 || ^19.0.0-rc

  next@15.0.2:
    resolution: {integrity: sha512-rxIWHcAu4gGSDmwsELXacqAPUk+j8dV/A9cDF5fsiCMpkBDYkO2AEaL1dfD+nNmDiU6QMCFN8Q30VEKapT9UHQ==}
    engines: {node: '>=18.18.0'}
    hasBin: true
    peerDependencies:
      '@opentelemetry/api': ^1.1.0
      '@playwright/test': ^1.41.2
      babel-plugin-react-compiler: '*'
      react: ^18.2.0 || 19.0.0-rc-02c0e824-20241028
      react-dom: ^18.2.0 || 19.0.0-rc-02c0e824-20241028
      sass: ^1.3.0
    peerDependenciesMeta:
      '@opentelemetry/api':
        optional: true
      '@playwright/test':
        optional: true
      babel-plugin-react-compiler:
        optional: true
      sass:
        optional: true

  no-case@2.3.2:
    resolution: {integrity: sha512-rmTZ9kz+f3rCvK2TD1Ue/oZlns7OGoIWP4fc3llxxRXlOkHKoWPPWJOfFYpITabSow43QJbRIoHQXtt10VldyQ==}

  no-case@3.0.4:
    resolution: {integrity: sha512-fgAN3jGAh+RoxUGZHTSOLJIqUc2wmoBwGR4tbpNAKmmovFoWq0OdRkb0VkldReO2a2iBT/OEulG9XSUc10r3zg==}

  node-plop@0.26.3:
    resolution: {integrity: sha512-Cov028YhBZ5aB7MdMWJEmwyBig43aGL5WT4vdoB28Oitau1zZAcHUn8Sgfk9HM33TqhtLJ9PlM/O0Mv+QpV/4Q==}
    engines: {node: '>=8.9.4'}

  node-releases@2.0.18:
    resolution: {integrity: sha512-d9VeXT4SJ7ZeOqGX6R5EM022wpL+eWPooLI+5UpWn2jCT1aosUQEhQP214x33Wkwx3JQMvIm+tIoVOdodFS40g==}

  normalize-package-data@2.5.0:
    resolution: {integrity: sha512-/5CMN3T0R4XTj4DcGaexo+roZSdSFW/0AOOTROrjxzCG1wrWXEsGbRKevjlIL+ZDE4sZlJr5ED4YW0yqmkK+eA==}

  normalize-path@3.0.0:
    resolution: {integrity: sha512-6eZs5Ls3WtCisHWp9S2GUy8dqkpGi4BVSz3GaqiE6ezub0512ESztXUwUB6C6IKbQkY2Pnb/mD4WYojCRwcwLA==}
    engines: {node: '>=0.10.0'}

  npm-run-path@4.0.1:
    resolution: {integrity: sha512-S48WzZW777zhNIrn7gxOlISNAqi9ZC/uQFnRdbeIHhZhCA6UqpkOT8T1G7BvfdgP4Er8gF4sUbaS0i7QvIfCWw==}
    engines: {node: '>=8'}

  oauth4webapi@3.1.2:
    resolution: {integrity: sha512-KQZkNU+xn02lWrFu5Vjqg9E81yPtDSxUZorRHlLWVoojD+H/0GFbH59kcnz5Thdjj7c4/mYMBPj/mhvGe/kKXA==}

  object-assign@4.1.1:
    resolution: {integrity: sha512-rJgTQnkUnH1sFw8yT6VSU3zD3sWmu6sZhIseY8VX+GRu3P6F7Fu+JNDoXfklElbLJSnc3FUQHVe4cU5hj+BcUg==}
    engines: {node: '>=0.10.0'}

  object-hash@3.0.0:
    resolution: {integrity: sha512-RSn9F68PjH9HqtltsSnqYC1XXoWe9Bju5+213R98cNGttag9q9yAOTzdbsqvIa7aNm5WffBZFpWYr2aWrklWAw==}
    engines: {node: '>= 6'}

  object-inspect@1.13.3:
    resolution: {integrity: sha512-kDCGIbxkDSXE3euJZZXzc6to7fCrKHNI/hSRQnRuQ+BWjFNzZwiFF8fj/6o2t2G9/jTj8PSIYTfCLelLZEeRpA==}
    engines: {node: '>= 0.4'}

  object-keys@1.1.1:
    resolution: {integrity: sha512-NuAESUOUMrlIXOfHKzD6bpPu3tYt3xvjNdRIQ+FeT0lNb4K8WR70CaDxhuNguS2XG+GjkyMwOzsN5ZktImfhLA==}
    engines: {node: '>= 0.4'}

  object.assign@4.1.5:
    resolution: {integrity: sha512-byy+U7gp+FVwmyzKPYhW2h5l3crpmGsxl7X2s8y43IgxvG4g3QZ6CffDtsNQy1WsmZpQbO+ybo0AlW7TY6DcBQ==}
    engines: {node: '>= 0.4'}

  object.entries@1.1.8:
    resolution: {integrity: sha512-cmopxi8VwRIAw/fkijJohSfpef5PdN0pMQJN6VC/ZKvn0LIknWD8KtgY6KlQdEc4tIjcQ3HxSMmnvtzIscdaYQ==}
    engines: {node: '>= 0.4'}

  object.fromentries@2.0.8:
    resolution: {integrity: sha512-k6E21FzySsSK5a21KRADBd/NGneRegFO5pLHfdQLpRDETUNJueLXs3WCzyQ3tFRDYgbq3KHGXfTbi2bs8WQ6rQ==}
    engines: {node: '>= 0.4'}

  object.groupby@1.0.3:
    resolution: {integrity: sha512-+Lhy3TQTuzXI5hevh8sBGqbmurHbbIjAi0Z4S63nthVLmLxfbj4T54a4CfZrXIrt9iP4mVAPYMo/v99taj3wjQ==}
    engines: {node: '>= 0.4'}

  object.values@1.2.0:
    resolution: {integrity: sha512-yBYjY9QX2hnRmZHAjG/f13MzmBzxzYgQhFrke06TTyKY5zSTEqkOeukBzIdVA3j3ulu8Qa3MbVFShV7T2RmGtQ==}
    engines: {node: '>= 0.4'}

  once@1.4.0:
    resolution: {integrity: sha512-lNaJgI+2Q5URQBkccEKHTQOPaXdUxnZZElQTZY0MFUAuaEqe1E+Nyvgdz/aIyNi6Z9MzO5dv1H8n58/GELp3+w==}

  onetime@5.1.2:
    resolution: {integrity: sha512-kbpaSSGJTWdAY5KPVeMOKXSrPtr8C8C7wodJbcsd51jRnmD+GZu8Y0VoU6Dm5Z4vWr0Ig/1NKuWRKf7j5aaYSg==}
    engines: {node: '>=6'}

  oo-ascii-tree@1.104.0:
    resolution: {integrity: sha512-2cScXtwxt5WVIi3+vdkbKoHSeRepRcibnFhdV2ojGxVvj1KU0m0EHfBCsal6XEg1vBkMgTIxnxVd+E/l/Fam3w==}
    engines: {node: '>= 14.17.0'}

  optionator@0.9.4:
    resolution: {integrity: sha512-6IpQ7mKUxRcZNLIObR0hz7lxsapSSIYNZJwXPGeF0mTVqGKFIXj1DQcMoT22S3ROcLyY/rz0PWaWZ9ayWmad9g==}
    engines: {node: '>= 0.8.0'}

  ora@4.1.1:
    resolution: {integrity: sha512-sjYP8QyVWBpBZWD6Vr1M/KwknSw6kJOz41tvGMlwWeClHBtYKTbHMki1PsLZnxKpXMPbTKv9b3pjQu3REib96A==}
    engines: {node: '>=8'}

  ora@5.4.1:
    resolution: {integrity: sha512-5b6Y85tPxZZ7QytO+BQzysW31HJku27cRIlkbAXaNx+BdcVi+LlRFmVXzeF6a7JCwJpyw5c4b+YSVImQIrBpuQ==}
    engines: {node: '>=10'}

  os-tmpdir@1.0.2:
    resolution: {integrity: sha512-D2FR03Vir7FIu45XBY20mTb+/ZSWB00sjU9jdQXt83gDrI4Ztz5Fs7/yy74g2N5SVQY4xY1qDr4rNddwYRVX0g==}
    engines: {node: '>=0.10.0'}

  p-limit@2.3.0:
    resolution: {integrity: sha512-//88mFWSJx8lxCzwdAABTJL2MyWB12+eIY7MDL2SqLmAkeKU9qxRvWuSyTjm3FUmpBEMuFfckAIqEaVGUDxb6w==}
    engines: {node: '>=6'}

  p-limit@3.1.0:
    resolution: {integrity: sha512-TYOanM3wGwNGsZN2cVTYPArw454xnXj5qmWF1bEoAc4+cU/ol7GVh7odevjp1FNHduHc3KZMcFduxU5Xc6uJRQ==}
    engines: {node: '>=10'}

  p-locate@4.1.0:
    resolution: {integrity: sha512-R79ZZ/0wAxKGu3oYMlz8jy/kbhsNrS7SKZ7PxEHBgJ5+F2mtFW2fK2cOtBh1cHYkQsbzFV7I+EoRKe6Yt0oK7A==}
    engines: {node: '>=8'}

  p-locate@5.0.0:
    resolution: {integrity: sha512-LaNjtRWUBY++zB5nE/NwcaoMylSPk+S+ZHNB1TzdbMJMny6dynpAGt7X/tl/QYq3TIeE6nxHppbo2LGymrG5Pw==}
    engines: {node: '>=10'}

  p-map@3.0.0:
    resolution: {integrity: sha512-d3qXVTF/s+W+CdJ5A29wywV2n8CQQYahlgz2bFiA+4eVNJbHJodPZ+/gXwPGh0bOqA+j8S+6+ckmvLGPk1QpxQ==}
    engines: {node: '>=8'}

  p-try@2.2.0:
    resolution: {integrity: sha512-R4nPAVTAU0B9D35/Gk3uJf/7XYbQcyohSKdvAxIRSNghFl4e71hVoGnBNQz9cWaXxO2I10KTC+3jMdvvoKw6dQ==}
    engines: {node: '>=6'}

  pac-proxy-agent@7.0.2:
    resolution: {integrity: sha512-BFi3vZnO9X5Qt6NRz7ZOaPja3ic0PhlsmCRYLOpN11+mWBCR6XJDqW5RF3j8jm4WGGQZtBA+bTfxYzeKW73eHg==}
    engines: {node: '>= 14'}

  pac-resolver@7.0.1:
    resolution: {integrity: sha512-5NPgf87AT2STgwa2ntRMr45jTKrYBGkVU36yT0ig/n/GMAa3oPqhZfIQ2kMEimReg0+t9kZViDVZ83qfVUlckg==}
    engines: {node: '>= 14'}

  package-json-from-dist@1.0.1:
    resolution: {integrity: sha512-UEZIS3/by4OC8vL3P2dTXRETpebLI2NiI5vIrjaD/5UtrkFX/tNbwjTSRAGC/+7CAo2pIcBaRgWmcBBHcsaCIw==}

  param-case@2.1.1:
    resolution: {integrity: sha512-eQE845L6ot89sk2N8liD8HAuH4ca6Vvr7VWAWwt7+kvvG5aBcPmmphQ68JsEG2qa9n1TykS2DLeMt363AAH8/w==}

  parent-module@1.0.1:
    resolution: {integrity: sha512-GQ2EWRpQV8/o+Aw8YqtfZZPfNRWZYkbidE9k5rpl/hC3vtHHBfGm2Ifi6qWV+coDGkrUKZAxE3Lot5kcsRlh+g==}
    engines: {node: '>=6'}

  parse-entities@4.0.1:
    resolution: {integrity: sha512-SWzvYcSJh4d/SGLIOQfZ/CoNv6BTlI6YEQ7Nj82oDVnRpwe/Z/F1EMx42x3JAOwGBlCjeCH0BRJQbQ/opHL17w==}

  parse-json@5.2.0:
    resolution: {integrity: sha512-ayCKvm/phCGxOkYRSCM82iDwct8/EonSEgCSxWxD7ve6jHggsFl4fZVQBPRNgQoKiuV/odhFrGzQXZwbifC8Rg==}
    engines: {node: '>=8'}

  pascal-case@2.0.1:
    resolution: {integrity: sha512-qjS4s8rBOJa2Xm0jmxXiyh1+OFf6ekCWOvUaRgAQSktzlTbMotS0nmG9gyYAybCWBcuP4fsBeRCKNwGBnMe2OQ==}

  pascal-case@3.1.2:
    resolution: {integrity: sha512-uWlGT3YSnK9x3BQJaOdcZwrnV6hPpd8jFH1/ucpiLRPh/2zCVJKS19E4GvYHvaCcACn3foXZ0cLB9Wrx1KGe5g==}

  path-case@2.1.1:
    resolution: {integrity: sha512-Ou0N05MioItesaLr9q8TtHVWmJ6fxWdqKB2RohFmNWVyJ+2zeKIeDNWAN6B/Pe7wpzWChhZX6nONYmOnMeJQ/Q==}

  path-exists@4.0.0:
    resolution: {integrity: sha512-ak9Qy5Q7jYb2Wwcey5Fpvg2KoAc/ZIhLSLOSBmRmygPsGwkVVt0fZa0qrtMz+m6tJTAHfZQ8FnmB4MG4LWy7/w==}
    engines: {node: '>=8'}

  path-is-absolute@1.0.1:
    resolution: {integrity: sha512-AVbw3UJ2e9bq64vSaS9Am0fje1Pa8pbGqTTsmXfaIiMpnr5DlDhfJOuLj9Sf95ZPVDAUerDfEk88MPmPe7UCQg==}
    engines: {node: '>=0.10.0'}

  path-key@3.1.1:
    resolution: {integrity: sha512-ojmeN0qd+y0jszEtoY48r0Peq5dwMEkIlCOu6Q5f41lfkswXuKtYrhgoTpLnyIcHm24Uhqx+5Tqm2InSwLhE6Q==}
    engines: {node: '>=8'}

  path-parse@1.0.7:
    resolution: {integrity: sha512-LDJzPVEEEPR+y48z93A0Ed0yXb8pAByGWo/k5YYdYgpY2/2EsOsksJrq7lOHxryrVOn1ejG6oAp8ahvOIQD8sw==}

  path-scurry@1.11.1:
    resolution: {integrity: sha512-Xa4Nw17FS9ApQFJ9umLiJS4orGjm7ZzwUrwamcGQuHSzDyth9boKDaycYdDcZDuqYATXw4HFXgaqWTctW/v1HA==}
    engines: {node: '>=16 || 14 >=14.18'}

  path-type@4.0.0:
    resolution: {integrity: sha512-gDKb8aZMDeD/tZWs9P6+q0J9Mwkdl6xMV8TjnGP3qJVJ06bdMgkbBlLU8IdfOsIsFz2BW1rNVT3XuNEl8zPAvw==}
    engines: {node: '>=8'}

  pathe@1.1.2:
    resolution: {integrity: sha512-whLdWMYL2TwI08hn8/ZqAbrVemu0LNaNNJZX73O6qaIdCTfXutsLhMkjdENX0qhsQ9uIimo4/aQOmXkoon2nDQ==}

  pathval@2.0.0:
    resolution: {integrity: sha512-vE7JKRyES09KiunauX7nd2Q9/L7lhok4smP9RZTDeD4MVs72Dp2qNFVz39Nz5a0FVEW0BJR6C0DYrq6unoziZA==}
    engines: {node: '>= 14.16'}

  picocolors@1.1.1:
    resolution: {integrity: sha512-xceH2snhtb5M9liqDsmEw56le376mTZkEX/jEb/RxNFyegNul7eNslCXP9FDj/Lcu0X8KEyMceP2ntpaHrDEVA==}

  picomatch@2.3.1:
    resolution: {integrity: sha512-JU3teHTNjmE2VCGFzuY8EXzCDVwEqB2a8fsIvwaStHhAWJEeVd1o1QD80CU6+ZdEXXSLbSsuLwJjkCBWqRQUVA==}
    engines: {node: '>=8.6'}

  pify@2.3.0:
    resolution: {integrity: sha512-udgsAY+fTnvv7kI7aaxbqwWNb0AHiB0qBO89PZKPkoTmGOgdbrHDKD+0B2X4uTfJ/FT1R09r9gTsjUjNJotuog==}
    engines: {node: '>=0.10.0'}

  pirates@4.0.6:
    resolution: {integrity: sha512-saLsH7WeYYPiD25LDuLRRY/i+6HaPYr6G1OUlN39otzkSTxKnubR9RTxS3/Kk50s1g2JTgFwWQDQyplC5/SHZg==}
    engines: {node: '>= 6'}

  pluralize@8.0.0:
    resolution: {integrity: sha512-Nc3IT5yHzflTfbjgqWcCPpo7DaKy4FnpB0l/zCAW0Tc7jxAiuqSxHasntB3D7887LSrA93kDJ9IXovxJYxyLCA==}
    engines: {node: '>=4'}

  possible-typed-array-names@1.0.0:
    resolution: {integrity: sha512-d7Uw+eZoloe0EHDIYoe+bQ5WXnGMOpmiZFTuMWCwpjzzkL2nTjcKiAk4hh8TjnGye2TwWOk3UXucZ+3rbmBa8Q==}
    engines: {node: '>= 0.4'}

  postcss-import@15.1.0:
    resolution: {integrity: sha512-hpr+J05B2FVYUAXHeK1YyI267J/dDDhMU6B6civm8hSY1jYJnBXxzKDKDswzJmtLHryrjhnDjqqp/49t8FALew==}
    engines: {node: '>=14.0.0'}
    peerDependencies:
      postcss: ^8.0.0

  postcss-js@4.0.1:
    resolution: {integrity: sha512-dDLF8pEO191hJMtlHFPRa8xsizHaM82MLfNkUHdUtVEV3tgTp5oj+8qbEqYM57SLfc74KSbw//4SeJma2LRVIw==}
    engines: {node: ^12 || ^14 || >= 16}
    peerDependencies:
      postcss: ^8.4.21

  postcss-load-config@4.0.2:
    resolution: {integrity: sha512-bSVhyJGL00wMVoPUzAVAnbEoWyqRxkjv64tUl427SKnPrENtq6hJwUojroMz2VB+Q1edmi4IfrAPpami5VVgMQ==}
    engines: {node: '>= 14'}
    peerDependencies:
      postcss: '>=8.0.9'
      ts-node: '>=9.0.0'
    peerDependenciesMeta:
      postcss:
        optional: true
      ts-node:
        optional: true

  postcss-nested@6.2.0:
    resolution: {integrity: sha512-HQbt28KulC5AJzG+cZtj9kvKB93CFCdLvog1WFLf1D+xmMvPGlBstkpTEZfK5+AN9hfJocyBFCNiqyS48bpgzQ==}
    engines: {node: '>=12.0'}
    peerDependencies:
      postcss: ^8.2.14

  postcss-selector-parser@6.1.2:
    resolution: {integrity: sha512-Q8qQfPiZ+THO/3ZrOrO0cJJKfpYCagtMUkXbnEfmgUjwXg6z/WBeOyS9APBBPCTSiDV+s4SwQGu8yFsiMRIudg==}
    engines: {node: '>=4'}

  postcss-value-parser@4.2.0:
    resolution: {integrity: sha512-1NNCs6uurfkVbeXG4S8JFT9t19m45ICnif8zWLd5oPSZ50QnwMfK+H3jv408d4jw/7Bttv5axS5IiHoLaVNHeQ==}

  postcss@8.4.31:
    resolution: {integrity: sha512-PS08Iboia9mts/2ygV3eLpY5ghnUcfLV/EXTOW1E2qYxJKGGBUtNjN76FYHnMs36RmARn41bC0AZmn+rR0OVpQ==}
    engines: {node: ^10 || ^12 || >=14}

  postcss@8.4.47:
    resolution: {integrity: sha512-56rxCq7G/XfB4EkXq9Egn5GCqugWvDFjafDOThIdMBsI15iqPqR5r15TfSr1YPYeEI19YeaXMCbY6u88Y76GLQ==}
    engines: {node: ^10 || ^12 || >=14}

  preact-render-to-string@5.2.3:
    resolution: {integrity: sha512-aPDxUn5o3GhWdtJtW0svRC2SS/l8D9MAgo2+AWml+BhDImb27ALf04Q2d+AHqUUOc6RdSXFIBVa2gxzgMKgtZA==}
    peerDependencies:
      preact: '>=10'

  preact@10.11.3:
    resolution: {integrity: sha512-eY93IVpod/zG3uMF22Unl8h9KkrcKIRs2EGar8hwLZZDU1lkjph303V9HZBwufh2s736U6VXuhD109LYqPoffg==}

  prelude-ls@1.2.1:
    resolution: {integrity: sha512-vkcDPrRZo1QZLbn5RLGPpg/WmIQ65qoWWhcGKf/b5eplkkarX0m9z8ppCat4mlOqUsWpyNuYgO3VRyrYHSzX5g==}
    engines: {node: '>= 0.8.0'}

  prettier-plugin-packagejson@2.5.3:
    resolution: {integrity: sha512-ATMEEXr+ywls1kgrZEWl4SBPEm0uDdyDAjyNzUC0/Z8WZTD3RqbJcQDR+Dau+wYkW9KHK6zqQIsFyfn+9aduWg==}
    peerDependencies:
      prettier: '>= 1.16.0'
    peerDependenciesMeta:
      prettier:
        optional: true

  prettier@3.3.3:
    resolution: {integrity: sha512-i2tDNA0O5IrMO757lfrdQZCc2jPNDVntV0m/+4whiDfWaTKfMNgR7Qz0NAeGz/nRqF4m5/6CLzbP4/liHt12Ew==}
    engines: {node: '>=14'}
    hasBin: true

  pretty-format@3.8.0:
    resolution: {integrity: sha512-WuxUnVtlWL1OfZFQFuqvnvs6MiAGk9UNsBostyBOB0Is9wb5uRESevA6rnl/rkksXaGX3GzZhPup5d6Vp1nFew==}

  prisma@5.22.0:
    resolution: {integrity: sha512-vtpjW3XuYCSnMsNVBjLMNkTj6OZbudcPPTPYHqX0CJfpcdWciI1dM8uHETwmDxxiqEwCIE6WvXucWUetJgfu/A==}
    engines: {node: '>=16.13'}
    hasBin: true

  prop-types@15.8.1:
    resolution: {integrity: sha512-oj87CgZICdulUohogVAR7AjlC0327U4el4L6eAvOqCeudMDVU0NThNaV+b9Df4dXgSP1gXMTnPdhfe/2qDH5cg==}

  property-information@6.5.0:
    resolution: {integrity: sha512-PgTgs/BlvHxOu8QuEN7wi5A0OmXaBcHpmCSTehcs6Uuu9IkDIEo13Hy7n898RHfrQ49vKCoGeWZSaAK01nwVig==}

  protobufjs@7.4.0:
    resolution: {integrity: sha512-mRUWCc3KUU4w1jU8sGxICXH/gNS94DvI1gxqDvBzhj1JpcsimQkYiOJfwsPUykUI5ZaspFbSgmBLER8IrQ3tqw==}
    engines: {node: '>=12.0.0'}

  proxy-agent@6.4.0:
    resolution: {integrity: sha512-u0piLU+nCOHMgGjRbimiXmA9kM/L9EHh3zL81xCdp7m+Y2pHIsnmbdDoEDoAz5geaonNR6q6+yOPQs6n4T6sBQ==}
    engines: {node: '>= 14'}

  proxy-from-env@1.1.0:
    resolution: {integrity: sha512-D+zkORCbA9f1tdWRK0RaCR3GPv50cMxcrz4X8k5LTSUD1Dkw47mKJEZQNunItRTkWwgtaUSo1RVFRIG9ZXiFYg==}

  punycode@2.3.1:
    resolution: {integrity: sha512-vYt7UD1U9Wg6138shLtLOvdAu+8DsC/ilFtEVHcH+wydcSpNE20AfSOduf6MkRFahL5FY7X1oU7nKVZFtfq8Fg==}
    engines: {node: '>=6'}

  qs@6.13.0:
    resolution: {integrity: sha512-+38qI9SOr8tfZ4QmJNplMUxqjbe7LKvvZgWdExBOmd+egZTtjLB67Gu0HRX3u/XOq7UU2Nx6nsjvS16Z9uwfpg==}
    engines: {node: '>=0.6'}

  queue-microtask@1.2.3:
    resolution: {integrity: sha512-NuaNSa6flKT5JaSYQzJok04JzTL1CA6aGhv5rfLW3PgqA+M2ChpZQnAC8h8i4ZFkBS8X5RqkDBHA7r4hej3K9A==}

  raf-schd@4.0.3:
    resolution: {integrity: sha512-tQkJl2GRWh83ui2DiPTJz9wEiMN20syf+5oKfB03yYP7ioZcJwsIK8FjrtLwH1m7C7e+Tt2yYBlrOpdT+dyeIQ==}

  rc@1.2.8:
    resolution: {integrity: sha512-y3bGgqKj3QBdxLbLkomlohkvsA8gdAiUQlSBJnBhfn+BPxg4bc62d8TcBW15wavDfgexCgccckhcZvywyQYPOw==}
    hasBin: true

  react-beautiful-dnd@13.1.1:
    resolution: {integrity: sha512-0Lvs4tq2VcrEjEgDXHjT98r+63drkKEgqyxdA7qD3mvKwga6a5SscbdLPO2IExotU1jW8L0Ksdl0Cj2AF67nPQ==}
    deprecated: 'react-beautiful-dnd is now deprecated. Context and options: https://github.com/atlassian/react-beautiful-dnd/issues/2672'
    peerDependencies:
      react: ^16.8.5 || ^17.0.0 || ^18.0.0
      react-dom: ^16.8.5 || ^17.0.0 || ^18.0.0

  react-dom@19.0.0-rc-02c0e824-20241028:
    resolution: {integrity: sha512-LrZf3DfHL6Fs07wwlUCHrzFTCMM19yA99MvJpfLokN4I2nBAZvREGZjZAn8VPiSfN72+i9j1eL4wB8gC695F3Q==}
    peerDependencies:
      react: 19.0.0-rc-02c0e824-20241028

<<<<<<< HEAD
=======
  react-hook-form@7.53.2:
    resolution: {integrity: sha512-YVel6fW5sOeedd1524pltpHX+jgU2u3DSDtXEaBORNdqiNrsX/nUI/iGXONegttg0mJVnfrIkiV0cmTU6Oo2xw==}
    engines: {node: '>=18.0.0'}
    peerDependencies:
      react: ^16.8.0 || ^17 || ^18 || ^19

>>>>>>> b5a8441d
  react-icons@5.3.0:
    resolution: {integrity: sha512-DnUk8aFbTyQPSkCfF8dbX6kQjXA9DktMeJqfjrg6cK9vwQVMxmcA3BfP4QoiztVmEHtwlTgLFsPuH2NskKT6eg==}
    peerDependencies:
      react: '*'

  react-is@16.13.1:
    resolution: {integrity: sha512-24e6ynE2H+OKt4kqsOvNd8kBpV65zoxbA4BVsEOB3ARVWQki/DHzaUoC5KuON/BiccDaCCTZBuOcfZs70kR8bQ==}

  react-is@17.0.2:
    resolution: {integrity: sha512-w2GsyukL62IJnlaff/nRegPQR94C/XXamvMWmSHRJ4y7Ts/4ocGRmTHvOs8PSE6pB3dWOrD/nueuU5sduBsQ4w==}

  react-is@18.3.1:
    resolution: {integrity: sha512-/LLMVyas0ljjAtoYiPqYiL8VWXzUUdThrmU5+n20DZv+a+ClRoevUzw5JxU+Ieh5/c87ytoTBV9G1FiKfNJdmg==}

  react-redux@7.2.9:
    resolution: {integrity: sha512-Gx4L3uM182jEEayZfRbI/G11ZpYdNAnBs70lFVMNdHJI76XYtR+7m0MN+eAs7UHBPhWXcnFPaS+9owSCJQHNpQ==}
    peerDependencies:
      react: ^16.8.3 || ^17 || ^18
      react-dom: '*'
      react-native: '*'
    peerDependenciesMeta:
      react-dom:
        optional: true
      react-native:
        optional: true

  react-remove-scroll-bar@2.3.6:
    resolution: {integrity: sha512-DtSYaao4mBmX+HDo5YWYdBWQwYIQQshUV/dVxFxK+KM26Wjwp1gZ6rv6OC3oujI6Bfu6Xyg3TwK533AQutsn/g==}
    engines: {node: '>=10'}
    peerDependencies:
      '@types/react': ^16.8.0 || ^17.0.0 || ^18.0.0
      react: ^16.8.0 || ^17.0.0 || ^18.0.0
    peerDependenciesMeta:
      '@types/react':
        optional: true

  react-remove-scroll@2.5.5:
    resolution: {integrity: sha512-ImKhrzJJsyXJfBZ4bzu8Bwpka14c/fQt0k+cyFp/PBhTfyDnU5hjOtM4AG/0AMyy8oKzOTR0lDgJIM7pYXI0kw==}
    engines: {node: '>=10'}
    peerDependencies:
      '@types/react': ^16.8.0 || ^17.0.0 || ^18.0.0
      react: ^16.8.0 || ^17.0.0 || ^18.0.0
    peerDependenciesMeta:
      '@types/react':
        optional: true

  react-remove-scroll@2.6.0:
    resolution: {integrity: sha512-I2U4JVEsQenxDAKaVa3VZ/JeJZe0/2DxPWL8Tj8yLKctQJQiZM52pn/GWFpSp8dftjM3pSAHVJZscAnC/y+ySQ==}
    engines: {node: '>=10'}
    peerDependencies:
      '@types/react': ^16.8.0 || ^17.0.0 || ^18.0.0
      react: ^16.8.0 || ^17.0.0 || ^18.0.0
    peerDependenciesMeta:
      '@types/react':
        optional: true

  react-smooth@4.0.1:
    resolution: {integrity: sha512-OE4hm7XqR0jNOq3Qmk9mFLyd6p2+j6bvbPJ7qlB7+oo0eNcL2l7WQzG6MBnT3EXY6xzkLMUBec3AfewJdA0J8w==}
    peerDependencies:
      react: ^16.8.0 || ^17.0.0 || ^18.0.0
      react-dom: ^16.8.0 || ^17.0.0 || ^18.0.0

  react-style-singleton@2.2.1:
    resolution: {integrity: sha512-ZWj0fHEMyWkHzKYUr2Bs/4zU6XLmq9HsgBURm7g5pAVfyn49DgUiNgY2d4lXRlYSiCif9YBGpQleewkcqddc7g==}
    engines: {node: '>=10'}
    peerDependencies:
      '@types/react': ^16.8.0 || ^17.0.0 || ^18.0.0
      react: ^16.8.0 || ^17.0.0 || ^18.0.0
    peerDependenciesMeta:
      '@types/react':
        optional: true

  react-transition-group@4.4.5:
    resolution: {integrity: sha512-pZcd1MCJoiKiBR2NRxeCRg13uCXbydPnmB4EOeRrY7480qNWO8IIgQG6zlDkm6uRMsURXPuKq0GWtiM59a5Q6g==}
    peerDependencies:
      react: '>=16.6.0'
      react-dom: '>=16.6.0'

  react@18.3.1:
    resolution: {integrity: sha512-wS+hAgJShR0KhEvPJArfuPVN1+Hz1t0Y6n5jLrGQbkb4urgPE/0Rve+1kMB1v/oWgHgm4WIcV+i7F2pTVj+2iQ==}
    engines: {node: '>=0.10.0'}

  react@19.0.0-rc-02c0e824-20241028:
    resolution: {integrity: sha512-GbZ7hpPHQMiEu53BqEaPQVM/4GG4hARo+mqEEnx4rYporDvNvUjutiAFxYFSbu6sgHwcr7LeFv8htEOwALVA2A==}
    engines: {node: '>=0.10.0'}

  read-cache@1.0.0:
    resolution: {integrity: sha512-Owdv/Ft7IjOgm/i0xvNDZ1LrRANRfew4b2prF3OWMQLxLfu3bS8FVhCsrSCMK4lR56Y9ya+AThoTpDCTxCmpRA==}

  read-pkg-up@7.0.1:
    resolution: {integrity: sha512-zK0TB7Xd6JpCLmlLmufqykGE+/TlOePD6qKClNW7hHDKFh/J7/7gCWGR7joEQEW1bKq3a3yUZSObOoWLFQ4ohg==}
    engines: {node: '>=8'}

  read-pkg@5.2.0:
    resolution: {integrity: sha512-Ug69mNOpfvKDAc2Q8DRpMjjzdtrnv9HcSMX+4VsZxD1aZ6ZzrIE7rlzXBtWTyhULSMKg076AW6WR5iZpD0JiOg==}
    engines: {node: '>=8'}

  readable-stream@3.6.2:
    resolution: {integrity: sha512-9u/sniCrY3D5WdsERHzHE4G2YCXqoG5FTHUiCC4SIbr6XcLZBY05ya9EKjYek9O5xOAwjGq+1JdGBAS7Q9ScoA==}
    engines: {node: '>= 6'}

  readdirp@3.6.0:
    resolution: {integrity: sha512-hOS089on8RduqdbhvQ5Z37A0ESjsqz6qnRcffsMU3495FuTdqSm+7bhJ29JvIOsBDEEnan5DPu9t3To9VRlMzA==}
    engines: {node: '>=8.10.0'}

  recharts-scale@0.4.5:
    resolution: {integrity: sha512-kivNFO+0OcUNu7jQquLXAxz1FIwZj8nrj+YkOKc5694NbjCvcT6aSZiIzNzd2Kul4o4rTto8QVR9lMNtxD4G1w==}

  recharts@2.13.3:
    resolution: {integrity: sha512-YDZ9dOfK9t3ycwxgKbrnDlRC4BHdjlY73fet3a0C1+qGMjXVZe6+VXmpOIIhzkje5MMEL8AN4hLIe4AMskBzlA==}
    engines: {node: '>=14'}
    peerDependencies:
      react: ^16.0.0 || ^17.0.0 || ^18.0.0
      react-dom: ^16.0.0 || ^17.0.0 || ^18.0.0

  recma-build-jsx@1.0.0:
    resolution: {integrity: sha512-8GtdyqaBcDfva+GUKDr3nev3VpKAhup1+RvkMvUxURHpW7QyIvk9F5wz7Vzo06CEMSilw6uArgRqhpiUcWp8ew==}

  recma-jsx@1.0.0:
    resolution: {integrity: sha512-5vwkv65qWwYxg+Atz95acp8DMu1JDSqdGkA2Of1j6rCreyFUE/gp15fC8MnGEuG1W68UKjM6x6+YTWIh7hZM/Q==}

  recma-parse@1.0.0:
    resolution: {integrity: sha512-OYLsIGBB5Y5wjnSnQW6t3Xg7q3fQ7FWbw/vcXtORTnyaSFscOtABg+7Pnz6YZ6c27fG1/aN8CjfwoUEUIdwqWQ==}

  recma-stringify@1.0.0:
    resolution: {integrity: sha512-cjwII1MdIIVloKvC9ErQ+OgAtwHBmcZ0Bg4ciz78FtbT8In39aAYbaA7zvxQ61xVMSPE8WxhLwLbhif4Js2C+g==}

  redux@4.2.1:
    resolution: {integrity: sha512-LAUYz4lc+Do8/g7aeRa8JkyDErK6ekstQaqWQrNRW//MY1TvCEpMtpTWvlQ+FPbWCx+Xixu/6SHt5N0HR+SB4w==}

  reflect.getprototypeof@1.0.6:
    resolution: {integrity: sha512-fmfw4XgoDke3kdI6h4xcUz1dG8uaiv5q9gcEwLS4Pnth2kxT+GZ7YehS1JTMGBQmtV7Y4GFGbs2re2NqhdozUg==}
    engines: {node: '>= 0.4'}

  regenerator-runtime@0.14.1:
    resolution: {integrity: sha512-dYnhHh0nJoMfnkZs6GmmhFknAGRrLznOu5nc9ML+EJxGvrx6H7teuevqVqCuPcPK//3eDrrjQhehXVx9cnkGdw==}

  regexp-tree@0.1.27:
    resolution: {integrity: sha512-iETxpjK6YoRWJG5o6hXLwvjYAoW+FEZn9os0PD/b6AP6xQwsa/Y7lCVgIixBbUPMfhu+i2LtdeAqVTgGlQarfA==}
    hasBin: true

  regexp.prototype.flags@1.5.3:
    resolution: {integrity: sha512-vqlC04+RQoFalODCbCumG2xIOvapzVMHwsyIGM/SIE8fRhFFsXeH8/QQ+s0T0kDAhKc4k30s73/0ydkHQz6HlQ==}
    engines: {node: '>= 0.4'}

  registry-auth-token@3.3.2:
    resolution: {integrity: sha512-JL39c60XlzCVgNrO+qq68FoNb56w/m7JYvGR2jT5iR1xBrUA3Mfx5Twk5rqTThPmQKMWydGmq8oFtDlxfrmxnQ==}

  registry-url@3.1.0:
    resolution: {integrity: sha512-ZbgR5aZEdf4UKZVBPYIgaglBmSF2Hi94s2PcIHhRGFjKYu+chjJdYfHn4rt3hB6eCKLJ8giVIIfgMa1ehDfZKA==}
    engines: {node: '>=0.10.0'}

  regjsparser@0.10.0:
    resolution: {integrity: sha512-qx+xQGZVsy55CH0a1hiVwHmqjLryfh7wQyF5HO07XJ9f7dQMY/gPQHhlyDkIzJKC+x2fUCpCcUODUUUFrm7SHA==}
    hasBin: true

  rehype-recma@1.0.0:
    resolution: {integrity: sha512-lqA4rGUf1JmacCNWWZx0Wv1dHqMwxzsDWYMTowuplHF3xH0N/MmrZ/G3BDZnzAkRmxDadujCjaKM2hqYdCBOGw==}

  rehype-stringify@10.0.1:
    resolution: {integrity: sha512-k9ecfXHmIPuFVI61B9DeLPN0qFHfawM6RsuX48hoqlaKSF61RskNjSm1lI8PhBEM0MRdLxVVm4WmTqJQccH9mA==}

  remark-frontmatter@5.0.0:
    resolution: {integrity: sha512-XTFYvNASMe5iPN0719nPrdItC9aU0ssC4v14mH1BCi1u0n1gAocqcujWUrByftZTbLhRtiKRyjYTSIOcr69UVQ==}

  remark-mdx-frontmatter@4.0.0:
    resolution: {integrity: sha512-PZzAiDGOEfv1Ua7exQ8S5kKxkD8CDaSb4nM+1Mprs6u8dyvQifakh+kCj6NovfGXW+bTvrhjaR3srzjS2qJHKg==}

  remark-mdx@3.1.0:
    resolution: {integrity: sha512-Ngl/H3YXyBV9RcRNdlYsZujAmhsxwzxpDzpDEhFBVAGthS4GDgnctpDjgFl/ULx5UEDzqtW1cyBSNKqYYrqLBA==}

  remark-parse@11.0.0:
    resolution: {integrity: sha512-FCxlKLNGknS5ba/1lmpYijMUzX2esxW5xQqjWxw2eHFfS2MSdaHVINFmhjo+qN1WhZhNimq0dZATN9pH0IDrpA==}

  remark-rehype@11.1.1:
    resolution: {integrity: sha512-g/osARvjkBXb6Wo0XvAeXQohVta8i84ACbenPpoSsxTOQH/Ae0/RGP4WZgnMH5pMLpsj4FG7OHmcIcXxpza8eQ==}

  repeat-string@1.6.1:
    resolution: {integrity: sha512-PV0dzCYDNfRi1jCDbJzpW7jNNDRuCOG/jI5ctQcGKt/clZD+YcPS3yIlWuTJMmESC8aevCFmWJy5wjAFgNqN6w==}
    engines: {node: '>=0.10'}

  require-directory@2.1.1:
    resolution: {integrity: sha512-fGxEI7+wsG9xrvdjsrlmL22OMTTiHRwAMroiEeMgq8gzoLC/PQr7RsRDSTLUg/bZAZtF+TVIkHc6/4RIKrui+Q==}
    engines: {node: '>=0.10.0'}

  resolve-from@4.0.0:
    resolution: {integrity: sha512-pb/MYmXstAkysRFx8piNI1tGFNQIFA3vkE3Gq4EuA1dF6gHp/+vgZqsCGJapvy8N3Q+4o7FwvquPJcnZ7RYy4g==}
    engines: {node: '>=4'}

  resolve-pkg-maps@1.0.0:
    resolution: {integrity: sha512-seS2Tj26TBVOC2NIc2rOe2y2ZO7efxITtLZcGSOnHHNOQ7CkiUBfw0Iw2ck6xkIhPwLhKNLS8BO+hEpngQlqzw==}

  resolve@1.19.0:
    resolution: {integrity: sha512-rArEXAgsBG4UgRGcynxWIWKFvh/XZCcS8UJdHhwy91zwAvCZIbcs+vAbflgBnNjYMs/i/i+/Ux6IZhML1yPvxg==}

  resolve@1.22.8:
    resolution: {integrity: sha512-oKWePCxqpd6FlLvGV1VU0x7bkPmmCNolxzjMf4NczoDnQcIWrAF+cPtZn5i6n+RfD2d9i0tzpKnG6Yk168yIyw==}
    hasBin: true

  resolve@2.0.0-next.5:
    resolution: {integrity: sha512-U7WjGVG9sH8tvjW5SmGbQuui75FiyjAX72HX15DwBBwF9dNiQZRQAg9nnPhYy+TUnE0+VcrttuvNI8oSxZcocA==}
    hasBin: true

  restore-cursor@3.1.0:
    resolution: {integrity: sha512-l+sSefzHpj5qimhFSE5a8nufZYAM3sBSVMAPtYkmC+4EH2anSGaEMXSD0izRQbu9nfyQ9y5JrVmp7E8oZrUjvA==}
    engines: {node: '>=8'}

  reusify@1.0.4:
    resolution: {integrity: sha512-U9nH88a3fc/ekCF1l0/UP1IosiuIjyTh7hBvXVMHYgVcfGvt897Xguj2UOLDeI5BG2m7/uwyaLVT6fbtCwTyzw==}
    engines: {iojs: '>=1.0.0', node: '>=0.10.0'}

  rimraf@3.0.2:
    resolution: {integrity: sha512-JZkJMZkAGFFPP2YqXZXPbMlMBgsxzE8ILs4lMIX/2o0L9UBw9O/Y3o6wFw/i9YLapcUJWwqbi3kdxIPdC62TIA==}
    deprecated: Rimraf versions prior to v4 are no longer supported
    hasBin: true

  rollup@4.25.0:
    resolution: {integrity: sha512-uVbClXmR6wvx5R1M3Od4utyLUxrmOcEm3pAtMphn73Apq19PDtHpgZoEvqH2YnnaNUuvKmg2DgRd2Sqv+odyqg==}
    engines: {node: '>=18.0.0', npm: '>=8.0.0'}
    hasBin: true

  run-async@2.4.1:
    resolution: {integrity: sha512-tvVnVv01b8c1RrA6Ep7JkStj85Guv/YrMcwqYQnwjsAS2cTmmPGBBjAjpCW7RrSodNSoE2/qg9O4bceNvUuDgQ==}
    engines: {node: '>=0.12.0'}

  run-parallel@1.2.0:
    resolution: {integrity: sha512-5l4VyZR86LZ/lDxZTR6jqL8AFE2S0IFLMP26AbjsLVADxHdhB/c0GUsH+y39UfCi3dzz8OlQuPmnaJOMoDHQBA==}

  rxjs@6.6.7:
    resolution: {integrity: sha512-hTdwr+7yYNIT5n4AMYp85KA6yw2Va0FLa3Rguvbpa4W3I5xynaBZo41cM3XM+4Q6fRMj3sBYIR1VAmZMXYJvRQ==}
    engines: {npm: '>=2.0.0'}

  rxjs@7.8.1:
    resolution: {integrity: sha512-AA3TVj+0A2iuIoQkWEK/tqFjBq2j+6PO6Y0zJcvzLAFhEFIO3HL0vls9hWLncZbAAbK0mar7oZ4V079I/qPMxg==}

  safe-array-concat@1.1.2:
    resolution: {integrity: sha512-vj6RsCsWBCf19jIeHEfkRMw8DPiBb+DMXklQ/1SGDHOMlHdPUkZXFQ2YdplS23zESTijAcurb1aSgJA3AgMu1Q==}
    engines: {node: '>=0.4'}

  safe-buffer@5.2.1:
    resolution: {integrity: sha512-rp3So07KcdmmKbGvgaNxQSJr7bGVSVk5S9Eq1F+ppbRo70+YeaDxkw5Dd8NPN+GD6bjnYm2VuPuCXmpuYvmCXQ==}

  safe-regex-test@1.0.3:
    resolution: {integrity: sha512-CdASjNJPvRa7roO6Ra/gLYBTzYzzPyyBXxIMdGW3USQLyjWEls2RgW5UBTXaQVp+OrpeCK3bLem8smtmheoRuw==}
    engines: {node: '>= 0.4'}

  safer-buffer@2.1.2:
    resolution: {integrity: sha512-YZo3K82SD7Riyi0E1EQPojLz7kpepnSQI9IyPbHHg1XXXevb5dJI7tpyN2ADxGcQbHG7vcyRHk0cbwqcQriUtg==}

  scheduler@0.25.0-rc-02c0e824-20241028:
    resolution: {integrity: sha512-GysnKjmMSaWcwsKTLzeJO0IhU3EyIiC0ivJKE6yDNLqt3IMxDByx8b6lSNXRNdN+ULUY0WLLjSPaZ0LuU/GnTg==}

  section-matter@1.0.0:
    resolution: {integrity: sha512-vfD3pmTzGpufjScBh50YHKzEu2lxBWhVEHsNGoEXmCmn2hKGfeNLYMzCJpe8cD7gqX7TJluOVpBkAequ6dgMmA==}
    engines: {node: '>=4'}

  semver@5.7.2:
    resolution: {integrity: sha512-cBznnQ9KjJqU67B52RMC65CMarK2600WFnbkcaiwWq3xy/5haFJlshgnpjovMVJ+Hff49d8GEn0b87C5pDQ10g==}
    hasBin: true

  semver@6.3.1:
    resolution: {integrity: sha512-BR7VvDCVHO+q2xBEWskxS6DJE1qRnb7DxzUrogb71CWoSficBxYsiAGd+Kl0mmq/MprG9yArRkyrQxTO6XjMzA==}
    hasBin: true

  semver@7.6.3:
    resolution: {integrity: sha512-oVekP1cKtI+CTDvHWYFUcMtsK/00wmAEfyqKfNdARm8u1wNVhSgaX7A8d4UuIlUI5e84iEwOhs7ZPYRmzU9U6A==}
    engines: {node: '>=10'}
    hasBin: true

  sentence-case@2.1.1:
    resolution: {integrity: sha512-ENl7cYHaK/Ktwk5OTD+aDbQ3uC8IByu/6Bkg+HDv8Mm+XnBnppVNalcfJTNsp1ibstKh030/JKQQWglDvtKwEQ==}

  set-function-length@1.2.2:
    resolution: {integrity: sha512-pgRc4hJ4/sNjWCSS9AmnS40x3bNMDTknHgL5UaMBTMyJnU90EgWh1Rz+MC9eFu4BuN/UwZjKQuY/1v3rM7HMfg==}
    engines: {node: '>= 0.4'}

  set-function-name@2.0.2:
    resolution: {integrity: sha512-7PGFlmtwsEADb0WYyvCMa1t+yke6daIG4Wirafur5kcf+MhUnPms1UeR0CKQdTZD81yESwMHbtn+TR+dMviakQ==}
    engines: {node: '>= 0.4'}

  sharp@0.33.5:
    resolution: {integrity: sha512-haPVm1EkS9pgvHrQ/F3Xy+hgcuMV0Wm9vfIBSiwZ05k+xgb0PkBQpGsAA/oWdDobNaZTH5ppvHtzCFbnSEwHVw==}
    engines: {node: ^18.17.0 || ^20.3.0 || >=21.0.0}

  shebang-command@2.0.0:
    resolution: {integrity: sha512-kHxr2zZpYtdmrN1qDjrrX/Z1rR1kG8Dx+gkpK1G4eXmvXswmcE1hTWBWYUzlraYw1/yZp6YuDY77YtvbN0dmDA==}
    engines: {node: '>=8'}

  shebang-regex@3.0.0:
    resolution: {integrity: sha512-7++dFhtcx3353uBaq8DDR4NuxBetBzC7ZQOhmTQInHEd6bSrXdiEyzCvG07Z44UYdLShWUyXt5M/yhz8ekcb1A==}
    engines: {node: '>=8'}

  side-channel@1.0.6:
    resolution: {integrity: sha512-fDW/EZ6Q9RiO8eFG8Hj+7u/oW+XrPTIChwCOM2+th2A6OblDtYYIpve9m+KvI9Z4C9qSEXlaGR6bTEYHReuglA==}
    engines: {node: '>= 0.4'}

  siginfo@2.0.0:
    resolution: {integrity: sha512-ybx0WO1/8bSBLEWXZvEd7gMW3Sn3JFlW3TvX1nREbDLRNQNaeNN8WK0meBwPdAaOI7TtRRRJn/Es1zhrrCHu7g==}

  signal-exit@3.0.7:
    resolution: {integrity: sha512-wnD2ZE+l+SPC/uoS0vXeE9L1+0wuaMqKlfz9AMUo38JsyLSBWSFcHR1Rri62LZc12vLr1gb3jl7iwQhgwpAbGQ==}

  signal-exit@4.1.0:
    resolution: {integrity: sha512-bzyZ1e88w9O1iNJbKnOlvYTrWPDl46O1bG0D3XInv+9tkPrxrN8jUUTiFlDkkmKWgn1M6CfIA13SuGqOa9Korw==}
    engines: {node: '>=14'}

  simple-swizzle@0.2.2:
    resolution: {integrity: sha512-JA//kQgZtbuY83m+xT+tXJkmJncGMTFT+C+g2h2R9uxkYIrE2yy9sgmcLhCnw57/WSD+Eh3J97FPEDFnbXnDUg==}

  slash@3.0.0:
    resolution: {integrity: sha512-g9Q1haeby36OSStwb4ntCGGGaKsaVSjQ68fBxoQcutl5fS1vuY18H3wSt3jFyFtrkx+Kz0V1G85A4MyAdDMi2Q==}
    engines: {node: '>=8'}

  slash@4.0.0:
    resolution: {integrity: sha512-3dOsAHXXUkQTpOYcoAxLIorMTp4gIQr5IW3iVb7A7lFIp0VHhnynm9izx6TssdrIcVIESAlVjtnO2K8bg+Coew==}
    engines: {node: '>=12'}

  smart-buffer@4.2.0:
    resolution: {integrity: sha512-94hK0Hh8rPqQl2xXc3HsaBoOXKV20MToPkcXvwbISWLEs+64sBq5kFgn2kJDHb1Pry9yrP0dxrCI9RRci7RXKg==}
    engines: {node: '>= 6.0.0', npm: '>= 3.0.0'}

  snake-case@2.1.0:
    resolution: {integrity: sha512-FMR5YoPFwOLuh4rRz92dywJjyKYZNLpMn1R5ujVpIYkbA9p01fq8RMg0FkO4M+Yobt4MjHeLTJVm5xFFBHSV2Q==}

  socks-proxy-agent@8.0.4:
    resolution: {integrity: sha512-GNAq/eg8Udq2x0eNiFkr9gRg5bA7PXEWagQdeRX4cPSG+X/8V38v637gim9bjFptMk1QWsCTr0ttrJEiXbNnRw==}
    engines: {node: '>= 14'}

  socks@2.8.3:
    resolution: {integrity: sha512-l5x7VUUWbjVFbafGLxPWkYsHIhEvmF85tbIeFZWc8ZPtoMyybuEhL7Jye/ooC4/d48FgOjSJXgsF/AJPYCW8Zw==}
    engines: {node: '>= 10.0.0', npm: '>= 3.0.0'}

  sonner@1.7.0:
    resolution: {integrity: sha512-W6dH7m5MujEPyug3lpI2l3TC3Pp1+LTgK0Efg+IHDrBbtEjyCmCHHo6yfNBOsf1tFZ6zf+jceWwB38baC8yO9g==}
    peerDependencies:
      react: ^18.0.0 || ^19.0.0 || ^19.0.0-rc
      react-dom: ^18.0.0 || ^19.0.0 || ^19.0.0-rc

  sort-object-keys@1.1.3:
    resolution: {integrity: sha512-855pvK+VkU7PaKYPc+Jjnmt4EzejQHyhhF33q31qG8x7maDzkeFhAAThdCYay11CISO+qAMwjOBP+fPZe0IPyg==}

  sort-package-json@2.10.1:
    resolution: {integrity: sha512-d76wfhgUuGypKqY72Unm5LFnMpACbdxXsLPcL27pOsSrmVqH3PztFp1uq+Z22suk15h7vXmTesuh2aEjdCqb5w==}
    hasBin: true

  source-map-js@1.2.1:
    resolution: {integrity: sha512-UXWMKhLOwVKb728IUtQPXxfYU+usdybtUrK/8uGE8CQMvrhOpwvzDBwj0QhSL7MQc7vIsISBG8VQ8+IDQxpfQA==}
    engines: {node: '>=0.10.0'}

  source-map-support@0.5.21:
    resolution: {integrity: sha512-uBHU3L3czsIyYXKX88fdrGovxdSCoTGDRZ6SYXtSRxLZUzHg5P/66Ht6uoUlHu9EZod+inXhKo3qQgwXUT/y1w==}

  source-map@0.6.1:
    resolution: {integrity: sha512-UjgapumWlbMhkBgzT7Ykc5YXUT46F0iKu8SGXq0bcwP5dz/h0Plj6enJqjz1Zbq2l5WaqYnrVbwWOWMyF3F47g==}
    engines: {node: '>=0.10.0'}

  source-map@0.7.4:
    resolution: {integrity: sha512-l3BikUxvPOcn5E74dZiq5BGsTb5yEwhaTSzccU6t4sDOH8NWJCstKO5QT2CvtFoK6F0saL7p9xHAqHOlCPJygA==}
    engines: {node: '>= 8'}

  space-separated-tokens@2.0.2:
    resolution: {integrity: sha512-PEGlAwrG8yXGXRjW32fGbg66JAlOAwbObuqVoJpv/mRgoWDQfgH1wDPvtzWyUSNAXBGSk8h755YDbbcEy3SH2Q==}

  spdx-correct@3.2.0:
    resolution: {integrity: sha512-kN9dJbvnySHULIluDHy32WHRUu3Og7B9sbY7tsFLctQkIqnMh3hErYgdMjTYuqmcXX+lK5T1lnUt3G7zNswmZA==}

  spdx-exceptions@2.5.0:
    resolution: {integrity: sha512-PiU42r+xO4UbUS1buo3LPJkjlO7430Xn5SVAhdpzzsPHsjbYVflnnFdATgabnLude+Cqu25p6N+g2lw/PFsa4w==}

  spdx-expression-parse@3.0.1:
    resolution: {integrity: sha512-cbqHunsQWnJNE6KhVSMsMeH5H/L9EpymbzqTQ3uLwNCLZ1Q481oWaofqH7nO6V07xlXwY6PhQdQ2IedWx/ZK4Q==}

  spdx-license-ids@3.0.20:
    resolution: {integrity: sha512-jg25NiDV/1fLtSgEgyvVyDunvaNHbuwF9lfNV17gSmPFAlYzdfNBlLtLzXTevwkPj7DhGbmN9VnmJIgLnhvaBw==}

  sprintf-js@1.0.3:
    resolution: {integrity: sha512-D9cPgkvLlV3t3IzL0D0YLvGA9Ahk4PcvVwUbN0dSGr1aP0Nrt4AEnTUbuGvquEC0mA64Gqt1fzirlRs5ibXx8g==}

  sprintf-js@1.1.3:
    resolution: {integrity: sha512-Oo+0REFV59/rz3gfJNKQiBlwfHaSESl1pcGyABQsnnIfWOFt6JNj5gCog2U6MLZ//IGYD+nA8nI+mTShREReaA==}

  stackback@0.0.2:
    resolution: {integrity: sha512-1XMJE5fQo1jGH6Y/7ebnwPOBEkIEnT4QF32d5R1+VXdXveM0IBMJt8zfaxX1P3QhVwrYe+576+jkANtSS2mBbw==}

  std-env@3.8.0:
    resolution: {integrity: sha512-Bc3YwwCB+OzldMxOXJIIvC6cPRWr/LxOp48CdQTOkPyk/t4JWWJbrilwBd7RJzKV8QW7tJkcgAmeuLLJugl5/w==}

  streamsearch@1.1.0:
    resolution: {integrity: sha512-Mcc5wHehp9aXz1ax6bZUyY5afg9u2rv5cqQI3mRrYkGC8rW2hM02jWuwjtL++LS5qinSyhj2QfLyNsuc+VsExg==}
    engines: {node: '>=10.0.0'}

  string-width@4.2.3:
    resolution: {integrity: sha512-wKyQRQpjJ0sIp62ErSZdGsjMJWsap5oRNihHhu6G7JVO/9jIB6UyevL+tXuOqrng8j/cxKTWyWUwvSTriiZz/g==}
    engines: {node: '>=8'}

  string-width@5.1.2:
    resolution: {integrity: sha512-HnLOCR3vjcY8beoNLtcjZ5/nxn2afmME6lhrDrebokqMap+XbeW8n9TXpPDOqdGK5qcI3oT0GKTW6wC7EMiVqA==}
    engines: {node: '>=12'}

  string.prototype.includes@2.0.1:
    resolution: {integrity: sha512-o7+c9bW6zpAdJHTtujeePODAhkuicdAryFsfVKwA+wGw89wJ4GTY484WTucM9hLtDEOpOvI+aHnzqnC5lHp4Rg==}
    engines: {node: '>= 0.4'}

  string.prototype.matchall@4.0.11:
    resolution: {integrity: sha512-NUdh0aDavY2og7IbBPenWqR9exH+E26Sv8e0/eTe1tltDGZL+GtBkDAnnyBtmekfK6/Dq3MkcGtzXFEd1LQrtg==}
    engines: {node: '>= 0.4'}

  string.prototype.repeat@1.0.0:
    resolution: {integrity: sha512-0u/TldDbKD8bFCQ/4f5+mNRrXwZ8hg2w7ZR8wa16e8z9XpePWl3eGEcUD0OXpEH/VJH/2G3gjUtR3ZOiBe2S/w==}

  string.prototype.trim@1.2.9:
    resolution: {integrity: sha512-klHuCNxiMZ8MlsOihJhJEBJAiMVqU3Z2nEXWfWnIqjN0gEFS9J9+IxKozWWtQGcgoa1WUZzLjKPTr4ZHNFTFxw==}
    engines: {node: '>= 0.4'}

  string.prototype.trimend@1.0.8:
    resolution: {integrity: sha512-p73uL5VCHCO2BZZ6krwwQE3kCzM7NKmis8S//xEC6fQonchbum4eP6kR4DLEjQFO3Wnj3Fuo8NM0kOSjVdHjZQ==}

  string.prototype.trimstart@1.0.8:
    resolution: {integrity: sha512-UXSH262CSZY1tfu3G3Secr6uGLCFVPMhIqHjlgCUtCCcgihYc/xKs9djMTMUOb2j1mVSeU8EU6NWc/iQKU6Gfg==}
    engines: {node: '>= 0.4'}

  string_decoder@1.3.0:
    resolution: {integrity: sha512-hkRX8U1WjJFd8LsDJ2yQ/wWWxaopEsABU1XfkM8A+j0+85JAGppt16cr1Whg6KIbb4okU6Mql6BOj+uup/wKeA==}

  stringify-entities@4.0.4:
    resolution: {integrity: sha512-IwfBptatlO+QCJUo19AqvrPNqlVMpW9YEL2LIVY+Rpv2qsjCGxaDLNRgeGsQWJhfItebuJhsGSLjaBbNSQ+ieg==}

  strip-ansi@6.0.1:
    resolution: {integrity: sha512-Y38VPSHcqkFrCpFnQ9vuSXmquuv5oXOKpGeT6aGrr3o3Gc9AlVa6JBfUSOCnbxGGZF+/0ooI7KrPuUSztUdU5A==}
    engines: {node: '>=8'}

  strip-ansi@7.1.0:
    resolution: {integrity: sha512-iq6eVVI64nQQTRYq2KtEg2d2uU7LElhTJwsH4YzIHZshxlgZms/wIc4VoDQTlG/IvVIrBKG06CrZnp0qv7hkcQ==}
    engines: {node: '>=12'}

  strip-bom-string@1.0.0:
    resolution: {integrity: sha512-uCC2VHvQRYu+lMh4My/sFNmF2klFymLX1wHJeXnbEJERpV/ZsVuonzerjfrGpIGF7LBVa1O7i9kjiWvJiFck8g==}
    engines: {node: '>=0.10.0'}

  strip-bom@3.0.0:
    resolution: {integrity: sha512-vavAMRXOgBVNF6nyEEmL3DBK19iRpDcoIwW+swQ+CbGiu7lju6t+JklA1MHweoWtadgt4ISVUsXLyDq34ddcwA==}
    engines: {node: '>=4'}

  strip-final-newline@2.0.0:
    resolution: {integrity: sha512-BrpvfNAE3dcvq7ll3xVumzjKjZQ5tI1sEUIKr3Uoks0XUl45St3FlatVqef9prk4jRDzhW6WZg+3bk93y6pLjA==}
    engines: {node: '>=6'}

  strip-indent@3.0.0:
    resolution: {integrity: sha512-laJTa3Jb+VQpaC6DseHhF7dXVqHTfJPCRDaEbid/drOhgitgYku/letMUqOXFoWV0zIIUbjpdH2t+tYj4bQMRQ==}
    engines: {node: '>=8'}

  strip-json-comments@2.0.1:
    resolution: {integrity: sha512-4gB8na07fecVVkOI6Rs4e7T6NOTki5EmL7TUduTs6bu3EdnSycntVJ4re8kgZA+wx9IueI2Y11bfbgwtzuE0KQ==}
    engines: {node: '>=0.10.0'}

  strip-json-comments@3.1.1:
    resolution: {integrity: sha512-6fPc+R4ihwqP6N/aIv2f1gMH8lOVtWQHoqC4yK6oSDVVocumAsfCqjkXnqiYMhmMwS/mEHLp7Vehlt3ql6lEig==}
    engines: {node: '>=8'}

  style-to-object@0.4.4:
    resolution: {integrity: sha512-HYNoHZa2GorYNyqiCaBgsxvcJIn7OHq6inEga+E6Ke3m5JkoqpQbnFssk4jwe+K7AhGa2fcha4wSOf1Kn01dMg==}

  style-to-object@1.0.8:
    resolution: {integrity: sha512-xT47I/Eo0rwJmaXC4oilDGDWLohVhR6o/xAQcPQN8q6QBuZVL8qMYL85kLmST5cPjAorwvqIA4qXTRQoYHaL6g==}

  styled-jsx@5.1.6:
    resolution: {integrity: sha512-qSVyDTeMotdvQYoHWLNGwRFJHC+i+ZvdBRYosOFgC+Wg1vx4frN2/RG/NA7SYqqvKNLf39P2LSRA2pu6n0XYZA==}
    engines: {node: '>= 12.0.0'}
    peerDependencies:
      '@babel/core': '*'
      babel-plugin-macros: '*'
      react: '>= 16.8.0 || 17.x.x || ^18.0.0-0 || ^19.0.0-0'
    peerDependenciesMeta:
      '@babel/core':
        optional: true
      babel-plugin-macros:
        optional: true

  sucrase@3.35.0:
    resolution: {integrity: sha512-8EbVDiu9iN/nESwxeSxDKe0dunta1GOlHufmSSXxMD2z2/tMZpDMpvXQGsc+ajGo8y2uYUmixaSRUc/QPoQ0GA==}
    engines: {node: '>=16 || 14 >=14.17'}
    hasBin: true

  superagent@9.0.2:
    resolution: {integrity: sha512-xuW7dzkUpcJq7QnhOsnNUgtYp3xRwpt2F7abdRYIpCsAt0hhUqia0EdxyXZQQpNmGtsCzYHryaKSV3q3GJnq7w==}
    engines: {node: '>=14.18.0'}

  supertest@7.0.0:
    resolution: {integrity: sha512-qlsr7fIC0lSddmA3tzojvzubYxvlGtzumcdHgPwbFWMISQwL22MhM2Y3LNt+6w9Yyx7559VW5ab70dgphm8qQA==}
    engines: {node: '>=14.18.0'}

  supports-color@5.5.0:
    resolution: {integrity: sha512-QjVjwdXIt408MIiAqCX4oUKsgU2EqAGzs2Ppkm4aQYbjm+ZEWEcW4SfFNTr4uMNZma0ey4f5lgLrkB0aX0QMow==}
    engines: {node: '>=4'}

  supports-color@7.2.0:
    resolution: {integrity: sha512-qpCAvRl9stuOHveKsn7HncJRvv501qIacKzQlO/+Lwxc9+0q2wLyv4Dfvt80/DPn2pqOBsJdDiogXGR9+OvwRw==}
    engines: {node: '>=8'}

  supports-preserve-symlinks-flag@1.0.0:
    resolution: {integrity: sha512-ot0WnXS9fgdkgIcePe6RHNk1WA8+muPa6cSjeR3V8K27q9BB1rTE3R1p7Hv0z1ZyAc8s6Vvv8DIyWf681MAt0w==}
    engines: {node: '>= 0.4'}

  swap-case@1.1.2:
    resolution: {integrity: sha512-BAmWG6/bx8syfc6qXPprof3Mn5vQgf5dwdUNJhsNqU9WdPt5P+ES/wQ5bxfijy8zwZgZZHslC3iAsxsuQMCzJQ==}

  synckit@0.9.2:
    resolution: {integrity: sha512-vrozgXDQwYO72vHjUb/HnFbQx1exDjoKzqx23aXEg2a9VIg2TSFZ8FmeZpTjUCFMYw7mpX4BE2SFu8wI7asYsw==}
    engines: {node: ^14.18.0 || >=16.0.0}

  tailwind-merge@2.5.4:
    resolution: {integrity: sha512-0q8cfZHMu9nuYP/b5Shb7Y7Sh1B7Nnl5GqNr1U+n2p6+mybvRtayrQ+0042Z5byvTA8ihjlP8Odo8/VnHbZu4Q==}

  tailwindcss-animate@1.0.7:
    resolution: {integrity: sha512-bl6mpH3T7I3UFxuvDEXLxy/VuFxBk5bbzplh7tXI68mwMokNYd1t9qPBHlnyTwfa4JGC4zP516I1hYYtQ/vspA==}
    peerDependencies:
      tailwindcss: '>=3.0.0 || insiders'

  tailwindcss@3.4.14:
    resolution: {integrity: sha512-IcSvOcTRcUtQQ7ILQL5quRDg7Xs93PdJEk1ZLbhhvJc7uj/OAhYOnruEiwnGgBvUtaUAJ8/mhSw1o8L2jCiENA==}
    engines: {node: '>=14.0.0'}
    hasBin: true

  tapable@2.2.1:
    resolution: {integrity: sha512-GNzQvQTOIP6RyTfE2Qxb8ZVlNmw0n88vp1szwWRimP02mnTsx3Wtn5qRdqY9w2XduFNUgvOwhNnQsjwCp+kqaQ==}
    engines: {node: '>=6'}

  text-table@0.2.0:
    resolution: {integrity: sha512-N+8UisAXDGk8PFXP4HAzVR9nbfmVJ3zYLAWiTIoqC5v5isinhr+r5uaO8+7r3BMfuNIufIsA7RdpVgacC2cSpw==}

  thenify-all@1.6.0:
    resolution: {integrity: sha512-RNxQH/qI8/t3thXJDwcstUO4zeqo64+Uy/+sNVRBx4Xn2OX+OZ9oP+iJnNFqplFra2ZUVeKCSa2oVWi3T4uVmA==}
    engines: {node: '>=0.8'}

  thenify@3.3.1:
    resolution: {integrity: sha512-RVZSIV5IG10Hk3enotrhvz0T9em6cyHBLkH/YAZuKqd8hRkKhSfCGIcP2KUY0EPxndzANBmNllzWPwak+bheSw==}

  thingies@1.21.0:
    resolution: {integrity: sha512-hsqsJsFMsV+aD4s3CWKk85ep/3I9XzYV/IXaSouJMYIoDlgyi11cBhsqYe9/geRfB0YIikBQg6raRaM+nIMP9g==}
    engines: {node: '>=10.18'}
    peerDependencies:
      tslib: ^2

  through@2.3.8:
    resolution: {integrity: sha512-w89qg7PI8wAdvX60bMDP+bFoD5Dvhm9oLheFp5O4a2QF0cSBGsBX4qZmadPMvVqlLJBBci+WqGGOAPvcDeNSVg==}

  tiny-invariant@1.3.3:
    resolution: {integrity: sha512-+FbBPE1o9QAYvviau/qC5SE3caw21q3xkvWKBtja5vgqOWIHHJ3ioaq1VPfn/Szqctz2bU/oYeKd9/z5BL+PVg==}

  tinybench@2.9.0:
    resolution: {integrity: sha512-0+DUvqWMValLmha6lr4kD8iAMK1HzV0/aKnCtWb9v9641TnP/MFb7Pc2bxoxQjTXAErryXVgUOfv2YqNllqGeg==}

  tinycolor2@1.6.0:
    resolution: {integrity: sha512-XPaBkWQJdsf3pLKJV9p4qN/S+fm2Oj8AIPo1BTUhg5oxkvm9+SVEGFdhyOz7tTdUTfvxMiAs4sp6/eZO2Ew+pw==}

  tinyexec@0.3.1:
    resolution: {integrity: sha512-WiCJLEECkO18gwqIp6+hJg0//p23HXp4S+gGtAKu3mI2F2/sXC4FvHvXvB0zJVVaTPhx1/tOwdbRsa1sOBIKqQ==}

  tinygradient@1.1.5:
    resolution: {integrity: sha512-8nIfc2vgQ4TeLnk2lFj4tRLvvJwEfQuabdsmvDdQPT0xlk9TaNtpGd6nNRxXoK6vQhN6RSzj+Cnp5tTQmpxmbw==}

  tinypool@1.0.1:
    resolution: {integrity: sha512-URZYihUbRPcGv95En+sz6MfghfIc2OJ1sv/RmhWZLouPY0/8Vo80viwPvg3dlaS9fuq7fQMEfgRRK7BBZThBEA==}
    engines: {node: ^18.0.0 || >=20.0.0}

  tinyrainbow@1.2.0:
    resolution: {integrity: sha512-weEDEq7Z5eTHPDh4xjX789+fHfF+P8boiFB+0vbWzpbnbsEr/GRaohi/uMKxg8RZMXnl1ItAi/IUHWMsjDV7kQ==}
    engines: {node: '>=14.0.0'}

  tinyspy@3.0.2:
    resolution: {integrity: sha512-n1cw8k1k0x4pgA2+9XrOkFydTerNcJ1zWCO5Nn9scWHTD+5tp8dghT2x1uduQePZTZgd3Tupf+x9BxJjeJi77Q==}
    engines: {node: '>=14.0.0'}

  title-case@2.1.1:
    resolution: {integrity: sha512-EkJoZ2O3zdCz3zJsYCsxyq2OC5hrxR9mfdd5I+w8h/tmFfeOxJ+vvkxsKxdmN0WtS9zLdHEgfgVOiMVgv+Po4Q==}

  tmp@0.0.33:
    resolution: {integrity: sha512-jRCJlojKnZ3addtTOjdIqoRuPEKBvNXcGYqzO6zWZX8KfKEpnGY5jfggJQ3EjKuu8D4bJRr0y+cYJFmYbImXGw==}
    engines: {node: '>=0.6.0'}

  to-regex-range@5.0.1:
    resolution: {integrity: sha512-65P7iz6X5yEr1cwcgvQxbbIw7Uk3gOy5dIdtZ4rDveLqhrdJP+Li/Hx6tyK0NEb+2GCyneCMJiGqrADCSNk8sQ==}
    engines: {node: '>=8.0'}

  toml@3.0.0:
    resolution: {integrity: sha512-y/mWCZinnvxjTKYhJ+pYxwD0mRLVvOtdS2Awbgxln6iEnt4rk0yBxeSBHkGJcPucRiG0e55mwWp+g/05rsrd6w==}

  tree-dump@1.0.2:
    resolution: {integrity: sha512-dpev9ABuLWdEubk+cIaI9cHwRNNDjkBBLXTwI4UCUFdQ5xXKqNXoK4FEciw/vxf+NQ7Cb7sGUyeUtORvHIdRXQ==}
    engines: {node: '>=10.0'}
    peerDependencies:
      tslib: '2'

  trim-lines@3.0.1:
    resolution: {integrity: sha512-kRj8B+YHZCc9kQYdWfJB2/oUl9rA99qbowYYBtr4ui4mZyAQ2JpvVBd/6U2YloATfqBhBTSMhTpgBHtU0Mf3Rg==}

  trough@2.2.0:
    resolution: {integrity: sha512-tmMpK00BjZiUyVyvrBK7knerNgmgvcV/KLVyuma/SC+TQN167GrMRciANTz09+k3zW8L8t60jWO1GpfkZdjTaw==}

  ts-api-utils@1.4.0:
    resolution: {integrity: sha512-032cPxaEKwM+GT3vA5JXNzIaizx388rhsSW79vGRNGXfRRAdEAn2mvk36PvK5HnOchyWZ7afLEXqYCvPCrzuzQ==}
    engines: {node: '>=16'}
    peerDependencies:
      typescript: '>=4.2.0'

  ts-interface-checker@0.1.13:
    resolution: {integrity: sha512-Y/arvbn+rrz3JCKl9C4kVNfTfSm2/mEp5FSz5EsZSANGPSlQrpRI5M4PKF+mJnE52jOO90PnPSc3Ur3bTQw0gA==}

  ts-node@10.9.2:
    resolution: {integrity: sha512-f0FFpIdcHgn8zcPSbf1dRevwt047YMnaiJM3u2w2RewrB+fob/zePZcrOyQoLMMO7aBIddLcQIEK5dYjkLnGrQ==}
    hasBin: true
    peerDependencies:
      '@swc/core': '>=1.2.50'
      '@swc/wasm': '>=1.2.50'
      '@types/node': '*'
      typescript: '>=2.7'
    peerDependenciesMeta:
      '@swc/core':
        optional: true
      '@swc/wasm':
        optional: true

  ts-pattern@5.5.0:
    resolution: {integrity: sha512-jqbIpTsa/KKTJYWgPNsFNbLVpwCgzXfFJ1ukNn4I8hMwyQzHMJnk/BqWzggB0xpkILuKzaO/aMYhS0SkaJyKXg==}

  tsconfck@3.1.4:
    resolution: {integrity: sha512-kdqWFGVJqe+KGYvlSO9NIaWn9jT1Ny4oKVzAJsKii5eoE9snzTJzL4+MMVOMn+fikWGFmKEylcXL710V/kIPJQ==}
    engines: {node: ^18 || >=20}
    hasBin: true
    peerDependencies:
      typescript: ^5.0.0
    peerDependenciesMeta:
      typescript:
        optional: true

  tsconfig-paths@3.15.0:
    resolution: {integrity: sha512-2Ac2RgzDe/cn48GvOe3M+o82pEFewD3UPbyoUHHdKasHwJKjds4fLXWf/Ux5kATBKN20oaFGu+jbElp1pos0mg==}

  tslib@1.14.1:
    resolution: {integrity: sha512-Xni35NKzjgMrwevysHTCArtLDpPvye8zV/0E4EyYn43P7/7qvQwPh9BGkHewbMulVntbigmcT7rdX3BNo9wRJg==}

  tslib@2.8.1:
    resolution: {integrity: sha512-oJFu94HQb+KVduSUQL7wnpmqnfmLsOA/nAh6b6EH0wCEoK0/mPeXU6c3wKDV83MkOuHPRHtSXKKU99IBazS/2w==}

  tsutils@3.21.0:
    resolution: {integrity: sha512-mHKK3iUXL+3UF6xL5k0PEhKRUBKPBCv/+RkEOpjRWxxx27KKRBmmA60A9pgOUvMi8GKhRMPEmjBRPzs2W7O1OA==}
    engines: {node: '>= 6'}
    peerDependencies:
      typescript: '>=2.8.0 || >= 3.2.0-dev || >= 3.3.0-dev || >= 3.4.0-dev || >= 3.5.0-dev || >= 3.6.0-dev || >= 3.6.0-beta || >= 3.7.0-dev || >= 3.7.0-beta'

  turbo-darwin-64@2.2.3:
    resolution: {integrity: sha512-Rcm10CuMKQGcdIBS3R/9PMeuYnv6beYIHqfZFeKWVYEWH69sauj4INs83zKMTUiZJ3/hWGZ4jet9AOwhsssLyg==}
    cpu: [x64]
    os: [darwin]

  turbo-darwin-arm64@2.2.3:
    resolution: {integrity: sha512-+EIMHkuLFqUdJYsA3roj66t9+9IciCajgj+DVek+QezEdOJKcRxlvDOS2BUaeN8kEzVSsNiAGnoysFWYw4K0HA==}
    cpu: [arm64]
    os: [darwin]

  turbo-linux-64@2.2.3:
    resolution: {integrity: sha512-UBhJCYnqtaeOBQLmLo8BAisWbc9v9daL9G8upLR+XGj6vuN/Nz6qUAhverN4Pyej1g4Nt1BhROnj6GLOPYyqxQ==}
    cpu: [x64]
    os: [linux]

  turbo-linux-arm64@2.2.3:
    resolution: {integrity: sha512-hJYT9dN06XCQ3jBka/EWvvAETnHRs3xuO/rb5bESmDfG+d9yQjeTMlhRXKrr4eyIMt6cLDt1LBfyi+6CQ+VAwQ==}
    cpu: [arm64]
    os: [linux]

  turbo-windows-64@2.2.3:
    resolution: {integrity: sha512-NPrjacrZypMBF31b4HE4ROg4P3nhMBPHKS5WTpMwf7wydZ8uvdEHpESVNMOtqhlp857zbnKYgP+yJF30H3N2dQ==}
    cpu: [x64]
    os: [win32]

  turbo-windows-arm64@2.2.3:
    resolution: {integrity: sha512-fnNrYBCqn6zgKPKLHu4sOkihBI/+0oYFr075duRxqUZ+1aLWTAGfHZLgjVeLh3zR37CVzuerGIPWAEkNhkWEIw==}
    cpu: [arm64]
    os: [win32]

  turbo@2.2.3:
    resolution: {integrity: sha512-5lDvSqIxCYJ/BAd6rQGK/AzFRhBkbu4JHVMLmGh/hCb7U3CqSnr5Tjwfy9vc+/5wG2DJ6wttgAaA7MoCgvBKZQ==}
    hasBin: true

  typanion@3.14.0:
    resolution: {integrity: sha512-ZW/lVMRabETuYCd9O9ZvMhAh8GslSqaUjxmK/JLPCh6l73CvLBiuXswj/+7LdnWOgYsQ130FqLzFz5aGT4I3Ug==}

  type-check@0.4.0:
    resolution: {integrity: sha512-XleUoc9uwGXqjWwXaUTZAmzMcFZ5858QA2vvx1Ur5xIcixXIP+8LnFDgRplU30us6teqdlskFfu+ae4K79Ooew==}
    engines: {node: '>= 0.8.0'}

  type-fest@0.20.2:
    resolution: {integrity: sha512-Ne+eE4r0/iWnpAxD852z3A+N0Bt5RN//NjJwRd2VFHEmrywxf5vsZlh4R6lixl6B+wz/8d+maTSAkN1FIkI3LQ==}
    engines: {node: '>=10'}

  type-fest@0.21.3:
    resolution: {integrity: sha512-t0rzBq87m3fVcduHDUFhKmyyX+9eo6WQjZvf51Ea/M0Q7+T374Jp1aUiyUl0GKxp8M/OETVHSDvmkyPgvX+X2w==}
    engines: {node: '>=10'}

  type-fest@0.6.0:
    resolution: {integrity: sha512-q+MB8nYR1KDLrgr4G5yemftpMC7/QLqVndBmEEdqzmNj5dcFOO4Oo8qlwZE3ULT3+Zim1F8Kq4cBnikNhlCMlg==}
    engines: {node: '>=8'}

  type-fest@0.8.1:
    resolution: {integrity: sha512-4dbzIzqvjtgiM5rw1k5rEHtBANKmdudhGyBEajN01fEyhaAIhsoKNy6y7+IN93IfpFtwY9iqi7kD+xwKhQsNJA==}
    engines: {node: '>=8'}

  type-fest@4.26.1:
    resolution: {integrity: sha512-yOGpmOAL7CkKe/91I5O3gPICmJNLJ1G4zFYVAsRHg7M64biSnPtRj0WNQt++bRkjYOqjWXrhnUw1utzmVErAdg==}
    engines: {node: '>=16'}

  typed-array-buffer@1.0.2:
    resolution: {integrity: sha512-gEymJYKZtKXzzBzM4jqa9w6Q1Jjm7x2d+sh19AdsD4wqnMPDYyvwpsIc2Q/835kHuo3BEQ7CjelGhfTsoBb2MQ==}
    engines: {node: '>= 0.4'}

  typed-array-byte-length@1.0.1:
    resolution: {integrity: sha512-3iMJ9q0ao7WE9tWcaYKIptkNBuOIcZCCT0d4MRvuuH88fEoEH62IuQe0OtraD3ebQEoTRk8XCBoknUNc1Y67pw==}
    engines: {node: '>= 0.4'}

  typed-array-byte-offset@1.0.2:
    resolution: {integrity: sha512-Ous0vodHa56FviZucS2E63zkgtgrACj7omjwd/8lTEMEPFFyjfixMZ1ZXenpgCFBBt4EC1J2XsyVS2gkG0eTFA==}
    engines: {node: '>= 0.4'}

  typed-array-length@1.0.6:
    resolution: {integrity: sha512-/OxDN6OtAk5KBpGb28T+HZc2M+ADtvRxXrKKbUwtsLgdoxgX13hyy7ek6bFRl5+aBs2yZzB0c4CnQfAtVypW/g==}
    engines: {node: '>= 0.4'}

  typescript@5.5.4:
    resolution: {integrity: sha512-Mtq29sKDAEYP7aljRgtPOpTvOfbwRWlS6dPRzwjdE+C0R4brX/GUyhHSecbHMFLNBLcJIPt9nl9yG5TZ1weH+Q==}
    engines: {node: '>=14.17'}
    hasBin: true

  uglify-js@3.19.3:
    resolution: {integrity: sha512-v3Xu+yuwBXisp6QYTcH4UbH+xYJXqnq2m/LtQVWKWzYc1iehYnLixoQDN9FH6/j9/oybfd6W9Ghwkl8+UMKTKQ==}
    engines: {node: '>=0.8.0'}
    hasBin: true

  unbox-primitive@1.0.2:
    resolution: {integrity: sha512-61pPlCD9h51VoreyJ0BReideM3MDKMKnh6+V9L08331ipq6Q8OFXZYiqP6n/tbHx4s5I9uRhcye6BrbkizkBDw==}

  undici-types@6.19.8:
    resolution: {integrity: sha512-ve2KP6f/JnbPBFyobGHuerC9g1FYGn/F8n1LWTwNxCEzd6IfqTwUQcNXgEtmmQ6DlRrC1hrSrBnCZPokRrDHjw==}

  unified@11.0.5:
    resolution: {integrity: sha512-xKvGhPWw3k84Qjh8bI3ZeJjqnyadK+GEFtazSfZv/rKeTkTjOJho6mFqh2SM96iIcZokxiOpg78GazTSg8+KHA==}

  unist-util-is@6.0.0:
    resolution: {integrity: sha512-2qCTHimwdxLfz+YzdGfkqNlH0tLi9xjTnHddPmJwtIG9MGsdbutfTc4P+haPD7l7Cjxf/WZj+we5qfVPvvxfYw==}

  unist-util-position-from-estree@2.0.0:
    resolution: {integrity: sha512-KaFVRjoqLyF6YXCbVLNad/eS4+OfPQQn2yOd7zF/h5T/CSL2v8NpN6a5TPvtbXthAGw5nG+PuTtq+DdIZr+cRQ==}

  unist-util-position@5.0.0:
    resolution: {integrity: sha512-fucsC7HjXvkB5R3kTCO7kUjRdrS0BJt3M/FPxmHMBOm8JQi2BsHAHFsy27E0EolP8rp0NzXsJ+jNPyDWvOJZPA==}

  unist-util-stringify-position@4.0.0:
    resolution: {integrity: sha512-0ASV06AAoKCDkS2+xw5RXJywruurpbC4JZSm7nr7MOt1ojAzvyyaO+UxZf18j8FCF6kmzCZKcAgN/yu2gm2XgQ==}

  unist-util-visit-parents@6.0.1:
    resolution: {integrity: sha512-L/PqWzfTP9lzzEa6CKs0k2nARxTdZduw3zyh8d2NVBnsyvHjSX4TWse388YrrQKbvI8w20fGjGlhgT96WwKykw==}

  unist-util-visit@5.0.0:
    resolution: {integrity: sha512-MR04uvD+07cwl/yhVuVWAtw+3GOR/knlL55Nd/wAdblk27GCVt3lqpTivy/tkJcZoNPzTwS1Y+KMojlLDhoTzg==}

  universalify@2.0.1:
    resolution: {integrity: sha512-gptHNQghINnc/vTGIk0SOFGFNXw7JVrlRUtConJRlvaw6DuX0wO5Jeko9sWrMBhh+PsYAZ7oXAiOnf/UKogyiw==}
    engines: {node: '>= 10.0.0'}

  update-browserslist-db@1.1.1:
    resolution: {integrity: sha512-R8UzCaa9Az+38REPiJ1tXlImTJXlVfgHZsglwBD/k6nj76ctsH1E3q4doGrukiLQd3sGQYu56r5+lo5r94l29A==}
    hasBin: true
    peerDependencies:
      browserslist: '>= 4.21.0'

  update-check@1.5.4:
    resolution: {integrity: sha512-5YHsflzHP4t1G+8WGPlvKbJEbAJGCgw+Em+dGR1KmBUbr1J36SJBqlHLjR7oob7sco5hWHGQVcr9B2poIVDDTQ==}

  upper-case-first@1.1.2:
    resolution: {integrity: sha512-wINKYvI3Db8dtjikdAqoBbZoP6Q+PZUyfMR7pmwHzjC2quzSkUq5DmPrTtPEqHaz8AGtmsB4TqwapMTM1QAQOQ==}

  upper-case@1.1.3:
    resolution: {integrity: sha512-WRbjgmYzgXkCV7zNVpy5YgrHgbBv126rMALQQMrmzOVC4GM2waQ9x7xtm8VU+1yF2kWyPzI9zbZ48n4vSxwfSA==}

  uri-js@4.4.1:
    resolution: {integrity: sha512-7rKUyy33Q1yc98pQ1DAmLtwX109F7TIfWlW1Ydo8Wl1ii1SeHieeh0HHfPeL2fMXK6z0s8ecKs9frCuLJvndBg==}

  use-callback-ref@1.3.2:
    resolution: {integrity: sha512-elOQwe6Q8gqZgDA8mrh44qRTQqpIHDcZ3hXTLjBe1i4ph8XpNJnO+aQf3NaG+lriLopI4HMx9VjQLfPQ6vhnoA==}
    engines: {node: '>=10'}
    peerDependencies:
      '@types/react': ^16.8.0 || ^17.0.0 || ^18.0.0
      react: ^16.8.0 || ^17.0.0 || ^18.0.0
    peerDependenciesMeta:
      '@types/react':
        optional: true

  use-memo-one@1.1.3:
    resolution: {integrity: sha512-g66/K7ZQGYrI6dy8GLpVcMsBp4s17xNkYJVSMvTEevGy3nDxHOfE6z8BVE22+5G5x7t3+bhzrlTDB7ObrEE0cQ==}
    peerDependencies:
      react: ^16.8.0 || ^17.0.0 || ^18.0.0

  use-sidecar@1.1.2:
    resolution: {integrity: sha512-epTbsLuzZ7lPClpz2TyryBfztm7m+28DlEv2ZCQ3MDr5ssiwyOwGH/e5F9CkfWjJ1t4clvI58yF822/GUkjjhw==}
    engines: {node: '>=10'}
    peerDependencies:
      '@types/react': ^16.9.0 || ^17.0.0 || ^18.0.0
      react: ^16.8.0 || ^17.0.0 || ^18.0.0
    peerDependenciesMeta:
      '@types/react':
        optional: true

  util-deprecate@1.0.2:
    resolution: {integrity: sha512-EPD5q1uXyFxJpCrLnCc1nHnq3gOa6DZBocAIiI2TaSCA7VCJ1UJDMagCzIkXNsUYfD1daK//LTEQ8xiIbrHtcw==}

  uuid@9.0.1:
    resolution: {integrity: sha512-b+1eJOlsR9K8HJpow9Ok3fiWOWSIcIzXodvv0rQjVoOVNpWMpxf1wZNpt4y9h10odCNrqnYp1OBzRktckBe3sA==}
    hasBin: true

  v8-compile-cache-lib@3.0.1:
    resolution: {integrity: sha512-wa7YjyUGfNZngI/vtK0UHAN+lgDCxBPCylVXGp0zu59Fz5aiGtNXaq3DhIov063MorB+VfufLh3JlF2KdTK3xg==}

  validate-npm-package-license@3.0.4:
    resolution: {integrity: sha512-DpKm2Ui/xN7/HQKCtpZxoRWBhZ9Z0kqtygG8XCgNQ8ZlDnxuQmWhj566j8fN4Cu3/JmbhsDo7fcAJq4s9h27Ew==}

  validate-npm-package-name@5.0.1:
    resolution: {integrity: sha512-OljLrQ9SQdOUqTaQxqL5dEfZWrXExyyWsozYlAWFawPVNuD83igl7uJD2RTkNMbniIYgt8l81eCJGIdQF7avLQ==}
    engines: {node: ^14.17.0 || ^16.13.0 || >=18.0.0}

  vfile-message@4.0.2:
    resolution: {integrity: sha512-jRDZ1IMLttGj41KcZvlrYAaI3CfqpLpfpf+Mfig13viT6NKvRzWZ+lXz0Y5D60w6uJIBAOGq9mSHf0gktF0duw==}

  vfile@6.0.3:
    resolution: {integrity: sha512-KzIbH/9tXat2u30jf+smMwFCsno4wHVdNmzFyL+T/L3UGqqk6JKfVqOFOZEpZSHADH1k40ab6NUIXZq422ov3Q==}

  victory-vendor@36.9.2:
    resolution: {integrity: sha512-PnpQQMuxlwYdocC8fIJqVXvkeViHYzotI+NJrCuav0ZYFoq912ZHBk3mCeuj+5/VpodOjPe1z0Fk2ihgzlXqjQ==}

  vite-node@2.1.4:
    resolution: {integrity: sha512-kqa9v+oi4HwkG6g8ufRnb5AeplcRw8jUF6/7/Qz1qRQOXHImG8YnLbB+LLszENwFnoBl9xIf9nVdCFzNd7GQEg==}
    engines: {node: ^18.0.0 || >=20.0.0}
    hasBin: true

  vite-tsconfig-paths@5.1.1:
    resolution: {integrity: sha512-0nLY3qQI4GlYw3We4rps16ntW+nAZYCUrJwsuvqxIUCY9Bk3VnSeJDm/VPCmjOcAJ9Kud4k+CK2ZEnf9pbzK9Q==}
    peerDependencies:
      vite: '*'
    peerDependenciesMeta:
      vite:
        optional: true

  vite@5.4.10:
    resolution: {integrity: sha512-1hvaPshuPUtxeQ0hsVH3Mud0ZanOLwVTneA1EgbAM5LhaZEqyPWGRQ7BtaMvUrTDeEaC8pxtj6a6jku3x4z6SQ==}
    engines: {node: ^18.0.0 || >=20.0.0}
    hasBin: true
    peerDependencies:
      '@types/node': ^18.0.0 || >=20.0.0
      less: '*'
      lightningcss: ^1.21.0
      sass: '*'
      sass-embedded: '*'
      stylus: '*'
      sugarss: '*'
      terser: ^5.4.0
    peerDependenciesMeta:
      '@types/node':
        optional: true
      less:
        optional: true
      lightningcss:
        optional: true
      sass:
        optional: true
      sass-embedded:
        optional: true
      stylus:
        optional: true
      sugarss:
        optional: true
      terser:
        optional: true

  vitest@2.1.4:
    resolution: {integrity: sha512-eDjxbVAJw1UJJCHr5xr/xM86Zx+YxIEXGAR+bmnEID7z9qWfoxpHw0zdobz+TQAFOLT+nEXz3+gx6nUJ7RgmlQ==}
    engines: {node: ^18.0.0 || >=20.0.0}
    hasBin: true
    peerDependencies:
      '@edge-runtime/vm': '*'
      '@types/node': ^18.0.0 || >=20.0.0
      '@vitest/browser': 2.1.4
      '@vitest/ui': 2.1.4
      happy-dom: '*'
      jsdom: '*'
    peerDependenciesMeta:
      '@edge-runtime/vm':
        optional: true
      '@types/node':
        optional: true
      '@vitest/browser':
        optional: true
      '@vitest/ui':
        optional: true
      happy-dom:
        optional: true
      jsdom:
        optional: true

  wcwidth@1.0.1:
    resolution: {integrity: sha512-XHPEwS0q6TaxcvG85+8EYkbiCux2XtWG2mkc47Ng2A77BQu9+DqIOJldST4HgPkuea7dvKSj5VgX3P1d4rW8Tg==}

  which-boxed-primitive@1.0.2:
    resolution: {integrity: sha512-bwZdv0AKLpplFY2KZRX6TvyuN7ojjr7lwkg6ml0roIy9YeuSr7JS372qlNW18UQYzgYK9ziGcerWqZOmEn9VNg==}

  which-builtin-type@1.1.4:
    resolution: {integrity: sha512-bppkmBSsHFmIMSl8BO9TbsyzsvGjVoppt8xUiGzwiu/bhDCGxnpOKCxgqj6GuyHE0mINMDecBFPlOm2hzY084w==}
    engines: {node: '>= 0.4'}

  which-collection@1.0.2:
    resolution: {integrity: sha512-K4jVyjnBdgvc86Y6BkaLZEN933SwYOuBFkdmBu9ZfkcAbdVbpITnDmjvZ/aQjRXQrv5EPkTnD1s39GiiqbngCw==}
    engines: {node: '>= 0.4'}

  which-typed-array@1.1.15:
    resolution: {integrity: sha512-oV0jmFtUky6CXfkqehVvBP/LSWJ2sy4vWMioiENyJLePrBO/yKyV9OyJySfAKosh+RYkIl5zJCNZ8/4JncrpdA==}
    engines: {node: '>= 0.4'}

  which@2.0.2:
    resolution: {integrity: sha512-BLI3Tl1TW3Pvl70l3yq3Y64i+awpwXqsGBYWkkqMtnbXgrMD+yj7rhW0kuEDxzJaYXGjEW5ogapKNMEKNMjibA==}
    engines: {node: '>= 8'}
    hasBin: true

  why-is-node-running@2.3.0:
    resolution: {integrity: sha512-hUrmaWBdVDcxvYqnyh09zunKzROWjbZTiNy8dBEjkS7ehEDQibXJ7XvlmtbwuTclUiIyN+CyXQD4Vmko8fNm8w==}
    engines: {node: '>=8'}
    hasBin: true

  word-wrap@1.2.5:
    resolution: {integrity: sha512-BN22B5eaMMI9UMtjrGd5g5eCYPpCPDUy0FJXbYsaT5zYxjFOckS53SQDE3pWkVoWpHXVb3BrYcEN4Twa55B5cA==}
    engines: {node: '>=0.10.0'}

  wordwrap@1.0.0:
    resolution: {integrity: sha512-gvVzJFlPycKc5dZN4yPkP8w7Dc37BtP1yczEneOb4uq34pXZcvrtRTmWV8W+Ume+XCxKgbjM+nevkyFPMybd4Q==}

  wrap-ansi@6.2.0:
    resolution: {integrity: sha512-r6lPcBGxZXlIcymEu7InxDMhdW0KDxpLgoFLcguasxCaJ/SOIZwINatK9KY/tf+ZrlywOKU0UDj3ATXUBfxJXA==}
    engines: {node: '>=8'}

  wrap-ansi@7.0.0:
    resolution: {integrity: sha512-YVGIj2kamLSTxw6NsZjoBxfSwsn0ycdesmc4p+Q21c5zPuZ1pl+NfxVdxPtdHvmNVOQ6XSYG4AUtyt/Fi7D16Q==}
    engines: {node: '>=10'}

  wrap-ansi@8.1.0:
    resolution: {integrity: sha512-si7QWI6zUMq56bESFvagtmzMdGOtoxfR+Sez11Mobfc7tm+VkUckk9bW2UeffTGVUbOksxmSw0AA2gs8g71NCQ==}
    engines: {node: '>=12'}

  wrappy@1.0.2:
    resolution: {integrity: sha512-l4Sp/DRseor9wL6EvV2+TuQn63dMkPjZ/sp9XkghTEbV9KlPS1xUsZ3u7/IQO4wxtcFB4bgpQPRcR3QCvezPcQ==}

  y18n@5.0.8:
    resolution: {integrity: sha512-0pfFzegeDWJHJIAmTLRP2DwHjdF5s7jo9tuztdQxAhINCdvS+3nGINqPd00AphqJR/0LhANUS6/+7SCb98YOfA==}
    engines: {node: '>=10'}

  yallist@3.1.1:
    resolution: {integrity: sha512-a4UGQaWPH59mOXUYnAG2ewncQS4i4F43Tv3JoAM+s2VDAmS9NsK8GpDMLrCHPksFT7h3K6TOoUNn2pb7RoXx4g==}

  yaml@2.6.0:
    resolution: {integrity: sha512-a6ae//JvKDEra2kdi1qzCyrJW/WZCgFi8ydDV+eXExl95t+5R+ijnqHJbz9tmMh8FUjx3iv2fCQ4dclAQlO2UQ==}
    engines: {node: '>= 14'}
    hasBin: true

  yargs-parser@21.1.1:
    resolution: {integrity: sha512-tVpsJW7DdjecAiFpbIB1e3qxIQsE6NoPc5/eTdrbbIC4h0LVsWhnoa3g+m2HclBIujHzsxZ4VJVA+GUuc2/LBw==}
    engines: {node: '>=12'}

  yargs@17.7.2:
    resolution: {integrity: sha512-7dSzzRQ++CKnNI/krKnYRV7JKKPUXMEh61soaHKg9mrWEhzFWhFnxPxGl+69cD1Ou63C13NUPCnmIcrvqCuM6w==}
    engines: {node: '>=12'}

  yn@3.1.1:
    resolution: {integrity: sha512-Ux4ygGWsu2c7isFWe8Yu1YluJmqVhxqK2cLXNQA5AcC3QfbGNpM7fu0Y8b/z16pXLnFxZYvWhd3fhBY9DLmC6Q==}
    engines: {node: '>=6'}

  yocto-queue@0.1.0:
    resolution: {integrity: sha512-rVksvsnNCdJ/ohGc6xgPwyN8eheCxsiLM8mxuE/t/mOVqJewPuO1miLpTHQiRgTKCLexL4MeAFVagts7HmNZ2Q==}
    engines: {node: '>=10'}

  zod@3.23.8:
    resolution: {integrity: sha512-XBx9AXhXktjUqnepgTiE5flcKIYWi/rme0Eaj+5Y0lftuGBq+jyRu/md4WnuxqgP1ubdpNCsYEYPxrzVHD8d6g==}

  zwitch@2.0.4:
    resolution: {integrity: sha512-bXE4cR/kVZhKZX/RjPEflHaKVhUVl85noU3v6b8apfQEc1x4A+zBxjZ4lN8LqGd6WZ3dl98pY4o717VFmoPp+A==}

snapshots:

  '@alloc/quick-lru@5.2.0': {}

  '@ampproject/remapping@2.3.0':
    dependencies:
      '@jridgewell/gen-mapping': 0.3.5
      '@jridgewell/trace-mapping': 0.3.25

  '@auth/core@0.37.2':
    dependencies:
      '@panva/hkdf': 1.2.1
      '@types/cookie': 0.6.0
      cookie: 0.7.1
      jose: 5.9.6
      oauth4webapi: 3.1.2
      preact: 10.11.3
      preact-render-to-string: 5.2.3(preact@10.11.3)

  '@babel/code-frame@7.26.2':
    dependencies:
      '@babel/helper-validator-identifier': 7.25.9
      js-tokens: 4.0.0
      picocolors: 1.1.1

  '@babel/compat-data@7.26.2': {}

  '@babel/core@7.26.0':
    dependencies:
      '@ampproject/remapping': 2.3.0
      '@babel/code-frame': 7.26.2
      '@babel/generator': 7.26.2
      '@babel/helper-compilation-targets': 7.25.9
      '@babel/helper-module-transforms': 7.26.0(@babel/core@7.26.0)
      '@babel/helpers': 7.26.0
      '@babel/parser': 7.26.2
      '@babel/template': 7.25.9
      '@babel/traverse': 7.25.9
      '@babel/types': 7.26.0
      convert-source-map: 2.0.0
      debug: 4.3.7
      gensync: 1.0.0-beta.2
      json5: 2.2.3
      semver: 6.3.1
    transitivePeerDependencies:
      - supports-color

  '@babel/eslint-parser@7.25.9(@babel/core@7.26.0)(eslint@8.57.1)':
    dependencies:
      '@babel/core': 7.26.0
      '@nicolo-ribaudo/eslint-scope-5-internals': 5.1.1-v1
      eslint: 8.57.1
      eslint-visitor-keys: 2.1.0
      semver: 6.3.1

  '@babel/generator@7.26.2':
    dependencies:
      '@babel/parser': 7.26.2
      '@babel/types': 7.26.0
      '@jridgewell/gen-mapping': 0.3.5
      '@jridgewell/trace-mapping': 0.3.25
      jsesc: 3.0.2

  '@babel/helper-compilation-targets@7.25.9':
    dependencies:
      '@babel/compat-data': 7.26.2
      '@babel/helper-validator-option': 7.25.9
      browserslist: 4.24.2
      lru-cache: 5.1.1
      semver: 6.3.1

  '@babel/helper-module-imports@7.25.9':
    dependencies:
      '@babel/traverse': 7.25.9
      '@babel/types': 7.26.0
    transitivePeerDependencies:
      - supports-color

  '@babel/helper-module-transforms@7.26.0(@babel/core@7.26.0)':
    dependencies:
      '@babel/core': 7.26.0
      '@babel/helper-module-imports': 7.25.9
      '@babel/helper-validator-identifier': 7.25.9
      '@babel/traverse': 7.25.9
    transitivePeerDependencies:
      - supports-color

  '@babel/helper-string-parser@7.25.9': {}

  '@babel/helper-validator-identifier@7.25.9': {}

  '@babel/helper-validator-option@7.25.9': {}

  '@babel/helpers@7.26.0':
    dependencies:
      '@babel/template': 7.25.9
      '@babel/types': 7.26.0

  '@babel/parser@7.26.2':
    dependencies:
      '@babel/types': 7.26.0

  '@babel/runtime-corejs3@7.26.0':
    dependencies:
      core-js-pure: 3.39.0
      regenerator-runtime: 0.14.1

  '@babel/runtime@7.26.0':
    dependencies:
      regenerator-runtime: 0.14.1

  '@babel/template@7.25.9':
    dependencies:
      '@babel/code-frame': 7.26.2
      '@babel/parser': 7.26.2
      '@babel/types': 7.26.0

  '@babel/traverse@7.25.9':
    dependencies:
      '@babel/code-frame': 7.26.2
      '@babel/generator': 7.26.2
      '@babel/parser': 7.26.2
      '@babel/template': 7.25.9
      '@babel/types': 7.26.0
      debug: 4.3.7
      globals: 11.12.0
    transitivePeerDependencies:
      - supports-color

  '@babel/types@7.26.0':
    dependencies:
      '@babel/helper-string-parser': 7.25.9
      '@babel/helper-validator-identifier': 7.25.9

  '@contentlayer2/cli@0.5.3(acorn@8.14.0)(esbuild@0.21.5)':
    dependencies:
      '@contentlayer2/core': 0.5.3(acorn@8.14.0)(esbuild@0.21.5)
      '@contentlayer2/utils': 0.5.3
      clipanion: 3.2.1(typanion@3.14.0)
      typanion: 3.14.0
    transitivePeerDependencies:
      - '@effect-ts/otel-node'
      - acorn
      - esbuild
      - markdown-wasm
      - supports-color

  '@contentlayer2/client@0.5.3(acorn@8.14.0)(esbuild@0.21.5)':
    dependencies:
      '@contentlayer2/core': 0.5.3(acorn@8.14.0)(esbuild@0.21.5)
    transitivePeerDependencies:
      - '@effect-ts/otel-node'
      - acorn
      - esbuild
      - markdown-wasm
      - supports-color

  '@contentlayer2/core@0.5.3(acorn@8.14.0)(esbuild@0.21.5)':
    dependencies:
      '@contentlayer2/utils': 0.5.3
      camel-case: 4.1.2
      comment-json: 4.2.5
      gray-matter: 4.0.3
      mdx-bundler: 10.0.3(acorn@8.14.0)(esbuild@0.21.5)
      rehype-stringify: 10.0.1
      remark-frontmatter: 5.0.0
      remark-parse: 11.0.0
      remark-rehype: 11.1.1
      source-map-support: 0.5.21
      type-fest: 4.26.1
      unified: 11.0.5
    optionalDependencies:
      esbuild: 0.21.5
    transitivePeerDependencies:
      - '@effect-ts/otel-node'
      - acorn
      - supports-color

  '@contentlayer2/source-files@0.5.3(acorn@8.14.0)(esbuild@0.21.5)':
    dependencies:
      '@contentlayer2/core': 0.5.3(acorn@8.14.0)(esbuild@0.21.5)
      '@contentlayer2/utils': 0.5.3
      chokidar: 3.6.0
      fast-glob: 3.3.2
      gray-matter: 4.0.3
      imagescript: 1.3.0
      micromatch: 4.0.8
      ts-pattern: 5.5.0
      unified: 11.0.5
      yaml: 2.6.0
      zod: 3.23.8
    transitivePeerDependencies:
      - '@effect-ts/otel-node'
      - acorn
      - esbuild
      - markdown-wasm
      - supports-color

  '@contentlayer2/source-remote-files@0.5.3(acorn@8.14.0)(esbuild@0.21.5)':
    dependencies:
      '@contentlayer2/core': 0.5.3(acorn@8.14.0)(esbuild@0.21.5)
      '@contentlayer2/source-files': 0.5.3(acorn@8.14.0)(esbuild@0.21.5)
      '@contentlayer2/utils': 0.5.3
    transitivePeerDependencies:
      - '@effect-ts/otel-node'
      - acorn
      - esbuild
      - markdown-wasm
      - supports-color

  '@contentlayer2/utils@0.5.3':
    dependencies:
      '@effect-ts/core': 0.60.5
      '@effect-ts/otel': 0.15.1(@effect-ts/core@0.60.5)(@opentelemetry/api@1.9.0)(@opentelemetry/core@1.27.0(@opentelemetry/api@1.9.0))(@opentelemetry/sdk-trace-base@1.27.0(@opentelemetry/api@1.9.0))
      '@effect-ts/otel-sdk-trace-node': 0.15.1(@effect-ts/core@0.60.5)(@opentelemetry/api@1.9.0)(@opentelemetry/core@1.27.0(@opentelemetry/api@1.9.0))(@opentelemetry/sdk-trace-base@1.27.0(@opentelemetry/api@1.9.0))(@opentelemetry/sdk-trace-node@1.27.0(@opentelemetry/api@1.9.0))
      '@js-temporal/polyfill': 0.4.4
      '@opentelemetry/api': 1.9.0
      '@opentelemetry/core': 1.27.0(@opentelemetry/api@1.9.0)
      '@opentelemetry/exporter-trace-otlp-grpc': 0.51.1(@opentelemetry/api@1.9.0)
      '@opentelemetry/resources': 1.27.0(@opentelemetry/api@1.9.0)
      '@opentelemetry/sdk-trace-base': 1.27.0(@opentelemetry/api@1.9.0)
      '@opentelemetry/sdk-trace-node': 1.27.0(@opentelemetry/api@1.9.0)
      '@opentelemetry/semantic-conventions': 1.27.0
      chokidar: 3.6.0
      hash-wasm: 4.11.0
      inflection: 3.0.0
      memfs: 4.14.0
      oo-ascii-tree: 1.104.0
      ts-pattern: 5.5.0
      type-fest: 4.26.1

  '@cspotcode/source-map-support@0.8.1':
    dependencies:
      '@jridgewell/trace-mapping': 0.3.9

  '@effect-ts/core@0.60.5':
    dependencies:
      '@effect-ts/system': 0.57.5

  '@effect-ts/otel-sdk-trace-node@0.15.1(@effect-ts/core@0.60.5)(@opentelemetry/api@1.9.0)(@opentelemetry/core@1.27.0(@opentelemetry/api@1.9.0))(@opentelemetry/sdk-trace-base@1.27.0(@opentelemetry/api@1.9.0))(@opentelemetry/sdk-trace-node@1.27.0(@opentelemetry/api@1.9.0))':
    dependencies:
      '@effect-ts/core': 0.60.5
      '@effect-ts/otel': 0.15.1(@effect-ts/core@0.60.5)(@opentelemetry/api@1.9.0)(@opentelemetry/core@1.27.0(@opentelemetry/api@1.9.0))(@opentelemetry/sdk-trace-base@1.27.0(@opentelemetry/api@1.9.0))
      '@opentelemetry/api': 1.9.0
      '@opentelemetry/core': 1.27.0(@opentelemetry/api@1.9.0)
      '@opentelemetry/sdk-trace-base': 1.27.0(@opentelemetry/api@1.9.0)
      '@opentelemetry/sdk-trace-node': 1.27.0(@opentelemetry/api@1.9.0)

  '@effect-ts/otel@0.15.1(@effect-ts/core@0.60.5)(@opentelemetry/api@1.9.0)(@opentelemetry/core@1.27.0(@opentelemetry/api@1.9.0))(@opentelemetry/sdk-trace-base@1.27.0(@opentelemetry/api@1.9.0))':
    dependencies:
      '@effect-ts/core': 0.60.5
      '@opentelemetry/api': 1.9.0
      '@opentelemetry/core': 1.27.0(@opentelemetry/api@1.9.0)
      '@opentelemetry/sdk-trace-base': 1.27.0(@opentelemetry/api@1.9.0)

  '@effect-ts/system@0.57.5': {}

  '@emnapi/runtime@1.3.1':
    dependencies:
      tslib: 2.8.1
    optional: true

  '@esbuild-plugins/node-resolve@0.2.2(esbuild@0.21.5)':
    dependencies:
      '@types/resolve': 1.20.6
      debug: 4.3.7
      esbuild: 0.21.5
      escape-string-regexp: 4.0.0
      resolve: 1.22.8
    transitivePeerDependencies:
      - supports-color

  '@esbuild/aix-ppc64@0.21.5':
    optional: true

  '@esbuild/android-arm64@0.21.5':
    optional: true

  '@esbuild/android-arm@0.21.5':
    optional: true

  '@esbuild/android-x64@0.21.5':
    optional: true

  '@esbuild/darwin-arm64@0.21.5':
    optional: true

  '@esbuild/darwin-x64@0.21.5':
    optional: true

  '@esbuild/freebsd-arm64@0.21.5':
    optional: true

  '@esbuild/freebsd-x64@0.21.5':
    optional: true

  '@esbuild/linux-arm64@0.21.5':
    optional: true

  '@esbuild/linux-arm@0.21.5':
    optional: true

  '@esbuild/linux-ia32@0.21.5':
    optional: true

  '@esbuild/linux-loong64@0.21.5':
    optional: true

  '@esbuild/linux-mips64el@0.21.5':
    optional: true

  '@esbuild/linux-ppc64@0.21.5':
    optional: true

  '@esbuild/linux-riscv64@0.21.5':
    optional: true

  '@esbuild/linux-s390x@0.21.5':
    optional: true

  '@esbuild/linux-x64@0.21.5':
    optional: true

  '@esbuild/netbsd-x64@0.21.5':
    optional: true

  '@esbuild/openbsd-x64@0.21.5':
    optional: true

  '@esbuild/sunos-x64@0.21.5':
    optional: true

  '@esbuild/win32-arm64@0.21.5':
    optional: true

  '@esbuild/win32-ia32@0.21.5':
    optional: true

  '@esbuild/win32-x64@0.21.5':
    optional: true

  '@eslint-community/eslint-utils@4.4.1(eslint@8.57.1)':
    dependencies:
      eslint: 8.57.1
      eslint-visitor-keys: 3.4.3

  '@eslint-community/regexpp@4.12.1': {}

  '@eslint/eslintrc@2.1.4':
    dependencies:
      ajv: 6.12.6
      debug: 4.3.7
      espree: 9.6.1
      globals: 13.24.0
      ignore: 5.3.2
      import-fresh: 3.3.0
      js-yaml: 4.1.0
      minimatch: 3.1.2
      strip-json-comments: 3.1.1
    transitivePeerDependencies:
      - supports-color

  '@eslint/js@8.57.1': {}

  '@fal-works/esbuild-plugin-global-externals@2.1.2': {}

  '@floating-ui/core@1.6.8':
    dependencies:
      '@floating-ui/utils': 0.2.8

  '@floating-ui/dom@1.6.12':
    dependencies:
      '@floating-ui/core': 1.6.8
      '@floating-ui/utils': 0.2.8

  '@floating-ui/react-dom@2.1.2(react-dom@19.0.0-rc-02c0e824-20241028(react@19.0.0-rc-02c0e824-20241028))(react@19.0.0-rc-02c0e824-20241028)':
    dependencies:
      '@floating-ui/dom': 1.6.12
      react: 19.0.0-rc-02c0e824-20241028
      react-dom: 19.0.0-rc-02c0e824-20241028(react@19.0.0-rc-02c0e824-20241028)

  '@floating-ui/utils@0.2.8': {}

  '@grpc/grpc-js@1.12.2':
    dependencies:
      '@grpc/proto-loader': 0.7.13
      '@js-sdsl/ordered-map': 4.4.2

  '@grpc/proto-loader@0.7.13':
    dependencies:
      lodash.camelcase: 4.3.0
      long: 5.2.3
      protobufjs: 7.4.0
      yargs: 17.7.2

  '@hookform/resolvers@3.9.1(react-hook-form@7.53.2(react@19.0.0-rc-02c0e824-20241028))':
    dependencies:
      react-hook-form: 7.53.2(react@19.0.0-rc-02c0e824-20241028)

  '@humanwhocodes/config-array@0.13.0':
    dependencies:
      '@humanwhocodes/object-schema': 2.0.3
      debug: 4.3.7
      minimatch: 3.1.2
    transitivePeerDependencies:
      - supports-color

  '@humanwhocodes/module-importer@1.0.1': {}

  '@humanwhocodes/object-schema@2.0.3': {}

  '@img/sharp-darwin-arm64@0.33.5':
    optionalDependencies:
      '@img/sharp-libvips-darwin-arm64': 1.0.4
    optional: true

  '@img/sharp-darwin-x64@0.33.5':
    optionalDependencies:
      '@img/sharp-libvips-darwin-x64': 1.0.4
    optional: true

  '@img/sharp-libvips-darwin-arm64@1.0.4':
    optional: true

  '@img/sharp-libvips-darwin-x64@1.0.4':
    optional: true

  '@img/sharp-libvips-linux-arm64@1.0.4':
    optional: true

  '@img/sharp-libvips-linux-arm@1.0.5':
    optional: true

  '@img/sharp-libvips-linux-s390x@1.0.4':
    optional: true

  '@img/sharp-libvips-linux-x64@1.0.4':
    optional: true

  '@img/sharp-libvips-linuxmusl-arm64@1.0.4':
    optional: true

  '@img/sharp-libvips-linuxmusl-x64@1.0.4':
    optional: true

  '@img/sharp-linux-arm64@0.33.5':
    optionalDependencies:
      '@img/sharp-libvips-linux-arm64': 1.0.4
    optional: true

  '@img/sharp-linux-arm@0.33.5':
    optionalDependencies:
      '@img/sharp-libvips-linux-arm': 1.0.5
    optional: true

  '@img/sharp-linux-s390x@0.33.5':
    optionalDependencies:
      '@img/sharp-libvips-linux-s390x': 1.0.4
    optional: true

  '@img/sharp-linux-x64@0.33.5':
    optionalDependencies:
      '@img/sharp-libvips-linux-x64': 1.0.4
    optional: true

  '@img/sharp-linuxmusl-arm64@0.33.5':
    optionalDependencies:
      '@img/sharp-libvips-linuxmusl-arm64': 1.0.4
    optional: true

  '@img/sharp-linuxmusl-x64@0.33.5':
    optionalDependencies:
      '@img/sharp-libvips-linuxmusl-x64': 1.0.4
    optional: true

  '@img/sharp-wasm32@0.33.5':
    dependencies:
      '@emnapi/runtime': 1.3.1
    optional: true

  '@img/sharp-win32-ia32@0.33.5':
    optional: true

  '@img/sharp-win32-x64@0.33.5':
    optional: true

  '@isaacs/cliui@8.0.2':
    dependencies:
      string-width: 5.1.2
      string-width-cjs: string-width@4.2.3
      strip-ansi: 7.1.0
      strip-ansi-cjs: strip-ansi@6.0.1
      wrap-ansi: 8.1.0
      wrap-ansi-cjs: wrap-ansi@7.0.0

  '@jridgewell/gen-mapping@0.3.5':
    dependencies:
      '@jridgewell/set-array': 1.2.1
      '@jridgewell/sourcemap-codec': 1.5.0
      '@jridgewell/trace-mapping': 0.3.25

  '@jridgewell/resolve-uri@3.1.2': {}

  '@jridgewell/set-array@1.2.1': {}

  '@jridgewell/sourcemap-codec@1.5.0': {}

  '@jridgewell/trace-mapping@0.3.25':
    dependencies:
      '@jridgewell/resolve-uri': 3.1.2
      '@jridgewell/sourcemap-codec': 1.5.0

  '@jridgewell/trace-mapping@0.3.9':
    dependencies:
      '@jridgewell/resolve-uri': 3.1.2
      '@jridgewell/sourcemap-codec': 1.5.0

  '@js-sdsl/ordered-map@4.4.2': {}

  '@js-temporal/polyfill@0.4.4':
    dependencies:
      jsbi: 4.3.0
      tslib: 2.8.1

  '@jsonjoy.com/base64@1.1.2(tslib@2.8.1)':
    dependencies:
      tslib: 2.8.1

  '@jsonjoy.com/json-pack@1.1.0(tslib@2.8.1)':
    dependencies:
      '@jsonjoy.com/base64': 1.1.2(tslib@2.8.1)
      '@jsonjoy.com/util': 1.5.0(tslib@2.8.1)
      hyperdyperid: 1.2.0
      thingies: 1.21.0(tslib@2.8.1)
      tslib: 2.8.1

  '@jsonjoy.com/util@1.5.0(tslib@2.8.1)':
    dependencies:
      tslib: 2.8.1

  '@mdx-js/esbuild@3.1.0(acorn@8.14.0)(esbuild@0.21.5)':
    dependencies:
      '@mdx-js/mdx': 3.1.0(acorn@8.14.0)
      '@types/unist': 3.0.3
      esbuild: 0.21.5
      source-map: 0.7.4
      vfile: 6.0.3
      vfile-message: 4.0.2
    transitivePeerDependencies:
      - acorn
      - supports-color

  '@mdx-js/mdx@3.1.0(acorn@8.14.0)':
    dependencies:
      '@types/estree': 1.0.6
      '@types/estree-jsx': 1.0.5
      '@types/hast': 3.0.4
      '@types/mdx': 2.0.13
      collapse-white-space: 2.1.0
      devlop: 1.1.0
      estree-util-is-identifier-name: 3.0.0
      estree-util-scope: 1.0.0
      estree-walker: 3.0.3
      hast-util-to-jsx-runtime: 2.3.2
      markdown-extensions: 2.0.0
      recma-build-jsx: 1.0.0
      recma-jsx: 1.0.0(acorn@8.14.0)
      recma-stringify: 1.0.0
      rehype-recma: 1.0.0
      remark-mdx: 3.1.0
      remark-parse: 11.0.0
      remark-rehype: 11.1.1
      source-map: 0.7.4
      unified: 11.0.5
      unist-util-position-from-estree: 2.0.0
      unist-util-stringify-position: 4.0.0
      unist-util-visit: 5.0.0
      vfile: 6.0.3
    transitivePeerDependencies:
      - acorn
      - supports-color

  '@microsoft/tsdoc-config@0.16.2':
    dependencies:
      '@microsoft/tsdoc': 0.14.2
      ajv: 6.12.6
      jju: 1.4.0
      resolve: 1.19.0

  '@microsoft/tsdoc@0.14.2': {}

  '@next/env@15.0.2': {}

  '@next/eslint-plugin-next@15.0.2':
    dependencies:
      fast-glob: 3.3.1

  '@next/swc-darwin-arm64@15.0.2':
    optional: true

  '@next/swc-darwin-x64@15.0.2':
    optional: true

  '@next/swc-linux-arm64-gnu@15.0.2':
    optional: true

  '@next/swc-linux-arm64-musl@15.0.2':
    optional: true

  '@next/swc-linux-x64-gnu@15.0.2':
    optional: true

  '@next/swc-linux-x64-musl@15.0.2':
    optional: true

  '@next/swc-win32-arm64-msvc@15.0.2':
    optional: true

  '@next/swc-win32-x64-msvc@15.0.2':
    optional: true

  '@nicolo-ribaudo/eslint-scope-5-internals@5.1.1-v1':
    dependencies:
      eslint-scope: 5.1.1

  '@nodelib/fs.scandir@2.1.5':
    dependencies:
      '@nodelib/fs.stat': 2.0.5
      run-parallel: 1.2.0

  '@nodelib/fs.stat@2.0.5': {}

  '@nodelib/fs.walk@1.2.8':
    dependencies:
      '@nodelib/fs.scandir': 2.1.5
      fastq: 1.17.1

  '@nolyfill/is-core-module@1.0.39': {}

  '@opentelemetry/api-logs@0.51.1':
    dependencies:
      '@opentelemetry/api': 1.9.0

  '@opentelemetry/api@1.9.0': {}

  '@opentelemetry/context-async-hooks@1.27.0(@opentelemetry/api@1.9.0)':
    dependencies:
      '@opentelemetry/api': 1.9.0

  '@opentelemetry/core@1.24.1(@opentelemetry/api@1.9.0)':
    dependencies:
      '@opentelemetry/api': 1.9.0
      '@opentelemetry/semantic-conventions': 1.24.1

  '@opentelemetry/core@1.27.0(@opentelemetry/api@1.9.0)':
    dependencies:
      '@opentelemetry/api': 1.9.0
      '@opentelemetry/semantic-conventions': 1.27.0

  '@opentelemetry/exporter-trace-otlp-grpc@0.51.1(@opentelemetry/api@1.9.0)':
    dependencies:
      '@grpc/grpc-js': 1.12.2
      '@opentelemetry/api': 1.9.0
      '@opentelemetry/core': 1.24.1(@opentelemetry/api@1.9.0)
      '@opentelemetry/otlp-grpc-exporter-base': 0.51.1(@opentelemetry/api@1.9.0)
      '@opentelemetry/otlp-transformer': 0.51.1(@opentelemetry/api@1.9.0)
      '@opentelemetry/resources': 1.24.1(@opentelemetry/api@1.9.0)
      '@opentelemetry/sdk-trace-base': 1.24.1(@opentelemetry/api@1.9.0)

  '@opentelemetry/otlp-exporter-base@0.51.1(@opentelemetry/api@1.9.0)':
    dependencies:
      '@opentelemetry/api': 1.9.0
      '@opentelemetry/core': 1.24.1(@opentelemetry/api@1.9.0)

  '@opentelemetry/otlp-grpc-exporter-base@0.51.1(@opentelemetry/api@1.9.0)':
    dependencies:
      '@grpc/grpc-js': 1.12.2
      '@opentelemetry/api': 1.9.0
      '@opentelemetry/core': 1.24.1(@opentelemetry/api@1.9.0)
      '@opentelemetry/otlp-exporter-base': 0.51.1(@opentelemetry/api@1.9.0)
      protobufjs: 7.4.0

  '@opentelemetry/otlp-transformer@0.51.1(@opentelemetry/api@1.9.0)':
    dependencies:
      '@opentelemetry/api': 1.9.0
      '@opentelemetry/api-logs': 0.51.1
      '@opentelemetry/core': 1.24.1(@opentelemetry/api@1.9.0)
      '@opentelemetry/resources': 1.24.1(@opentelemetry/api@1.9.0)
      '@opentelemetry/sdk-logs': 0.51.1(@opentelemetry/api-logs@0.51.1)(@opentelemetry/api@1.9.0)
      '@opentelemetry/sdk-metrics': 1.24.1(@opentelemetry/api@1.9.0)
      '@opentelemetry/sdk-trace-base': 1.24.1(@opentelemetry/api@1.9.0)

  '@opentelemetry/propagator-b3@1.27.0(@opentelemetry/api@1.9.0)':
    dependencies:
      '@opentelemetry/api': 1.9.0
      '@opentelemetry/core': 1.27.0(@opentelemetry/api@1.9.0)

  '@opentelemetry/propagator-jaeger@1.27.0(@opentelemetry/api@1.9.0)':
    dependencies:
      '@opentelemetry/api': 1.9.0
      '@opentelemetry/core': 1.27.0(@opentelemetry/api@1.9.0)

  '@opentelemetry/resources@1.24.1(@opentelemetry/api@1.9.0)':
    dependencies:
      '@opentelemetry/api': 1.9.0
      '@opentelemetry/core': 1.24.1(@opentelemetry/api@1.9.0)
      '@opentelemetry/semantic-conventions': 1.24.1

  '@opentelemetry/resources@1.27.0(@opentelemetry/api@1.9.0)':
    dependencies:
      '@opentelemetry/api': 1.9.0
      '@opentelemetry/core': 1.27.0(@opentelemetry/api@1.9.0)
      '@opentelemetry/semantic-conventions': 1.27.0

  '@opentelemetry/sdk-logs@0.51.1(@opentelemetry/api-logs@0.51.1)(@opentelemetry/api@1.9.0)':
    dependencies:
      '@opentelemetry/api': 1.9.0
      '@opentelemetry/api-logs': 0.51.1
      '@opentelemetry/core': 1.24.1(@opentelemetry/api@1.9.0)
      '@opentelemetry/resources': 1.24.1(@opentelemetry/api@1.9.0)

  '@opentelemetry/sdk-metrics@1.24.1(@opentelemetry/api@1.9.0)':
    dependencies:
      '@opentelemetry/api': 1.9.0
      '@opentelemetry/core': 1.24.1(@opentelemetry/api@1.9.0)
      '@opentelemetry/resources': 1.24.1(@opentelemetry/api@1.9.0)
      lodash.merge: 4.6.2

  '@opentelemetry/sdk-trace-base@1.24.1(@opentelemetry/api@1.9.0)':
    dependencies:
      '@opentelemetry/api': 1.9.0
      '@opentelemetry/core': 1.24.1(@opentelemetry/api@1.9.0)
      '@opentelemetry/resources': 1.24.1(@opentelemetry/api@1.9.0)
      '@opentelemetry/semantic-conventions': 1.24.1

  '@opentelemetry/sdk-trace-base@1.27.0(@opentelemetry/api@1.9.0)':
    dependencies:
      '@opentelemetry/api': 1.9.0
      '@opentelemetry/core': 1.27.0(@opentelemetry/api@1.9.0)
      '@opentelemetry/resources': 1.27.0(@opentelemetry/api@1.9.0)
      '@opentelemetry/semantic-conventions': 1.27.0

  '@opentelemetry/sdk-trace-node@1.27.0(@opentelemetry/api@1.9.0)':
    dependencies:
      '@opentelemetry/api': 1.9.0
      '@opentelemetry/context-async-hooks': 1.27.0(@opentelemetry/api@1.9.0)
      '@opentelemetry/core': 1.27.0(@opentelemetry/api@1.9.0)
      '@opentelemetry/propagator-b3': 1.27.0(@opentelemetry/api@1.9.0)
      '@opentelemetry/propagator-jaeger': 1.27.0(@opentelemetry/api@1.9.0)
      '@opentelemetry/sdk-trace-base': 1.27.0(@opentelemetry/api@1.9.0)
      semver: 7.6.3

  '@opentelemetry/semantic-conventions@1.24.1': {}

  '@opentelemetry/semantic-conventions@1.27.0': {}

  '@panva/hkdf@1.2.1': {}

  '@pkgjs/parseargs@0.11.0':
    optional: true

  '@pkgr/core@0.1.1': {}

  '@prisma/client@5.22.0(prisma@5.22.0)':
    optionalDependencies:
      prisma: 5.22.0

  '@prisma/debug@5.22.0': {}

  '@prisma/engines-version@5.22.0-44.605197351a3c8bdd595af2d2a9bc3025bca48ea2': {}

  '@prisma/engines@5.22.0':
    dependencies:
      '@prisma/debug': 5.22.0
      '@prisma/engines-version': 5.22.0-44.605197351a3c8bdd595af2d2a9bc3025bca48ea2
      '@prisma/fetch-engine': 5.22.0
      '@prisma/get-platform': 5.22.0

  '@prisma/fetch-engine@5.22.0':
    dependencies:
      '@prisma/debug': 5.22.0
      '@prisma/engines-version': 5.22.0-44.605197351a3c8bdd595af2d2a9bc3025bca48ea2
      '@prisma/get-platform': 5.22.0

  '@prisma/get-platform@5.22.0':
    dependencies:
      '@prisma/debug': 5.22.0

  '@protobufjs/aspromise@1.1.2': {}

  '@protobufjs/base64@1.1.2': {}

  '@protobufjs/codegen@2.0.4': {}

  '@protobufjs/eventemitter@1.1.0': {}

  '@protobufjs/fetch@1.1.0':
    dependencies:
      '@protobufjs/aspromise': 1.1.2
      '@protobufjs/inquire': 1.1.0

  '@protobufjs/float@1.0.2': {}

  '@protobufjs/inquire@1.1.0': {}

  '@protobufjs/path@1.1.2': {}

  '@protobufjs/pool@1.1.0': {}

  '@protobufjs/utf8@1.1.0': {}

  '@radix-ui/number@1.1.0': {}

  '@radix-ui/primitive@1.0.1':
    dependencies:
      '@babel/runtime': 7.26.0

  '@radix-ui/primitive@1.1.0': {}

  '@radix-ui/react-alert-dialog@1.1.2(@types/react-dom@18.3.1)(@types/react@18.3.12)(react-dom@19.0.0-rc-02c0e824-20241028(react@19.0.0-rc-02c0e824-20241028))(react@19.0.0-rc-02c0e824-20241028)':
    dependencies:
      '@radix-ui/primitive': 1.1.0
      '@radix-ui/react-compose-refs': 1.1.0(@types/react@18.3.12)(react@19.0.0-rc-02c0e824-20241028)
      '@radix-ui/react-context': 1.1.1(@types/react@18.3.12)(react@19.0.0-rc-02c0e824-20241028)
      '@radix-ui/react-dialog': 1.1.2(@types/react-dom@18.3.1)(@types/react@18.3.12)(react-dom@19.0.0-rc-02c0e824-20241028(react@19.0.0-rc-02c0e824-20241028))(react@19.0.0-rc-02c0e824-20241028)
      '@radix-ui/react-primitive': 2.0.0(@types/react-dom@18.3.1)(@types/react@18.3.12)(react-dom@19.0.0-rc-02c0e824-20241028(react@19.0.0-rc-02c0e824-20241028))(react@19.0.0-rc-02c0e824-20241028)
      '@radix-ui/react-slot': 1.1.0(@types/react@18.3.12)(react@19.0.0-rc-02c0e824-20241028)
      react: 19.0.0-rc-02c0e824-20241028
      react-dom: 19.0.0-rc-02c0e824-20241028(react@19.0.0-rc-02c0e824-20241028)
    optionalDependencies:
      '@types/react': 18.3.12
      '@types/react-dom': 18.3.1

  '@radix-ui/react-arrow@1.1.0(@types/react-dom@18.3.1)(@types/react@18.3.12)(react-dom@19.0.0-rc-02c0e824-20241028(react@19.0.0-rc-02c0e824-20241028))(react@19.0.0-rc-02c0e824-20241028)':
    dependencies:
      '@radix-ui/react-primitive': 2.0.0(@types/react-dom@18.3.1)(@types/react@18.3.12)(react-dom@19.0.0-rc-02c0e824-20241028(react@19.0.0-rc-02c0e824-20241028))(react@19.0.0-rc-02c0e824-20241028)
      react: 19.0.0-rc-02c0e824-20241028
      react-dom: 19.0.0-rc-02c0e824-20241028(react@19.0.0-rc-02c0e824-20241028)
    optionalDependencies:
      '@types/react': 18.3.12
      '@types/react-dom': 18.3.1

  '@radix-ui/react-avatar@1.1.1(@types/react-dom@18.3.1)(@types/react@18.3.12)(react-dom@19.0.0-rc-02c0e824-20241028(react@19.0.0-rc-02c0e824-20241028))(react@19.0.0-rc-02c0e824-20241028)':
    dependencies:
      '@radix-ui/react-context': 1.1.1(@types/react@18.3.12)(react@19.0.0-rc-02c0e824-20241028)
      '@radix-ui/react-primitive': 2.0.0(@types/react-dom@18.3.1)(@types/react@18.3.12)(react-dom@19.0.0-rc-02c0e824-20241028(react@19.0.0-rc-02c0e824-20241028))(react@19.0.0-rc-02c0e824-20241028)
      '@radix-ui/react-use-callback-ref': 1.1.0(@types/react@18.3.12)(react@19.0.0-rc-02c0e824-20241028)
      '@radix-ui/react-use-layout-effect': 1.1.0(@types/react@18.3.12)(react@19.0.0-rc-02c0e824-20241028)
      react: 19.0.0-rc-02c0e824-20241028
      react-dom: 19.0.0-rc-02c0e824-20241028(react@19.0.0-rc-02c0e824-20241028)
    optionalDependencies:
      '@types/react': 18.3.12
      '@types/react-dom': 18.3.1

  '@radix-ui/react-collection@1.1.0(@types/react-dom@18.3.1)(@types/react@18.3.12)(react-dom@19.0.0-rc-02c0e824-20241028(react@19.0.0-rc-02c0e824-20241028))(react@19.0.0-rc-02c0e824-20241028)':
    dependencies:
      '@radix-ui/react-compose-refs': 1.1.0(@types/react@18.3.12)(react@19.0.0-rc-02c0e824-20241028)
      '@radix-ui/react-context': 1.1.0(@types/react@18.3.12)(react@19.0.0-rc-02c0e824-20241028)
      '@radix-ui/react-primitive': 2.0.0(@types/react-dom@18.3.1)(@types/react@18.3.12)(react-dom@19.0.0-rc-02c0e824-20241028(react@19.0.0-rc-02c0e824-20241028))(react@19.0.0-rc-02c0e824-20241028)
      '@radix-ui/react-slot': 1.1.0(@types/react@18.3.12)(react@19.0.0-rc-02c0e824-20241028)
      react: 19.0.0-rc-02c0e824-20241028
      react-dom: 19.0.0-rc-02c0e824-20241028(react@19.0.0-rc-02c0e824-20241028)
    optionalDependencies:
      '@types/react': 18.3.12
      '@types/react-dom': 18.3.1

  '@radix-ui/react-compose-refs@1.0.1(@types/react@18.3.12)(react@19.0.0-rc-02c0e824-20241028)':
    dependencies:
      '@babel/runtime': 7.26.0
      react: 19.0.0-rc-02c0e824-20241028
    optionalDependencies:
      '@types/react': 18.3.12

  '@radix-ui/react-compose-refs@1.1.0(@types/react@18.3.12)(react@19.0.0-rc-02c0e824-20241028)':
    dependencies:
      react: 19.0.0-rc-02c0e824-20241028
    optionalDependencies:
      '@types/react': 18.3.12

  '@radix-ui/react-context@1.0.1(@types/react@18.3.12)(react@19.0.0-rc-02c0e824-20241028)':
    dependencies:
      '@babel/runtime': 7.26.0
      react: 19.0.0-rc-02c0e824-20241028
    optionalDependencies:
      '@types/react': 18.3.12

  '@radix-ui/react-context@1.1.0(@types/react@18.3.12)(react@19.0.0-rc-02c0e824-20241028)':
    dependencies:
      react: 19.0.0-rc-02c0e824-20241028
    optionalDependencies:
      '@types/react': 18.3.12

  '@radix-ui/react-context@1.1.1(@types/react@18.3.12)(react@19.0.0-rc-02c0e824-20241028)':
    dependencies:
      react: 19.0.0-rc-02c0e824-20241028
    optionalDependencies:
      '@types/react': 18.3.12

  '@radix-ui/react-dialog@1.0.5(@types/react-dom@18.3.1)(@types/react@18.3.12)(react-dom@19.0.0-rc-02c0e824-20241028(react@19.0.0-rc-02c0e824-20241028))(react@19.0.0-rc-02c0e824-20241028)':
    dependencies:
      '@babel/runtime': 7.26.0
      '@radix-ui/primitive': 1.0.1
      '@radix-ui/react-compose-refs': 1.0.1(@types/react@18.3.12)(react@19.0.0-rc-02c0e824-20241028)
      '@radix-ui/react-context': 1.0.1(@types/react@18.3.12)(react@19.0.0-rc-02c0e824-20241028)
      '@radix-ui/react-dismissable-layer': 1.0.5(@types/react-dom@18.3.1)(@types/react@18.3.12)(react-dom@19.0.0-rc-02c0e824-20241028(react@19.0.0-rc-02c0e824-20241028))(react@19.0.0-rc-02c0e824-20241028)
      '@radix-ui/react-focus-guards': 1.0.1(@types/react@18.3.12)(react@19.0.0-rc-02c0e824-20241028)
      '@radix-ui/react-focus-scope': 1.0.4(@types/react-dom@18.3.1)(@types/react@18.3.12)(react-dom@19.0.0-rc-02c0e824-20241028(react@19.0.0-rc-02c0e824-20241028))(react@19.0.0-rc-02c0e824-20241028)
      '@radix-ui/react-id': 1.0.1(@types/react@18.3.12)(react@19.0.0-rc-02c0e824-20241028)
      '@radix-ui/react-portal': 1.0.4(@types/react-dom@18.3.1)(@types/react@18.3.12)(react-dom@19.0.0-rc-02c0e824-20241028(react@19.0.0-rc-02c0e824-20241028))(react@19.0.0-rc-02c0e824-20241028)
      '@radix-ui/react-presence': 1.0.1(@types/react-dom@18.3.1)(@types/react@18.3.12)(react-dom@19.0.0-rc-02c0e824-20241028(react@19.0.0-rc-02c0e824-20241028))(react@19.0.0-rc-02c0e824-20241028)
      '@radix-ui/react-primitive': 1.0.3(@types/react-dom@18.3.1)(@types/react@18.3.12)(react-dom@19.0.0-rc-02c0e824-20241028(react@19.0.0-rc-02c0e824-20241028))(react@19.0.0-rc-02c0e824-20241028)
      '@radix-ui/react-slot': 1.0.2(@types/react@18.3.12)(react@19.0.0-rc-02c0e824-20241028)
      '@radix-ui/react-use-controllable-state': 1.0.1(@types/react@18.3.12)(react@19.0.0-rc-02c0e824-20241028)
      aria-hidden: 1.2.4
      react: 19.0.0-rc-02c0e824-20241028
      react-dom: 19.0.0-rc-02c0e824-20241028(react@19.0.0-rc-02c0e824-20241028)
      react-remove-scroll: 2.5.5(@types/react@18.3.12)(react@19.0.0-rc-02c0e824-20241028)
    optionalDependencies:
      '@types/react': 18.3.12
      '@types/react-dom': 18.3.1

  '@radix-ui/react-dialog@1.1.2(@types/react-dom@18.3.1)(@types/react@18.3.12)(react-dom@19.0.0-rc-02c0e824-20241028(react@19.0.0-rc-02c0e824-20241028))(react@19.0.0-rc-02c0e824-20241028)':
    dependencies:
      '@radix-ui/primitive': 1.1.0
      '@radix-ui/react-compose-refs': 1.1.0(@types/react@18.3.12)(react@19.0.0-rc-02c0e824-20241028)
      '@radix-ui/react-context': 1.1.1(@types/react@18.3.12)(react@19.0.0-rc-02c0e824-20241028)
      '@radix-ui/react-dismissable-layer': 1.1.1(@types/react-dom@18.3.1)(@types/react@18.3.12)(react-dom@19.0.0-rc-02c0e824-20241028(react@19.0.0-rc-02c0e824-20241028))(react@19.0.0-rc-02c0e824-20241028)
      '@radix-ui/react-focus-guards': 1.1.1(@types/react@18.3.12)(react@19.0.0-rc-02c0e824-20241028)
      '@radix-ui/react-focus-scope': 1.1.0(@types/react-dom@18.3.1)(@types/react@18.3.12)(react-dom@19.0.0-rc-02c0e824-20241028(react@19.0.0-rc-02c0e824-20241028))(react@19.0.0-rc-02c0e824-20241028)
      '@radix-ui/react-id': 1.1.0(@types/react@18.3.12)(react@19.0.0-rc-02c0e824-20241028)
      '@radix-ui/react-portal': 1.1.2(@types/react-dom@18.3.1)(@types/react@18.3.12)(react-dom@19.0.0-rc-02c0e824-20241028(react@19.0.0-rc-02c0e824-20241028))(react@19.0.0-rc-02c0e824-20241028)
      '@radix-ui/react-presence': 1.1.1(@types/react-dom@18.3.1)(@types/react@18.3.12)(react-dom@19.0.0-rc-02c0e824-20241028(react@19.0.0-rc-02c0e824-20241028))(react@19.0.0-rc-02c0e824-20241028)
      '@radix-ui/react-primitive': 2.0.0(@types/react-dom@18.3.1)(@types/react@18.3.12)(react-dom@19.0.0-rc-02c0e824-20241028(react@19.0.0-rc-02c0e824-20241028))(react@19.0.0-rc-02c0e824-20241028)
      '@radix-ui/react-slot': 1.1.0(@types/react@18.3.12)(react@19.0.0-rc-02c0e824-20241028)
      '@radix-ui/react-use-controllable-state': 1.1.0(@types/react@18.3.12)(react@19.0.0-rc-02c0e824-20241028)
      aria-hidden: 1.2.4
      react: 19.0.0-rc-02c0e824-20241028
      react-dom: 19.0.0-rc-02c0e824-20241028(react@19.0.0-rc-02c0e824-20241028)
      react-remove-scroll: 2.6.0(@types/react@18.3.12)(react@19.0.0-rc-02c0e824-20241028)
    optionalDependencies:
      '@types/react': 18.3.12
      '@types/react-dom': 18.3.1

  '@radix-ui/react-direction@1.1.0(@types/react@18.3.12)(react@19.0.0-rc-02c0e824-20241028)':
    dependencies:
      react: 19.0.0-rc-02c0e824-20241028
    optionalDependencies:
      '@types/react': 18.3.12

  '@radix-ui/react-dismissable-layer@1.0.5(@types/react-dom@18.3.1)(@types/react@18.3.12)(react-dom@19.0.0-rc-02c0e824-20241028(react@19.0.0-rc-02c0e824-20241028))(react@19.0.0-rc-02c0e824-20241028)':
    dependencies:
      '@babel/runtime': 7.26.0
      '@radix-ui/primitive': 1.0.1
      '@radix-ui/react-compose-refs': 1.0.1(@types/react@18.3.12)(react@19.0.0-rc-02c0e824-20241028)
      '@radix-ui/react-primitive': 1.0.3(@types/react-dom@18.3.1)(@types/react@18.3.12)(react-dom@19.0.0-rc-02c0e824-20241028(react@19.0.0-rc-02c0e824-20241028))(react@19.0.0-rc-02c0e824-20241028)
      '@radix-ui/react-use-callback-ref': 1.0.1(@types/react@18.3.12)(react@19.0.0-rc-02c0e824-20241028)
      '@radix-ui/react-use-escape-keydown': 1.0.3(@types/react@18.3.12)(react@19.0.0-rc-02c0e824-20241028)
      react: 19.0.0-rc-02c0e824-20241028
      react-dom: 19.0.0-rc-02c0e824-20241028(react@19.0.0-rc-02c0e824-20241028)
    optionalDependencies:
      '@types/react': 18.3.12
      '@types/react-dom': 18.3.1

  '@radix-ui/react-dismissable-layer@1.1.1(@types/react-dom@18.3.1)(@types/react@18.3.12)(react-dom@19.0.0-rc-02c0e824-20241028(react@19.0.0-rc-02c0e824-20241028))(react@19.0.0-rc-02c0e824-20241028)':
    dependencies:
      '@radix-ui/primitive': 1.1.0
      '@radix-ui/react-compose-refs': 1.1.0(@types/react@18.3.12)(react@19.0.0-rc-02c0e824-20241028)
      '@radix-ui/react-primitive': 2.0.0(@types/react-dom@18.3.1)(@types/react@18.3.12)(react-dom@19.0.0-rc-02c0e824-20241028(react@19.0.0-rc-02c0e824-20241028))(react@19.0.0-rc-02c0e824-20241028)
      '@radix-ui/react-use-callback-ref': 1.1.0(@types/react@18.3.12)(react@19.0.0-rc-02c0e824-20241028)
      '@radix-ui/react-use-escape-keydown': 1.1.0(@types/react@18.3.12)(react@19.0.0-rc-02c0e824-20241028)
      react: 19.0.0-rc-02c0e824-20241028
      react-dom: 19.0.0-rc-02c0e824-20241028(react@19.0.0-rc-02c0e824-20241028)
    optionalDependencies:
      '@types/react': 18.3.12
      '@types/react-dom': 18.3.1

  '@radix-ui/react-dropdown-menu@2.1.2(@types/react-dom@18.3.1)(@types/react@18.3.12)(react-dom@19.0.0-rc-02c0e824-20241028(react@19.0.0-rc-02c0e824-20241028))(react@19.0.0-rc-02c0e824-20241028)':
    dependencies:
      '@radix-ui/primitive': 1.1.0
      '@radix-ui/react-compose-refs': 1.1.0(@types/react@18.3.12)(react@19.0.0-rc-02c0e824-20241028)
      '@radix-ui/react-context': 1.1.1(@types/react@18.3.12)(react@19.0.0-rc-02c0e824-20241028)
      '@radix-ui/react-id': 1.1.0(@types/react@18.3.12)(react@19.0.0-rc-02c0e824-20241028)
      '@radix-ui/react-menu': 2.1.2(@types/react-dom@18.3.1)(@types/react@18.3.12)(react-dom@19.0.0-rc-02c0e824-20241028(react@19.0.0-rc-02c0e824-20241028))(react@19.0.0-rc-02c0e824-20241028)
      '@radix-ui/react-primitive': 2.0.0(@types/react-dom@18.3.1)(@types/react@18.3.12)(react-dom@19.0.0-rc-02c0e824-20241028(react@19.0.0-rc-02c0e824-20241028))(react@19.0.0-rc-02c0e824-20241028)
      '@radix-ui/react-use-controllable-state': 1.1.0(@types/react@18.3.12)(react@19.0.0-rc-02c0e824-20241028)
      react: 19.0.0-rc-02c0e824-20241028
      react-dom: 19.0.0-rc-02c0e824-20241028(react@19.0.0-rc-02c0e824-20241028)
    optionalDependencies:
      '@types/react': 18.3.12
      '@types/react-dom': 18.3.1

  '@radix-ui/react-focus-guards@1.0.1(@types/react@18.3.12)(react@19.0.0-rc-02c0e824-20241028)':
    dependencies:
      '@babel/runtime': 7.26.0
      react: 19.0.0-rc-02c0e824-20241028
    optionalDependencies:
      '@types/react': 18.3.12

  '@radix-ui/react-focus-guards@1.1.1(@types/react@18.3.12)(react@19.0.0-rc-02c0e824-20241028)':
    dependencies:
      react: 19.0.0-rc-02c0e824-20241028
    optionalDependencies:
      '@types/react': 18.3.12

  '@radix-ui/react-focus-scope@1.0.4(@types/react-dom@18.3.1)(@types/react@18.3.12)(react-dom@19.0.0-rc-02c0e824-20241028(react@19.0.0-rc-02c0e824-20241028))(react@19.0.0-rc-02c0e824-20241028)':
    dependencies:
      '@babel/runtime': 7.26.0
      '@radix-ui/react-compose-refs': 1.0.1(@types/react@18.3.12)(react@19.0.0-rc-02c0e824-20241028)
      '@radix-ui/react-primitive': 1.0.3(@types/react-dom@18.3.1)(@types/react@18.3.12)(react-dom@19.0.0-rc-02c0e824-20241028(react@19.0.0-rc-02c0e824-20241028))(react@19.0.0-rc-02c0e824-20241028)
      '@radix-ui/react-use-callback-ref': 1.0.1(@types/react@18.3.12)(react@19.0.0-rc-02c0e824-20241028)
      react: 19.0.0-rc-02c0e824-20241028
      react-dom: 19.0.0-rc-02c0e824-20241028(react@19.0.0-rc-02c0e824-20241028)
    optionalDependencies:
      '@types/react': 18.3.12
      '@types/react-dom': 18.3.1

  '@radix-ui/react-focus-scope@1.1.0(@types/react-dom@18.3.1)(@types/react@18.3.12)(react-dom@19.0.0-rc-02c0e824-20241028(react@19.0.0-rc-02c0e824-20241028))(react@19.0.0-rc-02c0e824-20241028)':
    dependencies:
      '@radix-ui/react-compose-refs': 1.1.0(@types/react@18.3.12)(react@19.0.0-rc-02c0e824-20241028)
      '@radix-ui/react-primitive': 2.0.0(@types/react-dom@18.3.1)(@types/react@18.3.12)(react-dom@19.0.0-rc-02c0e824-20241028(react@19.0.0-rc-02c0e824-20241028))(react@19.0.0-rc-02c0e824-20241028)
      '@radix-ui/react-use-callback-ref': 1.1.0(@types/react@18.3.12)(react@19.0.0-rc-02c0e824-20241028)
      react: 19.0.0-rc-02c0e824-20241028
      react-dom: 19.0.0-rc-02c0e824-20241028(react@19.0.0-rc-02c0e824-20241028)
    optionalDependencies:
      '@types/react': 18.3.12
      '@types/react-dom': 18.3.1

  '@radix-ui/react-hover-card@1.1.2(@types/react-dom@18.3.1)(@types/react@18.3.12)(react-dom@19.0.0-rc-02c0e824-20241028(react@19.0.0-rc-02c0e824-20241028))(react@19.0.0-rc-02c0e824-20241028)':
    dependencies:
      '@radix-ui/primitive': 1.1.0
      '@radix-ui/react-compose-refs': 1.1.0(@types/react@18.3.12)(react@19.0.0-rc-02c0e824-20241028)
      '@radix-ui/react-context': 1.1.1(@types/react@18.3.12)(react@19.0.0-rc-02c0e824-20241028)
      '@radix-ui/react-dismissable-layer': 1.1.1(@types/react-dom@18.3.1)(@types/react@18.3.12)(react-dom@19.0.0-rc-02c0e824-20241028(react@19.0.0-rc-02c0e824-20241028))(react@19.0.0-rc-02c0e824-20241028)
      '@radix-ui/react-popper': 1.2.0(@types/react-dom@18.3.1)(@types/react@18.3.12)(react-dom@19.0.0-rc-02c0e824-20241028(react@19.0.0-rc-02c0e824-20241028))(react@19.0.0-rc-02c0e824-20241028)
      '@radix-ui/react-portal': 1.1.2(@types/react-dom@18.3.1)(@types/react@18.3.12)(react-dom@19.0.0-rc-02c0e824-20241028(react@19.0.0-rc-02c0e824-20241028))(react@19.0.0-rc-02c0e824-20241028)
      '@radix-ui/react-presence': 1.1.1(@types/react-dom@18.3.1)(@types/react@18.3.12)(react-dom@19.0.0-rc-02c0e824-20241028(react@19.0.0-rc-02c0e824-20241028))(react@19.0.0-rc-02c0e824-20241028)
      '@radix-ui/react-primitive': 2.0.0(@types/react-dom@18.3.1)(@types/react@18.3.12)(react-dom@19.0.0-rc-02c0e824-20241028(react@19.0.0-rc-02c0e824-20241028))(react@19.0.0-rc-02c0e824-20241028)
      '@radix-ui/react-use-controllable-state': 1.1.0(@types/react@18.3.12)(react@19.0.0-rc-02c0e824-20241028)
      react: 19.0.0-rc-02c0e824-20241028
      react-dom: 19.0.0-rc-02c0e824-20241028(react@19.0.0-rc-02c0e824-20241028)
    optionalDependencies:
      '@types/react': 18.3.12
      '@types/react-dom': 18.3.1

  '@radix-ui/react-icons@1.3.1(react@19.0.0-rc-02c0e824-20241028)':
    dependencies:
      react: 19.0.0-rc-02c0e824-20241028

  '@radix-ui/react-id@1.0.1(@types/react@18.3.12)(react@19.0.0-rc-02c0e824-20241028)':
    dependencies:
      '@babel/runtime': 7.26.0
      '@radix-ui/react-use-layout-effect': 1.0.1(@types/react@18.3.12)(react@19.0.0-rc-02c0e824-20241028)
      react: 19.0.0-rc-02c0e824-20241028
    optionalDependencies:
      '@types/react': 18.3.12

  '@radix-ui/react-id@1.1.0(@types/react@18.3.12)(react@19.0.0-rc-02c0e824-20241028)':
    dependencies:
      '@radix-ui/react-use-layout-effect': 1.1.0(@types/react@18.3.12)(react@19.0.0-rc-02c0e824-20241028)
      react: 19.0.0-rc-02c0e824-20241028
    optionalDependencies:
      '@types/react': 18.3.12

  '@radix-ui/react-label@2.1.0(@types/react-dom@18.3.1)(@types/react@18.3.12)(react-dom@19.0.0-rc-02c0e824-20241028(react@19.0.0-rc-02c0e824-20241028))(react@19.0.0-rc-02c0e824-20241028)':
    dependencies:
      '@radix-ui/react-primitive': 2.0.0(@types/react-dom@18.3.1)(@types/react@18.3.12)(react-dom@19.0.0-rc-02c0e824-20241028(react@19.0.0-rc-02c0e824-20241028))(react@19.0.0-rc-02c0e824-20241028)
      react: 19.0.0-rc-02c0e824-20241028
      react-dom: 19.0.0-rc-02c0e824-20241028(react@19.0.0-rc-02c0e824-20241028)
    optionalDependencies:
      '@types/react': 18.3.12
      '@types/react-dom': 18.3.1

  '@radix-ui/react-menu@2.1.2(@types/react-dom@18.3.1)(@types/react@18.3.12)(react-dom@19.0.0-rc-02c0e824-20241028(react@19.0.0-rc-02c0e824-20241028))(react@19.0.0-rc-02c0e824-20241028)':
    dependencies:
      '@radix-ui/primitive': 1.1.0
      '@radix-ui/react-collection': 1.1.0(@types/react-dom@18.3.1)(@types/react@18.3.12)(react-dom@19.0.0-rc-02c0e824-20241028(react@19.0.0-rc-02c0e824-20241028))(react@19.0.0-rc-02c0e824-20241028)
      '@radix-ui/react-compose-refs': 1.1.0(@types/react@18.3.12)(react@19.0.0-rc-02c0e824-20241028)
      '@radix-ui/react-context': 1.1.1(@types/react@18.3.12)(react@19.0.0-rc-02c0e824-20241028)
      '@radix-ui/react-direction': 1.1.0(@types/react@18.3.12)(react@19.0.0-rc-02c0e824-20241028)
      '@radix-ui/react-dismissable-layer': 1.1.1(@types/react-dom@18.3.1)(@types/react@18.3.12)(react-dom@19.0.0-rc-02c0e824-20241028(react@19.0.0-rc-02c0e824-20241028))(react@19.0.0-rc-02c0e824-20241028)
      '@radix-ui/react-focus-guards': 1.1.1(@types/react@18.3.12)(react@19.0.0-rc-02c0e824-20241028)
      '@radix-ui/react-focus-scope': 1.1.0(@types/react-dom@18.3.1)(@types/react@18.3.12)(react-dom@19.0.0-rc-02c0e824-20241028(react@19.0.0-rc-02c0e824-20241028))(react@19.0.0-rc-02c0e824-20241028)
      '@radix-ui/react-id': 1.1.0(@types/react@18.3.12)(react@19.0.0-rc-02c0e824-20241028)
      '@radix-ui/react-popper': 1.2.0(@types/react-dom@18.3.1)(@types/react@18.3.12)(react-dom@19.0.0-rc-02c0e824-20241028(react@19.0.0-rc-02c0e824-20241028))(react@19.0.0-rc-02c0e824-20241028)
      '@radix-ui/react-portal': 1.1.2(@types/react-dom@18.3.1)(@types/react@18.3.12)(react-dom@19.0.0-rc-02c0e824-20241028(react@19.0.0-rc-02c0e824-20241028))(react@19.0.0-rc-02c0e824-20241028)
      '@radix-ui/react-presence': 1.1.1(@types/react-dom@18.3.1)(@types/react@18.3.12)(react-dom@19.0.0-rc-02c0e824-20241028(react@19.0.0-rc-02c0e824-20241028))(react@19.0.0-rc-02c0e824-20241028)
      '@radix-ui/react-primitive': 2.0.0(@types/react-dom@18.3.1)(@types/react@18.3.12)(react-dom@19.0.0-rc-02c0e824-20241028(react@19.0.0-rc-02c0e824-20241028))(react@19.0.0-rc-02c0e824-20241028)
      '@radix-ui/react-roving-focus': 1.1.0(@types/react-dom@18.3.1)(@types/react@18.3.12)(react-dom@19.0.0-rc-02c0e824-20241028(react@19.0.0-rc-02c0e824-20241028))(react@19.0.0-rc-02c0e824-20241028)
      '@radix-ui/react-slot': 1.1.0(@types/react@18.3.12)(react@19.0.0-rc-02c0e824-20241028)
      '@radix-ui/react-use-callback-ref': 1.1.0(@types/react@18.3.12)(react@19.0.0-rc-02c0e824-20241028)
      aria-hidden: 1.2.4
      react: 19.0.0-rc-02c0e824-20241028
      react-dom: 19.0.0-rc-02c0e824-20241028(react@19.0.0-rc-02c0e824-20241028)
      react-remove-scroll: 2.6.0(@types/react@18.3.12)(react@19.0.0-rc-02c0e824-20241028)
    optionalDependencies:
      '@types/react': 18.3.12
      '@types/react-dom': 18.3.1

  '@radix-ui/react-popover@1.1.2(@types/react-dom@18.3.1)(@types/react@18.3.12)(react-dom@19.0.0-rc-02c0e824-20241028(react@19.0.0-rc-02c0e824-20241028))(react@19.0.0-rc-02c0e824-20241028)':
    dependencies:
      '@radix-ui/primitive': 1.1.0
      '@radix-ui/react-compose-refs': 1.1.0(@types/react@18.3.12)(react@19.0.0-rc-02c0e824-20241028)
      '@radix-ui/react-context': 1.1.1(@types/react@18.3.12)(react@19.0.0-rc-02c0e824-20241028)
      '@radix-ui/react-dismissable-layer': 1.1.1(@types/react-dom@18.3.1)(@types/react@18.3.12)(react-dom@19.0.0-rc-02c0e824-20241028(react@19.0.0-rc-02c0e824-20241028))(react@19.0.0-rc-02c0e824-20241028)
      '@radix-ui/react-focus-guards': 1.1.1(@types/react@18.3.12)(react@19.0.0-rc-02c0e824-20241028)
      '@radix-ui/react-focus-scope': 1.1.0(@types/react-dom@18.3.1)(@types/react@18.3.12)(react-dom@19.0.0-rc-02c0e824-20241028(react@19.0.0-rc-02c0e824-20241028))(react@19.0.0-rc-02c0e824-20241028)
      '@radix-ui/react-id': 1.1.0(@types/react@18.3.12)(react@19.0.0-rc-02c0e824-20241028)
      '@radix-ui/react-popper': 1.2.0(@types/react-dom@18.3.1)(@types/react@18.3.12)(react-dom@19.0.0-rc-02c0e824-20241028(react@19.0.0-rc-02c0e824-20241028))(react@19.0.0-rc-02c0e824-20241028)
      '@radix-ui/react-portal': 1.1.2(@types/react-dom@18.3.1)(@types/react@18.3.12)(react-dom@19.0.0-rc-02c0e824-20241028(react@19.0.0-rc-02c0e824-20241028))(react@19.0.0-rc-02c0e824-20241028)
      '@radix-ui/react-presence': 1.1.1(@types/react-dom@18.3.1)(@types/react@18.3.12)(react-dom@19.0.0-rc-02c0e824-20241028(react@19.0.0-rc-02c0e824-20241028))(react@19.0.0-rc-02c0e824-20241028)
      '@radix-ui/react-primitive': 2.0.0(@types/react-dom@18.3.1)(@types/react@18.3.12)(react-dom@19.0.0-rc-02c0e824-20241028(react@19.0.0-rc-02c0e824-20241028))(react@19.0.0-rc-02c0e824-20241028)
      '@radix-ui/react-slot': 1.1.0(@types/react@18.3.12)(react@19.0.0-rc-02c0e824-20241028)
      '@radix-ui/react-use-controllable-state': 1.1.0(@types/react@18.3.12)(react@19.0.0-rc-02c0e824-20241028)
      aria-hidden: 1.2.4
      react: 19.0.0-rc-02c0e824-20241028
      react-dom: 19.0.0-rc-02c0e824-20241028(react@19.0.0-rc-02c0e824-20241028)
      react-remove-scroll: 2.6.0(@types/react@18.3.12)(react@19.0.0-rc-02c0e824-20241028)
    optionalDependencies:
      '@types/react': 18.3.12
      '@types/react-dom': 18.3.1

  '@radix-ui/react-popper@1.2.0(@types/react-dom@18.3.1)(@types/react@18.3.12)(react-dom@19.0.0-rc-02c0e824-20241028(react@19.0.0-rc-02c0e824-20241028))(react@19.0.0-rc-02c0e824-20241028)':
    dependencies:
      '@floating-ui/react-dom': 2.1.2(react-dom@19.0.0-rc-02c0e824-20241028(react@19.0.0-rc-02c0e824-20241028))(react@19.0.0-rc-02c0e824-20241028)
      '@radix-ui/react-arrow': 1.1.0(@types/react-dom@18.3.1)(@types/react@18.3.12)(react-dom@19.0.0-rc-02c0e824-20241028(react@19.0.0-rc-02c0e824-20241028))(react@19.0.0-rc-02c0e824-20241028)
      '@radix-ui/react-compose-refs': 1.1.0(@types/react@18.3.12)(react@19.0.0-rc-02c0e824-20241028)
      '@radix-ui/react-context': 1.1.0(@types/react@18.3.12)(react@19.0.0-rc-02c0e824-20241028)
      '@radix-ui/react-primitive': 2.0.0(@types/react-dom@18.3.1)(@types/react@18.3.12)(react-dom@19.0.0-rc-02c0e824-20241028(react@19.0.0-rc-02c0e824-20241028))(react@19.0.0-rc-02c0e824-20241028)
      '@radix-ui/react-use-callback-ref': 1.1.0(@types/react@18.3.12)(react@19.0.0-rc-02c0e824-20241028)
      '@radix-ui/react-use-layout-effect': 1.1.0(@types/react@18.3.12)(react@19.0.0-rc-02c0e824-20241028)
      '@radix-ui/react-use-rect': 1.1.0(@types/react@18.3.12)(react@19.0.0-rc-02c0e824-20241028)
      '@radix-ui/react-use-size': 1.1.0(@types/react@18.3.12)(react@19.0.0-rc-02c0e824-20241028)
      '@radix-ui/rect': 1.1.0
      react: 19.0.0-rc-02c0e824-20241028
      react-dom: 19.0.0-rc-02c0e824-20241028(react@19.0.0-rc-02c0e824-20241028)
    optionalDependencies:
      '@types/react': 18.3.12
      '@types/react-dom': 18.3.1

  '@radix-ui/react-portal@1.0.4(@types/react-dom@18.3.1)(@types/react@18.3.12)(react-dom@19.0.0-rc-02c0e824-20241028(react@19.0.0-rc-02c0e824-20241028))(react@19.0.0-rc-02c0e824-20241028)':
    dependencies:
      '@babel/runtime': 7.26.0
      '@radix-ui/react-primitive': 1.0.3(@types/react-dom@18.3.1)(@types/react@18.3.12)(react-dom@19.0.0-rc-02c0e824-20241028(react@19.0.0-rc-02c0e824-20241028))(react@19.0.0-rc-02c0e824-20241028)
      react: 19.0.0-rc-02c0e824-20241028
      react-dom: 19.0.0-rc-02c0e824-20241028(react@19.0.0-rc-02c0e824-20241028)
    optionalDependencies:
      '@types/react': 18.3.12
      '@types/react-dom': 18.3.1

  '@radix-ui/react-portal@1.1.2(@types/react-dom@18.3.1)(@types/react@18.3.12)(react-dom@19.0.0-rc-02c0e824-20241028(react@19.0.0-rc-02c0e824-20241028))(react@19.0.0-rc-02c0e824-20241028)':
    dependencies:
      '@radix-ui/react-primitive': 2.0.0(@types/react-dom@18.3.1)(@types/react@18.3.12)(react-dom@19.0.0-rc-02c0e824-20241028(react@19.0.0-rc-02c0e824-20241028))(react@19.0.0-rc-02c0e824-20241028)
      '@radix-ui/react-use-layout-effect': 1.1.0(@types/react@18.3.12)(react@19.0.0-rc-02c0e824-20241028)
      react: 19.0.0-rc-02c0e824-20241028
      react-dom: 19.0.0-rc-02c0e824-20241028(react@19.0.0-rc-02c0e824-20241028)
    optionalDependencies:
      '@types/react': 18.3.12
      '@types/react-dom': 18.3.1

  '@radix-ui/react-presence@1.0.1(@types/react-dom@18.3.1)(@types/react@18.3.12)(react-dom@19.0.0-rc-02c0e824-20241028(react@19.0.0-rc-02c0e824-20241028))(react@19.0.0-rc-02c0e824-20241028)':
    dependencies:
      '@babel/runtime': 7.26.0
      '@radix-ui/react-compose-refs': 1.0.1(@types/react@18.3.12)(react@19.0.0-rc-02c0e824-20241028)
      '@radix-ui/react-use-layout-effect': 1.0.1(@types/react@18.3.12)(react@19.0.0-rc-02c0e824-20241028)
      react: 19.0.0-rc-02c0e824-20241028
      react-dom: 19.0.0-rc-02c0e824-20241028(react@19.0.0-rc-02c0e824-20241028)
    optionalDependencies:
      '@types/react': 18.3.12
      '@types/react-dom': 18.3.1

  '@radix-ui/react-presence@1.1.1(@types/react-dom@18.3.1)(@types/react@18.3.12)(react-dom@19.0.0-rc-02c0e824-20241028(react@19.0.0-rc-02c0e824-20241028))(react@19.0.0-rc-02c0e824-20241028)':
    dependencies:
      '@radix-ui/react-compose-refs': 1.1.0(@types/react@18.3.12)(react@19.0.0-rc-02c0e824-20241028)
      '@radix-ui/react-use-layout-effect': 1.1.0(@types/react@18.3.12)(react@19.0.0-rc-02c0e824-20241028)
      react: 19.0.0-rc-02c0e824-20241028
      react-dom: 19.0.0-rc-02c0e824-20241028(react@19.0.0-rc-02c0e824-20241028)
    optionalDependencies:
      '@types/react': 18.3.12
      '@types/react-dom': 18.3.1

  '@radix-ui/react-primitive@1.0.3(@types/react-dom@18.3.1)(@types/react@18.3.12)(react-dom@19.0.0-rc-02c0e824-20241028(react@19.0.0-rc-02c0e824-20241028))(react@19.0.0-rc-02c0e824-20241028)':
    dependencies:
      '@babel/runtime': 7.26.0
      '@radix-ui/react-slot': 1.0.2(@types/react@18.3.12)(react@19.0.0-rc-02c0e824-20241028)
      react: 19.0.0-rc-02c0e824-20241028
      react-dom: 19.0.0-rc-02c0e824-20241028(react@19.0.0-rc-02c0e824-20241028)
    optionalDependencies:
      '@types/react': 18.3.12
      '@types/react-dom': 18.3.1

  '@radix-ui/react-primitive@2.0.0(@types/react-dom@18.3.1)(@types/react@18.3.12)(react-dom@19.0.0-rc-02c0e824-20241028(react@19.0.0-rc-02c0e824-20241028))(react@19.0.0-rc-02c0e824-20241028)':
    dependencies:
      '@radix-ui/react-slot': 1.1.0(@types/react@18.3.12)(react@19.0.0-rc-02c0e824-20241028)
      react: 19.0.0-rc-02c0e824-20241028
      react-dom: 19.0.0-rc-02c0e824-20241028(react@19.0.0-rc-02c0e824-20241028)
    optionalDependencies:
      '@types/react': 18.3.12
      '@types/react-dom': 18.3.1

  '@radix-ui/react-progress@1.1.0(@types/react-dom@18.3.1)(@types/react@18.3.12)(react-dom@19.0.0-rc-02c0e824-20241028(react@19.0.0-rc-02c0e824-20241028))(react@19.0.0-rc-02c0e824-20241028)':
    dependencies:
      '@radix-ui/react-context': 1.1.0(@types/react@18.3.12)(react@19.0.0-rc-02c0e824-20241028)
      '@radix-ui/react-primitive': 2.0.0(@types/react-dom@18.3.1)(@types/react@18.3.12)(react-dom@19.0.0-rc-02c0e824-20241028(react@19.0.0-rc-02c0e824-20241028))(react@19.0.0-rc-02c0e824-20241028)
      react: 19.0.0-rc-02c0e824-20241028
      react-dom: 19.0.0-rc-02c0e824-20241028(react@19.0.0-rc-02c0e824-20241028)
    optionalDependencies:
      '@types/react': 18.3.12
      '@types/react-dom': 18.3.1

  '@radix-ui/react-roving-focus@1.1.0(@types/react-dom@18.3.1)(@types/react@18.3.12)(react-dom@19.0.0-rc-02c0e824-20241028(react@19.0.0-rc-02c0e824-20241028))(react@19.0.0-rc-02c0e824-20241028)':
    dependencies:
      '@radix-ui/primitive': 1.1.0
      '@radix-ui/react-collection': 1.1.0(@types/react-dom@18.3.1)(@types/react@18.3.12)(react-dom@19.0.0-rc-02c0e824-20241028(react@19.0.0-rc-02c0e824-20241028))(react@19.0.0-rc-02c0e824-20241028)
      '@radix-ui/react-compose-refs': 1.1.0(@types/react@18.3.12)(react@19.0.0-rc-02c0e824-20241028)
      '@radix-ui/react-context': 1.1.0(@types/react@18.3.12)(react@19.0.0-rc-02c0e824-20241028)
      '@radix-ui/react-direction': 1.1.0(@types/react@18.3.12)(react@19.0.0-rc-02c0e824-20241028)
      '@radix-ui/react-id': 1.1.0(@types/react@18.3.12)(react@19.0.0-rc-02c0e824-20241028)
      '@radix-ui/react-primitive': 2.0.0(@types/react-dom@18.3.1)(@types/react@18.3.12)(react-dom@19.0.0-rc-02c0e824-20241028(react@19.0.0-rc-02c0e824-20241028))(react@19.0.0-rc-02c0e824-20241028)
      '@radix-ui/react-use-callback-ref': 1.1.0(@types/react@18.3.12)(react@19.0.0-rc-02c0e824-20241028)
      '@radix-ui/react-use-controllable-state': 1.1.0(@types/react@18.3.12)(react@19.0.0-rc-02c0e824-20241028)
      react: 19.0.0-rc-02c0e824-20241028
      react-dom: 19.0.0-rc-02c0e824-20241028(react@19.0.0-rc-02c0e824-20241028)
    optionalDependencies:
      '@types/react': 18.3.12
      '@types/react-dom': 18.3.1

  '@radix-ui/react-scroll-area@1.2.0(@types/react-dom@18.3.1)(@types/react@18.3.12)(react-dom@19.0.0-rc-02c0e824-20241028(react@19.0.0-rc-02c0e824-20241028))(react@19.0.0-rc-02c0e824-20241028)':
    dependencies:
      '@radix-ui/number': 1.1.0
      '@radix-ui/primitive': 1.1.0
      '@radix-ui/react-compose-refs': 1.1.0(@types/react@18.3.12)(react@19.0.0-rc-02c0e824-20241028)
      '@radix-ui/react-context': 1.1.1(@types/react@18.3.12)(react@19.0.0-rc-02c0e824-20241028)
      '@radix-ui/react-direction': 1.1.0(@types/react@18.3.12)(react@19.0.0-rc-02c0e824-20241028)
      '@radix-ui/react-presence': 1.1.1(@types/react-dom@18.3.1)(@types/react@18.3.12)(react-dom@19.0.0-rc-02c0e824-20241028(react@19.0.0-rc-02c0e824-20241028))(react@19.0.0-rc-02c0e824-20241028)
      '@radix-ui/react-primitive': 2.0.0(@types/react-dom@18.3.1)(@types/react@18.3.12)(react-dom@19.0.0-rc-02c0e824-20241028(react@19.0.0-rc-02c0e824-20241028))(react@19.0.0-rc-02c0e824-20241028)
      '@radix-ui/react-use-callback-ref': 1.1.0(@types/react@18.3.12)(react@19.0.0-rc-02c0e824-20241028)
      '@radix-ui/react-use-layout-effect': 1.1.0(@types/react@18.3.12)(react@19.0.0-rc-02c0e824-20241028)
      react: 19.0.0-rc-02c0e824-20241028
      react-dom: 19.0.0-rc-02c0e824-20241028(react@19.0.0-rc-02c0e824-20241028)
    optionalDependencies:
      '@types/react': 18.3.12
      '@types/react-dom': 18.3.1

  '@radix-ui/react-separator@1.1.0(@types/react-dom@18.3.1)(@types/react@18.3.12)(react-dom@19.0.0-rc-02c0e824-20241028(react@19.0.0-rc-02c0e824-20241028))(react@19.0.0-rc-02c0e824-20241028)':
    dependencies:
      '@radix-ui/react-primitive': 2.0.0(@types/react-dom@18.3.1)(@types/react@18.3.12)(react-dom@19.0.0-rc-02c0e824-20241028(react@19.0.0-rc-02c0e824-20241028))(react@19.0.0-rc-02c0e824-20241028)
      react: 19.0.0-rc-02c0e824-20241028
      react-dom: 19.0.0-rc-02c0e824-20241028(react@19.0.0-rc-02c0e824-20241028)
    optionalDependencies:
      '@types/react': 18.3.12
      '@types/react-dom': 18.3.1

  '@radix-ui/react-slot@1.0.2(@types/react@18.3.12)(react@19.0.0-rc-02c0e824-20241028)':
    dependencies:
      '@babel/runtime': 7.26.0
      '@radix-ui/react-compose-refs': 1.0.1(@types/react@18.3.12)(react@19.0.0-rc-02c0e824-20241028)
      react: 19.0.0-rc-02c0e824-20241028
    optionalDependencies:
      '@types/react': 18.3.12

  '@radix-ui/react-slot@1.1.0(@types/react@18.3.12)(react@19.0.0-rc-02c0e824-20241028)':
    dependencies:
      '@radix-ui/react-compose-refs': 1.1.0(@types/react@18.3.12)(react@19.0.0-rc-02c0e824-20241028)
      react: 19.0.0-rc-02c0e824-20241028
    optionalDependencies:
      '@types/react': 18.3.12

  '@radix-ui/react-tabs@1.1.1(@types/react-dom@18.3.1)(@types/react@18.3.12)(react-dom@19.0.0-rc-02c0e824-20241028(react@19.0.0-rc-02c0e824-20241028))(react@19.0.0-rc-02c0e824-20241028)':
    dependencies:
      '@radix-ui/primitive': 1.1.0
      '@radix-ui/react-context': 1.1.1(@types/react@18.3.12)(react@19.0.0-rc-02c0e824-20241028)
      '@radix-ui/react-direction': 1.1.0(@types/react@18.3.12)(react@19.0.0-rc-02c0e824-20241028)
      '@radix-ui/react-id': 1.1.0(@types/react@18.3.12)(react@19.0.0-rc-02c0e824-20241028)
      '@radix-ui/react-presence': 1.1.1(@types/react-dom@18.3.1)(@types/react@18.3.12)(react-dom@19.0.0-rc-02c0e824-20241028(react@19.0.0-rc-02c0e824-20241028))(react@19.0.0-rc-02c0e824-20241028)
      '@radix-ui/react-primitive': 2.0.0(@types/react-dom@18.3.1)(@types/react@18.3.12)(react-dom@19.0.0-rc-02c0e824-20241028(react@19.0.0-rc-02c0e824-20241028))(react@19.0.0-rc-02c0e824-20241028)
      '@radix-ui/react-roving-focus': 1.1.0(@types/react-dom@18.3.1)(@types/react@18.3.12)(react-dom@19.0.0-rc-02c0e824-20241028(react@19.0.0-rc-02c0e824-20241028))(react@19.0.0-rc-02c0e824-20241028)
      '@radix-ui/react-use-controllable-state': 1.1.0(@types/react@18.3.12)(react@19.0.0-rc-02c0e824-20241028)
      react: 19.0.0-rc-02c0e824-20241028
      react-dom: 19.0.0-rc-02c0e824-20241028(react@19.0.0-rc-02c0e824-20241028)
    optionalDependencies:
      '@types/react': 18.3.12
      '@types/react-dom': 18.3.1

  '@radix-ui/react-toggle-group@1.1.0(@types/react-dom@18.3.1)(@types/react@18.3.12)(react-dom@19.0.0-rc-02c0e824-20241028(react@19.0.0-rc-02c0e824-20241028))(react@19.0.0-rc-02c0e824-20241028)':
    dependencies:
      '@radix-ui/primitive': 1.1.0
      '@radix-ui/react-context': 1.1.0(@types/react@18.3.12)(react@19.0.0-rc-02c0e824-20241028)
      '@radix-ui/react-direction': 1.1.0(@types/react@18.3.12)(react@19.0.0-rc-02c0e824-20241028)
      '@radix-ui/react-primitive': 2.0.0(@types/react-dom@18.3.1)(@types/react@18.3.12)(react-dom@19.0.0-rc-02c0e824-20241028(react@19.0.0-rc-02c0e824-20241028))(react@19.0.0-rc-02c0e824-20241028)
      '@radix-ui/react-roving-focus': 1.1.0(@types/react-dom@18.3.1)(@types/react@18.3.12)(react-dom@19.0.0-rc-02c0e824-20241028(react@19.0.0-rc-02c0e824-20241028))(react@19.0.0-rc-02c0e824-20241028)
      '@radix-ui/react-toggle': 1.1.0(@types/react-dom@18.3.1)(@types/react@18.3.12)(react-dom@19.0.0-rc-02c0e824-20241028(react@19.0.0-rc-02c0e824-20241028))(react@19.0.0-rc-02c0e824-20241028)
      '@radix-ui/react-use-controllable-state': 1.1.0(@types/react@18.3.12)(react@19.0.0-rc-02c0e824-20241028)
      react: 19.0.0-rc-02c0e824-20241028
      react-dom: 19.0.0-rc-02c0e824-20241028(react@19.0.0-rc-02c0e824-20241028)
    optionalDependencies:
      '@types/react': 18.3.12
      '@types/react-dom': 18.3.1

  '@radix-ui/react-toggle@1.1.0(@types/react-dom@18.3.1)(@types/react@18.3.12)(react-dom@19.0.0-rc-02c0e824-20241028(react@19.0.0-rc-02c0e824-20241028))(react@19.0.0-rc-02c0e824-20241028)':
    dependencies:
      '@radix-ui/primitive': 1.1.0
      '@radix-ui/react-primitive': 2.0.0(@types/react-dom@18.3.1)(@types/react@18.3.12)(react-dom@19.0.0-rc-02c0e824-20241028(react@19.0.0-rc-02c0e824-20241028))(react@19.0.0-rc-02c0e824-20241028)
      '@radix-ui/react-use-controllable-state': 1.1.0(@types/react@18.3.12)(react@19.0.0-rc-02c0e824-20241028)
      react: 19.0.0-rc-02c0e824-20241028
      react-dom: 19.0.0-rc-02c0e824-20241028(react@19.0.0-rc-02c0e824-20241028)
    optionalDependencies:
      '@types/react': 18.3.12
      '@types/react-dom': 18.3.1

  '@radix-ui/react-tooltip@1.1.3(@types/react-dom@18.3.1)(@types/react@18.3.12)(react-dom@19.0.0-rc-02c0e824-20241028(react@19.0.0-rc-02c0e824-20241028))(react@19.0.0-rc-02c0e824-20241028)':
    dependencies:
      '@radix-ui/primitive': 1.1.0
      '@radix-ui/react-compose-refs': 1.1.0(@types/react@18.3.12)(react@19.0.0-rc-02c0e824-20241028)
      '@radix-ui/react-context': 1.1.1(@types/react@18.3.12)(react@19.0.0-rc-02c0e824-20241028)
      '@radix-ui/react-dismissable-layer': 1.1.1(@types/react-dom@18.3.1)(@types/react@18.3.12)(react-dom@19.0.0-rc-02c0e824-20241028(react@19.0.0-rc-02c0e824-20241028))(react@19.0.0-rc-02c0e824-20241028)
      '@radix-ui/react-id': 1.1.0(@types/react@18.3.12)(react@19.0.0-rc-02c0e824-20241028)
      '@radix-ui/react-popper': 1.2.0(@types/react-dom@18.3.1)(@types/react@18.3.12)(react-dom@19.0.0-rc-02c0e824-20241028(react@19.0.0-rc-02c0e824-20241028))(react@19.0.0-rc-02c0e824-20241028)
      '@radix-ui/react-portal': 1.1.2(@types/react-dom@18.3.1)(@types/react@18.3.12)(react-dom@19.0.0-rc-02c0e824-20241028(react@19.0.0-rc-02c0e824-20241028))(react@19.0.0-rc-02c0e824-20241028)
      '@radix-ui/react-presence': 1.1.1(@types/react-dom@18.3.1)(@types/react@18.3.12)(react-dom@19.0.0-rc-02c0e824-20241028(react@19.0.0-rc-02c0e824-20241028))(react@19.0.0-rc-02c0e824-20241028)
      '@radix-ui/react-primitive': 2.0.0(@types/react-dom@18.3.1)(@types/react@18.3.12)(react-dom@19.0.0-rc-02c0e824-20241028(react@19.0.0-rc-02c0e824-20241028))(react@19.0.0-rc-02c0e824-20241028)
      '@radix-ui/react-slot': 1.1.0(@types/react@18.3.12)(react@19.0.0-rc-02c0e824-20241028)
      '@radix-ui/react-use-controllable-state': 1.1.0(@types/react@18.3.12)(react@19.0.0-rc-02c0e824-20241028)
      '@radix-ui/react-visually-hidden': 1.1.0(@types/react-dom@18.3.1)(@types/react@18.3.12)(react-dom@19.0.0-rc-02c0e824-20241028(react@19.0.0-rc-02c0e824-20241028))(react@19.0.0-rc-02c0e824-20241028)
      react: 19.0.0-rc-02c0e824-20241028
      react-dom: 19.0.0-rc-02c0e824-20241028(react@19.0.0-rc-02c0e824-20241028)
    optionalDependencies:
      '@types/react': 18.3.12
      '@types/react-dom': 18.3.1

  '@radix-ui/react-use-callback-ref@1.0.1(@types/react@18.3.12)(react@19.0.0-rc-02c0e824-20241028)':
    dependencies:
      '@babel/runtime': 7.26.0
      react: 19.0.0-rc-02c0e824-20241028
    optionalDependencies:
      '@types/react': 18.3.12

  '@radix-ui/react-use-callback-ref@1.1.0(@types/react@18.3.12)(react@19.0.0-rc-02c0e824-20241028)':
    dependencies:
      react: 19.0.0-rc-02c0e824-20241028
    optionalDependencies:
      '@types/react': 18.3.12

  '@radix-ui/react-use-controllable-state@1.0.1(@types/react@18.3.12)(react@19.0.0-rc-02c0e824-20241028)':
    dependencies:
      '@babel/runtime': 7.26.0
      '@radix-ui/react-use-callback-ref': 1.0.1(@types/react@18.3.12)(react@19.0.0-rc-02c0e824-20241028)
      react: 19.0.0-rc-02c0e824-20241028
    optionalDependencies:
      '@types/react': 18.3.12

  '@radix-ui/react-use-controllable-state@1.1.0(@types/react@18.3.12)(react@19.0.0-rc-02c0e824-20241028)':
    dependencies:
      '@radix-ui/react-use-callback-ref': 1.1.0(@types/react@18.3.12)(react@19.0.0-rc-02c0e824-20241028)
      react: 19.0.0-rc-02c0e824-20241028
    optionalDependencies:
      '@types/react': 18.3.12

  '@radix-ui/react-use-escape-keydown@1.0.3(@types/react@18.3.12)(react@19.0.0-rc-02c0e824-20241028)':
    dependencies:
      '@babel/runtime': 7.26.0
      '@radix-ui/react-use-callback-ref': 1.0.1(@types/react@18.3.12)(react@19.0.0-rc-02c0e824-20241028)
      react: 19.0.0-rc-02c0e824-20241028
    optionalDependencies:
      '@types/react': 18.3.12

  '@radix-ui/react-use-escape-keydown@1.1.0(@types/react@18.3.12)(react@19.0.0-rc-02c0e824-20241028)':
    dependencies:
      '@radix-ui/react-use-callback-ref': 1.1.0(@types/react@18.3.12)(react@19.0.0-rc-02c0e824-20241028)
      react: 19.0.0-rc-02c0e824-20241028
    optionalDependencies:
      '@types/react': 18.3.12

  '@radix-ui/react-use-layout-effect@1.0.1(@types/react@18.3.12)(react@19.0.0-rc-02c0e824-20241028)':
    dependencies:
      '@babel/runtime': 7.26.0
      react: 19.0.0-rc-02c0e824-20241028
    optionalDependencies:
      '@types/react': 18.3.12

  '@radix-ui/react-use-layout-effect@1.1.0(@types/react@18.3.12)(react@19.0.0-rc-02c0e824-20241028)':
    dependencies:
      react: 19.0.0-rc-02c0e824-20241028
    optionalDependencies:
      '@types/react': 18.3.12

  '@radix-ui/react-use-rect@1.1.0(@types/react@18.3.12)(react@19.0.0-rc-02c0e824-20241028)':
    dependencies:
      '@radix-ui/rect': 1.1.0
      react: 19.0.0-rc-02c0e824-20241028
    optionalDependencies:
      '@types/react': 18.3.12

  '@radix-ui/react-use-size@1.1.0(@types/react@18.3.12)(react@19.0.0-rc-02c0e824-20241028)':
    dependencies:
      '@radix-ui/react-use-layout-effect': 1.1.0(@types/react@18.3.12)(react@19.0.0-rc-02c0e824-20241028)
      react: 19.0.0-rc-02c0e824-20241028
    optionalDependencies:
      '@types/react': 18.3.12

  '@radix-ui/react-visually-hidden@1.1.0(@types/react-dom@18.3.1)(@types/react@18.3.12)(react-dom@19.0.0-rc-02c0e824-20241028(react@19.0.0-rc-02c0e824-20241028))(react@19.0.0-rc-02c0e824-20241028)':
    dependencies:
      '@radix-ui/react-primitive': 2.0.0(@types/react-dom@18.3.1)(@types/react@18.3.12)(react-dom@19.0.0-rc-02c0e824-20241028(react@19.0.0-rc-02c0e824-20241028))(react@19.0.0-rc-02c0e824-20241028)
      react: 19.0.0-rc-02c0e824-20241028
      react-dom: 19.0.0-rc-02c0e824-20241028(react@19.0.0-rc-02c0e824-20241028)
    optionalDependencies:
      '@types/react': 18.3.12
      '@types/react-dom': 18.3.1

  '@radix-ui/rect@1.1.0': {}

  '@rollup/rollup-android-arm-eabi@4.25.0':
    optional: true

  '@rollup/rollup-android-arm64@4.25.0':
    optional: true

  '@rollup/rollup-darwin-arm64@4.25.0':
    optional: true

  '@rollup/rollup-darwin-x64@4.25.0':
    optional: true

  '@rollup/rollup-freebsd-arm64@4.25.0':
    optional: true

  '@rollup/rollup-freebsd-x64@4.25.0':
    optional: true

  '@rollup/rollup-linux-arm-gnueabihf@4.25.0':
    optional: true

  '@rollup/rollup-linux-arm-musleabihf@4.25.0':
    optional: true

  '@rollup/rollup-linux-arm64-gnu@4.25.0':
    optional: true

  '@rollup/rollup-linux-arm64-musl@4.25.0':
    optional: true

  '@rollup/rollup-linux-powerpc64le-gnu@4.25.0':
    optional: true

  '@rollup/rollup-linux-riscv64-gnu@4.25.0':
    optional: true

  '@rollup/rollup-linux-s390x-gnu@4.25.0':
    optional: true

  '@rollup/rollup-linux-x64-gnu@4.25.0':
    optional: true

  '@rollup/rollup-linux-x64-musl@4.25.0':
    optional: true

  '@rollup/rollup-win32-arm64-msvc@4.25.0':
    optional: true

  '@rollup/rollup-win32-ia32-msvc@4.25.0':
    optional: true

  '@rollup/rollup-win32-x64-msvc@4.25.0':
    optional: true

  '@rtsao/scc@1.1.0': {}

  '@rushstack/eslint-patch@1.10.4': {}

  '@swc/counter@0.1.3': {}

  '@swc/helpers@0.5.13':
    dependencies:
      tslib: 2.8.1

  '@tabler/icons-react@3.21.0(react@19.0.0-rc-02c0e824-20241028)':
    dependencies:
      '@tabler/icons': 3.21.0
      react: 19.0.0-rc-02c0e824-20241028

  '@tabler/icons@3.21.0': {}

  '@tootallnate/quickjs-emscripten@0.23.0': {}

  '@tsconfig/node10@1.0.11': {}

  '@tsconfig/node12@1.0.11': {}

  '@tsconfig/node14@1.0.3': {}

  '@tsconfig/node16@1.0.4': {}

  '@turbo/gen@1.13.4(@types/node@20.17.6)(typescript@5.5.4)':
    dependencies:
      '@turbo/workspaces': 1.13.4
      chalk: 2.4.2
      commander: 10.0.1
      fs-extra: 10.1.0
      inquirer: 8.2.6
      minimatch: 9.0.5
      node-plop: 0.26.3
      proxy-agent: 6.4.0
      ts-node: 10.9.2(@types/node@20.17.6)(typescript@5.5.4)
      update-check: 1.5.4
      validate-npm-package-name: 5.0.1
    transitivePeerDependencies:
      - '@swc/core'
      - '@swc/wasm'
      - '@types/node'
      - supports-color
      - typescript

  '@turbo/workspaces@1.13.4':
    dependencies:
      chalk: 2.4.2
      commander: 10.0.1
      execa: 5.1.1
      fast-glob: 3.3.2
      fs-extra: 10.1.0
      gradient-string: 2.0.2
      inquirer: 8.2.6
      js-yaml: 4.1.0
      ora: 4.1.1
      rimraf: 3.0.2
      semver: 7.6.3
      update-check: 1.5.4

  '@types/acorn@4.0.6':
    dependencies:
      '@types/estree': 1.0.6

  '@types/cookie@0.6.0': {}

  '@types/cookiejar@2.1.5': {}

  '@types/d3-array@3.2.1': {}

  '@types/d3-color@3.1.3': {}

  '@types/d3-ease@3.0.2': {}

  '@types/d3-interpolate@3.0.4':
    dependencies:
      '@types/d3-color': 3.1.3

  '@types/d3-path@3.1.0': {}

  '@types/d3-scale@4.0.8':
    dependencies:
      '@types/d3-time': 3.0.3

  '@types/d3-shape@3.1.6':
    dependencies:
      '@types/d3-path': 3.1.0

  '@types/d3-time@3.0.3': {}

  '@types/d3-timer@3.0.2': {}

  '@types/debug@4.1.12':
    dependencies:
      '@types/ms': 0.7.34

  '@types/eslint@8.56.12':
    dependencies:
      '@types/estree': 1.0.6
      '@types/json-schema': 7.0.15

  '@types/estree-jsx@1.0.5':
    dependencies:
      '@types/estree': 1.0.6

  '@types/estree@1.0.6': {}

  '@types/glob@7.2.0':
    dependencies:
      '@types/minimatch': 5.1.2
      '@types/node': 20.17.6

  '@types/hast@3.0.4':
    dependencies:
      '@types/unist': 3.0.3

  '@types/hoist-non-react-statics@3.3.5':
    dependencies:
      '@types/react': 18.3.12
      hoist-non-react-statics: 3.3.2

  '@types/inquirer@6.5.0':
    dependencies:
      '@types/through': 0.0.33
      rxjs: 6.6.7

  '@types/json-schema@7.0.15': {}

  '@types/json5@0.0.29': {}

  '@types/mdast@4.0.4':
    dependencies:
      '@types/unist': 3.0.3

  '@types/mdx@2.0.13': {}

  '@types/methods@1.1.4': {}

  '@types/minimatch@5.1.2': {}

  '@types/ms@0.7.34': {}

  '@types/node@18.11.18': {}

  '@types/node@20.17.6':
    dependencies:
      undici-types: 6.19.8

  '@types/normalize-package-data@2.4.4': {}

  '@types/prop-types@15.7.13': {}

  '@types/react-beautiful-dnd@13.1.8':
    dependencies:
      '@types/react': 18.3.12

  '@types/react-dom@18.0.10':
    dependencies:
      '@types/react': 18.3.12

  '@types/react-dom@18.3.1':
    dependencies:
      '@types/react': 18.3.12

  '@types/react-redux@7.1.34':
    dependencies:
      '@types/hoist-non-react-statics': 3.3.5
      '@types/react': 18.3.12
      hoist-non-react-statics: 3.3.2
      redux: 4.2.1

  '@types/react@18.0.26':
    dependencies:
      '@types/prop-types': 15.7.13
      '@types/scheduler': 0.23.0
      csstype: 3.1.3

  '@types/react@18.3.12':
    dependencies:
      '@types/prop-types': 15.7.13
      csstype: 3.1.3

  '@types/resolve@1.20.6': {}

  '@types/scheduler@0.23.0': {}

  '@types/semver@7.5.8': {}

  '@types/superagent@8.1.9':
    dependencies:
      '@types/cookiejar': 2.1.5
      '@types/methods': 1.1.4
      '@types/node': 20.17.6
      form-data: 4.0.1

  '@types/supertest@6.0.2':
    dependencies:
      '@types/methods': 1.1.4
      '@types/superagent': 8.1.9

  '@types/through@0.0.33':
    dependencies:
      '@types/node': 20.17.6

  '@types/tinycolor2@1.4.6': {}

  '@types/unist@2.0.11': {}

  '@types/unist@3.0.3': {}

  '@typescript-eslint/eslint-plugin@6.21.0(@typescript-eslint/parser@6.21.0(eslint@8.57.1)(typescript@5.5.4))(eslint@8.57.1)(typescript@5.5.4)':
    dependencies:
      '@eslint-community/regexpp': 4.12.1
      '@typescript-eslint/parser': 6.21.0(eslint@8.57.1)(typescript@5.5.4)
      '@typescript-eslint/scope-manager': 6.21.0
      '@typescript-eslint/type-utils': 6.21.0(eslint@8.57.1)(typescript@5.5.4)
      '@typescript-eslint/utils': 6.21.0(eslint@8.57.1)(typescript@5.5.4)
      '@typescript-eslint/visitor-keys': 6.21.0
      debug: 4.3.7
      eslint: 8.57.1
      graphemer: 1.4.0
      ignore: 5.3.2
      natural-compare: 1.4.0
      semver: 7.6.3
      ts-api-utils: 1.4.0(typescript@5.5.4)
    optionalDependencies:
      typescript: 5.5.4
    transitivePeerDependencies:
      - supports-color

  '@typescript-eslint/eslint-plugin@7.18.0(@typescript-eslint/parser@7.18.0(eslint@8.57.1)(typescript@5.5.4))(eslint@8.57.1)(typescript@5.5.4)':
    dependencies:
      '@eslint-community/regexpp': 4.12.1
      '@typescript-eslint/parser': 7.18.0(eslint@8.57.1)(typescript@5.5.4)
      '@typescript-eslint/scope-manager': 7.18.0
      '@typescript-eslint/type-utils': 7.18.0(eslint@8.57.1)(typescript@5.5.4)
      '@typescript-eslint/utils': 7.18.0(eslint@8.57.1)(typescript@5.5.4)
      '@typescript-eslint/visitor-keys': 7.18.0
      eslint: 8.57.1
      graphemer: 1.4.0
      ignore: 5.3.2
      natural-compare: 1.4.0
      ts-api-utils: 1.4.0(typescript@5.5.4)
    optionalDependencies:
      typescript: 5.5.4
    transitivePeerDependencies:
      - supports-color

  '@typescript-eslint/parser@6.21.0(eslint@8.57.1)(typescript@5.5.4)':
    dependencies:
      '@typescript-eslint/scope-manager': 6.21.0
      '@typescript-eslint/types': 6.21.0
      '@typescript-eslint/typescript-estree': 6.21.0(typescript@5.5.4)
      '@typescript-eslint/visitor-keys': 6.21.0
      debug: 4.3.7
      eslint: 8.57.1
    optionalDependencies:
      typescript: 5.5.4
    transitivePeerDependencies:
      - supports-color

  '@typescript-eslint/parser@7.18.0(eslint@8.57.1)(typescript@5.5.4)':
    dependencies:
      '@typescript-eslint/scope-manager': 7.18.0
      '@typescript-eslint/types': 7.18.0
      '@typescript-eslint/typescript-estree': 7.18.0(typescript@5.5.4)
      '@typescript-eslint/visitor-keys': 7.18.0
      debug: 4.3.7
      eslint: 8.57.1
    optionalDependencies:
      typescript: 5.5.4
    transitivePeerDependencies:
      - supports-color

  '@typescript-eslint/scope-manager@5.62.0':
    dependencies:
      '@typescript-eslint/types': 5.62.0
      '@typescript-eslint/visitor-keys': 5.62.0

  '@typescript-eslint/scope-manager@6.21.0':
    dependencies:
      '@typescript-eslint/types': 6.21.0
      '@typescript-eslint/visitor-keys': 6.21.0

  '@typescript-eslint/scope-manager@7.18.0':
    dependencies:
      '@typescript-eslint/types': 7.18.0
      '@typescript-eslint/visitor-keys': 7.18.0

  '@typescript-eslint/type-utils@6.21.0(eslint@8.57.1)(typescript@5.5.4)':
    dependencies:
      '@typescript-eslint/typescript-estree': 6.21.0(typescript@5.5.4)
      '@typescript-eslint/utils': 6.21.0(eslint@8.57.1)(typescript@5.5.4)
      debug: 4.3.7
      eslint: 8.57.1
      ts-api-utils: 1.4.0(typescript@5.5.4)
    optionalDependencies:
      typescript: 5.5.4
    transitivePeerDependencies:
      - supports-color

  '@typescript-eslint/type-utils@7.18.0(eslint@8.57.1)(typescript@5.5.4)':
    dependencies:
      '@typescript-eslint/typescript-estree': 7.18.0(typescript@5.5.4)
      '@typescript-eslint/utils': 7.18.0(eslint@8.57.1)(typescript@5.5.4)
      debug: 4.3.7
      eslint: 8.57.1
      ts-api-utils: 1.4.0(typescript@5.5.4)
    optionalDependencies:
      typescript: 5.5.4
    transitivePeerDependencies:
      - supports-color

  '@typescript-eslint/types@5.62.0': {}

  '@typescript-eslint/types@6.21.0': {}

  '@typescript-eslint/types@7.18.0': {}

  '@typescript-eslint/typescript-estree@5.62.0(typescript@5.5.4)':
    dependencies:
      '@typescript-eslint/types': 5.62.0
      '@typescript-eslint/visitor-keys': 5.62.0
      debug: 4.3.7
      globby: 11.1.0
      is-glob: 4.0.3
      semver: 7.6.3
      tsutils: 3.21.0(typescript@5.5.4)
    optionalDependencies:
      typescript: 5.5.4
    transitivePeerDependencies:
      - supports-color

  '@typescript-eslint/typescript-estree@6.21.0(typescript@5.5.4)':
    dependencies:
      '@typescript-eslint/types': 6.21.0
      '@typescript-eslint/visitor-keys': 6.21.0
      debug: 4.3.7
      globby: 11.1.0
      is-glob: 4.0.3
      minimatch: 9.0.3
      semver: 7.6.3
      ts-api-utils: 1.4.0(typescript@5.5.4)
    optionalDependencies:
      typescript: 5.5.4
    transitivePeerDependencies:
      - supports-color

  '@typescript-eslint/typescript-estree@7.18.0(typescript@5.5.4)':
    dependencies:
      '@typescript-eslint/types': 7.18.0
      '@typescript-eslint/visitor-keys': 7.18.0
      debug: 4.3.7
      globby: 11.1.0
      is-glob: 4.0.3
      minimatch: 9.0.5
      semver: 7.6.3
      ts-api-utils: 1.4.0(typescript@5.5.4)
    optionalDependencies:
      typescript: 5.5.4
    transitivePeerDependencies:
      - supports-color

  '@typescript-eslint/utils@5.62.0(eslint@8.57.1)(typescript@5.5.4)':
    dependencies:
      '@eslint-community/eslint-utils': 4.4.1(eslint@8.57.1)
      '@types/json-schema': 7.0.15
      '@types/semver': 7.5.8
      '@typescript-eslint/scope-manager': 5.62.0
      '@typescript-eslint/types': 5.62.0
      '@typescript-eslint/typescript-estree': 5.62.0(typescript@5.5.4)
      eslint: 8.57.1
      eslint-scope: 5.1.1
      semver: 7.6.3
    transitivePeerDependencies:
      - supports-color
      - typescript

  '@typescript-eslint/utils@6.21.0(eslint@8.57.1)(typescript@5.5.4)':
    dependencies:
      '@eslint-community/eslint-utils': 4.4.1(eslint@8.57.1)
      '@types/json-schema': 7.0.15
      '@types/semver': 7.5.8
      '@typescript-eslint/scope-manager': 6.21.0
      '@typescript-eslint/types': 6.21.0
      '@typescript-eslint/typescript-estree': 6.21.0(typescript@5.5.4)
      eslint: 8.57.1
      semver: 7.6.3
    transitivePeerDependencies:
      - supports-color
      - typescript

  '@typescript-eslint/utils@7.18.0(eslint@8.57.1)(typescript@5.5.4)':
    dependencies:
      '@eslint-community/eslint-utils': 4.4.1(eslint@8.57.1)
      '@typescript-eslint/scope-manager': 7.18.0
      '@typescript-eslint/types': 7.18.0
      '@typescript-eslint/typescript-estree': 7.18.0(typescript@5.5.4)
      eslint: 8.57.1
    transitivePeerDependencies:
      - supports-color
      - typescript

  '@typescript-eslint/visitor-keys@5.62.0':
    dependencies:
      '@typescript-eslint/types': 5.62.0
      eslint-visitor-keys: 3.4.3

  '@typescript-eslint/visitor-keys@6.21.0':
    dependencies:
      '@typescript-eslint/types': 6.21.0
      eslint-visitor-keys: 3.4.3

  '@typescript-eslint/visitor-keys@7.18.0':
    dependencies:
      '@typescript-eslint/types': 7.18.0
      eslint-visitor-keys: 3.4.3

  '@ungap/structured-clone@1.2.0': {}

  '@vercel/style-guide@5.2.0(eslint@8.57.1)(prettier@3.3.3)(typescript@5.5.4)':
    dependencies:
      '@babel/core': 7.26.0
      '@babel/eslint-parser': 7.25.9(@babel/core@7.26.0)(eslint@8.57.1)
      '@rushstack/eslint-patch': 1.10.4
      '@typescript-eslint/eslint-plugin': 6.21.0(@typescript-eslint/parser@6.21.0(eslint@8.57.1)(typescript@5.5.4))(eslint@8.57.1)(typescript@5.5.4)
      '@typescript-eslint/parser': 6.21.0(eslint@8.57.1)(typescript@5.5.4)
      eslint-config-prettier: 9.1.0(eslint@8.57.1)
      eslint-import-resolver-alias: 1.1.2(eslint-plugin-import@2.31.0)
      eslint-import-resolver-typescript: 3.6.3(@typescript-eslint/parser@6.21.0(eslint@8.57.1)(typescript@5.5.4))(eslint-plugin-import@2.31.0)(eslint@8.57.1)
      eslint-plugin-eslint-comments: 3.2.0(eslint@8.57.1)
      eslint-plugin-import: 2.31.0(@typescript-eslint/parser@7.18.0(eslint@8.57.1)(typescript@5.5.4))(eslint-import-resolver-typescript@3.6.3)(eslint@8.57.1)
      eslint-plugin-jest: 27.9.0(@typescript-eslint/eslint-plugin@7.18.0(@typescript-eslint/parser@7.18.0(eslint@8.57.1)(typescript@5.5.4))(eslint@8.57.1)(typescript@5.5.4))(eslint@8.57.1)(typescript@5.5.4)
      eslint-plugin-jsx-a11y: 6.10.2(eslint@8.57.1)
      eslint-plugin-playwright: 0.16.0(eslint-plugin-jest@27.9.0(@typescript-eslint/eslint-plugin@6.21.0(@typescript-eslint/parser@6.21.0(eslint@8.57.1)(typescript@5.5.4))(eslint@8.57.1)(typescript@5.5.4))(eslint@8.57.1)(typescript@5.5.4))(eslint@8.57.1)
      eslint-plugin-react: 7.37.2(eslint@8.57.1)
      eslint-plugin-react-hooks: 4.6.2(eslint@8.57.1)
      eslint-plugin-testing-library: 6.4.0(eslint@8.57.1)(typescript@5.5.4)
      eslint-plugin-tsdoc: 0.2.17
      eslint-plugin-unicorn: 48.0.1(eslint@8.57.1)
      prettier-plugin-packagejson: 2.5.3(prettier@3.3.3)
    optionalDependencies:
      eslint: 8.57.1
      prettier: 3.3.3
      typescript: 5.5.4
    transitivePeerDependencies:
      - eslint-import-resolver-node
      - eslint-import-resolver-webpack
      - eslint-plugin-import-x
      - jest
      - supports-color

  '@vitest/expect@2.1.4':
    dependencies:
      '@vitest/spy': 2.1.4
      '@vitest/utils': 2.1.4
      chai: 5.1.2
      tinyrainbow: 1.2.0

  '@vitest/mocker@2.1.4(vite@5.4.10(@types/node@20.17.6))':
    dependencies:
      '@vitest/spy': 2.1.4
      estree-walker: 3.0.3
      magic-string: 0.30.12
    optionalDependencies:
      vite: 5.4.10(@types/node@20.17.6)

  '@vitest/pretty-format@2.1.4':
    dependencies:
      tinyrainbow: 1.2.0

  '@vitest/runner@2.1.4':
    dependencies:
      '@vitest/utils': 2.1.4
      pathe: 1.1.2

  '@vitest/snapshot@2.1.4':
    dependencies:
      '@vitest/pretty-format': 2.1.4
      magic-string: 0.30.12
      pathe: 1.1.2

  '@vitest/spy@2.1.4':
    dependencies:
      tinyspy: 3.0.2

  '@vitest/utils@2.1.4':
    dependencies:
      '@vitest/pretty-format': 2.1.4
      loupe: 3.1.2
      tinyrainbow: 1.2.0

  acorn-jsx@5.3.2(acorn@8.14.0):
    dependencies:
      acorn: 8.14.0

  acorn-walk@8.3.4:
    dependencies:
      acorn: 8.14.0

  acorn@8.14.0: {}

  agent-base@7.1.1:
    dependencies:
      debug: 4.3.7
    transitivePeerDependencies:
      - supports-color

  aggregate-error@3.1.0:
    dependencies:
      clean-stack: 2.2.0
      indent-string: 4.0.0

  ajv@6.12.6:
    dependencies:
      fast-deep-equal: 3.1.3
      fast-json-stable-stringify: 2.1.0
      json-schema-traverse: 0.4.1
      uri-js: 4.4.1

  ansi-escapes@4.3.2:
    dependencies:
      type-fest: 0.21.3

  ansi-regex@5.0.1: {}

  ansi-regex@6.1.0: {}

  ansi-styles@3.2.1:
    dependencies:
      color-convert: 1.9.3

  ansi-styles@4.3.0:
    dependencies:
      color-convert: 2.0.1

  ansi-styles@6.2.1: {}

  any-promise@1.3.0: {}

  anymatch@3.1.3:
    dependencies:
      normalize-path: 3.0.0
      picomatch: 2.3.1

  arg@4.1.3: {}

  arg@5.0.2: {}

  argparse@1.0.10:
    dependencies:
      sprintf-js: 1.0.3

  argparse@2.0.1: {}

  aria-hidden@1.2.4:
    dependencies:
      tslib: 2.8.1

  aria-query@5.3.2: {}

  array-buffer-byte-length@1.0.1:
    dependencies:
      call-bind: 1.0.7
      is-array-buffer: 3.0.4

  array-includes@3.1.8:
    dependencies:
      call-bind: 1.0.7
      define-properties: 1.2.1
      es-abstract: 1.23.3
      es-object-atoms: 1.0.0
      get-intrinsic: 1.2.4
      is-string: 1.0.7

  array-timsort@1.0.3: {}

  array-union@2.1.0: {}

  array.prototype.findlast@1.2.5:
    dependencies:
      call-bind: 1.0.7
      define-properties: 1.2.1
      es-abstract: 1.23.3
      es-errors: 1.3.0
      es-object-atoms: 1.0.0
      es-shim-unscopables: 1.0.2

  array.prototype.findlastindex@1.2.5:
    dependencies:
      call-bind: 1.0.7
      define-properties: 1.2.1
      es-abstract: 1.23.3
      es-errors: 1.3.0
      es-object-atoms: 1.0.0
      es-shim-unscopables: 1.0.2

  array.prototype.flat@1.3.2:
    dependencies:
      call-bind: 1.0.7
      define-properties: 1.2.1
      es-abstract: 1.23.3
      es-shim-unscopables: 1.0.2

  array.prototype.flatmap@1.3.2:
    dependencies:
      call-bind: 1.0.7
      define-properties: 1.2.1
      es-abstract: 1.23.3
      es-shim-unscopables: 1.0.2

  array.prototype.tosorted@1.1.4:
    dependencies:
      call-bind: 1.0.7
      define-properties: 1.2.1
      es-abstract: 1.23.3
      es-errors: 1.3.0
      es-shim-unscopables: 1.0.2

  arraybuffer.prototype.slice@1.0.3:
    dependencies:
      array-buffer-byte-length: 1.0.1
      call-bind: 1.0.7
      define-properties: 1.2.1
      es-abstract: 1.23.3
      es-errors: 1.3.0
      get-intrinsic: 1.2.4
      is-array-buffer: 3.0.4
      is-shared-array-buffer: 1.0.3

  asap@2.0.6: {}

  assertion-error@2.0.1: {}

  ast-types-flow@0.0.8: {}

  ast-types@0.13.4:
    dependencies:
      tslib: 2.8.1

  astring@1.9.0: {}

  asynckit@0.4.0: {}

  available-typed-arrays@1.0.7:
    dependencies:
      possible-typed-array-names: 1.0.0

  axe-core@4.10.2: {}

  axobject-query@4.1.0: {}

  bail@2.0.2: {}

  balanced-match@1.0.2: {}

  base64-js@1.5.1: {}

  basic-ftp@5.0.5: {}

  binary-extensions@2.3.0: {}

  bl@4.1.0:
    dependencies:
      buffer: 5.7.1
      inherits: 2.0.4
      readable-stream: 3.6.2

  brace-expansion@1.1.11:
    dependencies:
      balanced-match: 1.0.2
      concat-map: 0.0.1

  brace-expansion@2.0.1:
    dependencies:
      balanced-match: 1.0.2

  braces@3.0.3:
    dependencies:
      fill-range: 7.1.1

  browserslist@4.24.2:
    dependencies:
      caniuse-lite: 1.0.30001679
      electron-to-chromium: 1.5.55
      node-releases: 2.0.18
      update-browserslist-db: 1.1.1(browserslist@4.24.2)

  buffer-from@1.1.2: {}

  buffer@5.7.1:
    dependencies:
      base64-js: 1.5.1
      ieee754: 1.2.1

  builtin-modules@3.3.0: {}

  busboy@1.6.0:
    dependencies:
      streamsearch: 1.1.0

  cac@6.7.14: {}

  call-bind@1.0.7:
    dependencies:
      es-define-property: 1.0.0
      es-errors: 1.3.0
      function-bind: 1.1.2
      get-intrinsic: 1.2.4
      set-function-length: 1.2.2

  callsites@3.1.0: {}

  camel-case@3.0.0:
    dependencies:
      no-case: 2.3.2
      upper-case: 1.1.3

  camel-case@4.1.2:
    dependencies:
      pascal-case: 3.1.2
      tslib: 2.8.1

  camelcase-css@2.0.1: {}

  caniuse-lite@1.0.30001679: {}

  ccount@2.0.1: {}

  chai@5.1.2:
    dependencies:
      assertion-error: 2.0.1
      check-error: 2.1.1
      deep-eql: 5.0.2
      loupe: 3.1.2
      pathval: 2.0.0

  chalk@2.4.2:
    dependencies:
      ansi-styles: 3.2.1
      escape-string-regexp: 1.0.5
      supports-color: 5.5.0

  chalk@3.0.0:
    dependencies:
      ansi-styles: 4.3.0
      supports-color: 7.2.0

  chalk@4.1.2:
    dependencies:
      ansi-styles: 4.3.0
      supports-color: 7.2.0

  change-case@3.1.0:
    dependencies:
      camel-case: 3.0.0
      constant-case: 2.0.0
      dot-case: 2.1.1
      header-case: 1.0.1
      is-lower-case: 1.1.3
      is-upper-case: 1.1.2
      lower-case: 1.1.4
      lower-case-first: 1.0.2
      no-case: 2.3.2
      param-case: 2.1.1
      pascal-case: 2.0.1
      path-case: 2.1.1
      sentence-case: 2.1.1
      snake-case: 2.1.0
      swap-case: 1.1.2
      title-case: 2.1.1
      upper-case: 1.1.3
      upper-case-first: 1.1.2

  character-entities-html4@2.1.0: {}

  character-entities-legacy@3.0.0: {}

  character-entities@2.0.2: {}

  character-reference-invalid@2.0.1: {}

  chardet@0.7.0: {}

  check-error@2.1.1: {}

  chokidar@3.6.0:
    dependencies:
      anymatch: 3.1.3
      braces: 3.0.3
      glob-parent: 5.1.2
      is-binary-path: 2.1.0
      is-glob: 4.0.3
      normalize-path: 3.0.0
      readdirp: 3.6.0
    optionalDependencies:
      fsevents: 2.3.3

  ci-info@3.9.0: {}

  class-variance-authority@0.7.0:
    dependencies:
      clsx: 2.0.0

  clean-regexp@1.0.0:
    dependencies:
      escape-string-regexp: 1.0.5

  clean-stack@2.2.0: {}

  cli-cursor@3.1.0:
    dependencies:
      restore-cursor: 3.1.0

  cli-spinners@2.9.2: {}

  cli-width@3.0.0: {}

  client-only@0.0.1: {}

  clipanion@3.2.1(typanion@3.14.0):
    dependencies:
      typanion: 3.14.0

  cliui@8.0.1:
    dependencies:
      string-width: 4.2.3
      strip-ansi: 6.0.1
      wrap-ansi: 7.0.0

  clone@1.0.4: {}

  clsx@2.0.0: {}

  clsx@2.1.1: {}

  cmdk@1.0.0(@types/react-dom@18.3.1)(@types/react@18.3.12)(react-dom@19.0.0-rc-02c0e824-20241028(react@19.0.0-rc-02c0e824-20241028))(react@19.0.0-rc-02c0e824-20241028):
    dependencies:
      '@radix-ui/react-dialog': 1.0.5(@types/react-dom@18.3.1)(@types/react@18.3.12)(react-dom@19.0.0-rc-02c0e824-20241028(react@19.0.0-rc-02c0e824-20241028))(react@19.0.0-rc-02c0e824-20241028)
      '@radix-ui/react-primitive': 1.0.3(@types/react-dom@18.3.1)(@types/react@18.3.12)(react-dom@19.0.0-rc-02c0e824-20241028(react@19.0.0-rc-02c0e824-20241028))(react@19.0.0-rc-02c0e824-20241028)
      react: 19.0.0-rc-02c0e824-20241028
      react-dom: 19.0.0-rc-02c0e824-20241028(react@19.0.0-rc-02c0e824-20241028)
    transitivePeerDependencies:
      - '@types/react'
      - '@types/react-dom'

  collapse-white-space@2.1.0: {}

  color-convert@1.9.3:
    dependencies:
      color-name: 1.1.3

  color-convert@2.0.1:
    dependencies:
      color-name: 1.1.4

  color-name@1.1.3: {}

  color-name@1.1.4: {}

  color-string@1.9.1:
    dependencies:
      color-name: 1.1.4
      simple-swizzle: 0.2.2
    optional: true

  color@4.2.3:
    dependencies:
      color-convert: 2.0.1
      color-string: 1.9.1
    optional: true

  combined-stream@1.0.8:
    dependencies:
      delayed-stream: 1.0.0

  comma-separated-tokens@2.0.3: {}

  commander@10.0.1: {}

  commander@4.1.1: {}

  comment-json@4.2.5:
    dependencies:
      array-timsort: 1.0.3
      core-util-is: 1.0.3
      esprima: 4.0.1
      has-own-prop: 2.0.0
      repeat-string: 1.6.1

  component-emitter@1.3.1: {}

  concat-map@0.0.1: {}

  constant-case@2.0.0:
    dependencies:
      snake-case: 2.1.0
      upper-case: 1.1.3

  contentlayer2@0.5.3(acorn@8.14.0)(esbuild@0.21.5):
    dependencies:
      '@contentlayer2/cli': 0.5.3(acorn@8.14.0)(esbuild@0.21.5)
      '@contentlayer2/client': 0.5.3(acorn@8.14.0)(esbuild@0.21.5)
      '@contentlayer2/core': 0.5.3(acorn@8.14.0)(esbuild@0.21.5)
      '@contentlayer2/source-files': 0.5.3(acorn@8.14.0)(esbuild@0.21.5)
      '@contentlayer2/source-remote-files': 0.5.3(acorn@8.14.0)(esbuild@0.21.5)
      '@contentlayer2/utils': 0.5.3
    transitivePeerDependencies:
      - '@effect-ts/otel-node'
      - acorn
      - esbuild
      - markdown-wasm
      - supports-color

  convert-source-map@2.0.0: {}

  cookie@0.7.1: {}

  cookiejar@2.1.4: {}

  core-js-pure@3.39.0: {}

  core-util-is@1.0.3: {}

  create-require@1.1.1: {}

  cross-spawn@7.0.5:
    dependencies:
      path-key: 3.1.1
      shebang-command: 2.0.0
      which: 2.0.2

  css-box-model@1.2.1:
    dependencies:
      tiny-invariant: 1.3.3

  cssesc@3.0.0: {}

  csstype@3.1.3: {}

  d3-array@3.2.4:
    dependencies:
      internmap: 2.0.3

  d3-color@3.1.0: {}

  d3-ease@3.0.1: {}

  d3-format@3.1.0: {}

  d3-interpolate@3.0.1:
    dependencies:
      d3-color: 3.1.0

  d3-path@3.1.0: {}

  d3-scale@4.0.2:
    dependencies:
      d3-array: 3.2.4
      d3-format: 3.1.0
      d3-interpolate: 3.0.1
      d3-time: 3.1.0
      d3-time-format: 4.1.0

  d3-shape@3.2.0:
    dependencies:
      d3-path: 3.1.0

  d3-time-format@4.1.0:
    dependencies:
      d3-time: 3.1.0

  d3-time@3.1.0:
    dependencies:
      d3-array: 3.2.4

  d3-timer@3.0.1: {}

  damerau-levenshtein@1.0.8: {}

  data-uri-to-buffer@6.0.2: {}

  data-view-buffer@1.0.1:
    dependencies:
      call-bind: 1.0.7
      es-errors: 1.3.0
      is-data-view: 1.0.1

  data-view-byte-length@1.0.1:
    dependencies:
      call-bind: 1.0.7
      es-errors: 1.3.0
      is-data-view: 1.0.1

  data-view-byte-offset@1.0.0:
    dependencies:
      call-bind: 1.0.7
      es-errors: 1.3.0
      is-data-view: 1.0.1

  debug@3.2.7:
    dependencies:
      ms: 2.1.3

  debug@4.3.7:
    dependencies:
      ms: 2.1.3

  decimal.js-light@2.5.1: {}

  decode-named-character-reference@1.0.2:
    dependencies:
      character-entities: 2.0.2

  deep-eql@5.0.2: {}

  deep-extend@0.6.0: {}

  deep-is@0.1.4: {}

  defaults@1.0.4:
    dependencies:
      clone: 1.0.4

  define-data-property@1.1.4:
    dependencies:
      es-define-property: 1.0.0
      es-errors: 1.3.0
      gopd: 1.0.1

  define-properties@1.2.1:
    dependencies:
      define-data-property: 1.1.4
      has-property-descriptors: 1.0.2
      object-keys: 1.1.1

  degenerator@5.0.1:
    dependencies:
      ast-types: 0.13.4
      escodegen: 2.1.0
      esprima: 4.0.1

  del@5.1.0:
    dependencies:
      globby: 10.0.2
      graceful-fs: 4.2.11
      is-glob: 4.0.3
      is-path-cwd: 2.2.0
      is-path-inside: 3.0.3
      p-map: 3.0.0
      rimraf: 3.0.2
      slash: 3.0.0

  delayed-stream@1.0.0: {}

  dequal@2.0.3: {}

  detect-indent@7.0.1: {}

  detect-libc@2.0.3:
    optional: true

  detect-newline@4.0.1: {}

  detect-node-es@1.1.0: {}

  devlop@1.1.0:
    dependencies:
      dequal: 2.0.3

  dezalgo@1.0.4:
    dependencies:
      asap: 2.0.6
      wrappy: 1.0.2

  didyoumean@1.2.2: {}

  diff@4.0.2: {}

  dir-glob@3.0.1:
    dependencies:
      path-type: 4.0.0

  dlv@1.1.3: {}

  doctrine@2.1.0:
    dependencies:
      esutils: 2.0.3

  doctrine@3.0.0:
    dependencies:
      esutils: 2.0.3

  dom-helpers@5.2.1:
    dependencies:
      '@babel/runtime': 7.26.0
      csstype: 3.1.3

  dot-case@2.1.1:
    dependencies:
      no-case: 2.3.2

  dotenv@16.0.3: {}

  eastasianwidth@0.2.0: {}

  electron-to-chromium@1.5.55: {}

  emoji-regex@8.0.0: {}

  emoji-regex@9.2.2: {}

  enhanced-resolve@5.17.1:
    dependencies:
      graceful-fs: 4.2.11
      tapable: 2.2.1

  error-ex@1.3.2:
    dependencies:
      is-arrayish: 0.2.1

  es-abstract@1.23.3:
    dependencies:
      array-buffer-byte-length: 1.0.1
      arraybuffer.prototype.slice: 1.0.3
      available-typed-arrays: 1.0.7
      call-bind: 1.0.7
      data-view-buffer: 1.0.1
      data-view-byte-length: 1.0.1
      data-view-byte-offset: 1.0.0
      es-define-property: 1.0.0
      es-errors: 1.3.0
      es-object-atoms: 1.0.0
      es-set-tostringtag: 2.0.3
      es-to-primitive: 1.2.1
      function.prototype.name: 1.1.6
      get-intrinsic: 1.2.4
      get-symbol-description: 1.0.2
      globalthis: 1.0.4
      gopd: 1.0.1
      has-property-descriptors: 1.0.2
      has-proto: 1.0.3
      has-symbols: 1.0.3
      hasown: 2.0.2
      internal-slot: 1.0.7
      is-array-buffer: 3.0.4
      is-callable: 1.2.7
      is-data-view: 1.0.1
      is-negative-zero: 2.0.3
      is-regex: 1.1.4
      is-shared-array-buffer: 1.0.3
      is-string: 1.0.7
      is-typed-array: 1.1.13
      is-weakref: 1.0.2
      object-inspect: 1.13.3
      object-keys: 1.1.1
      object.assign: 4.1.5
      regexp.prototype.flags: 1.5.3
      safe-array-concat: 1.1.2
      safe-regex-test: 1.0.3
      string.prototype.trim: 1.2.9
      string.prototype.trimend: 1.0.8
      string.prototype.trimstart: 1.0.8
      typed-array-buffer: 1.0.2
      typed-array-byte-length: 1.0.1
      typed-array-byte-offset: 1.0.2
      typed-array-length: 1.0.6
      unbox-primitive: 1.0.2
      which-typed-array: 1.1.15

  es-define-property@1.0.0:
    dependencies:
      get-intrinsic: 1.2.4

  es-errors@1.3.0: {}

  es-iterator-helpers@1.2.0:
    dependencies:
      call-bind: 1.0.7
      define-properties: 1.2.1
      es-abstract: 1.23.3
      es-errors: 1.3.0
      es-set-tostringtag: 2.0.3
      function-bind: 1.1.2
      get-intrinsic: 1.2.4
      globalthis: 1.0.4
      gopd: 1.0.1
      has-property-descriptors: 1.0.2
      has-proto: 1.0.3
      has-symbols: 1.0.3
      internal-slot: 1.0.7
      iterator.prototype: 1.1.3
      safe-array-concat: 1.1.2

  es-object-atoms@1.0.0:
    dependencies:
      es-errors: 1.3.0

  es-set-tostringtag@2.0.3:
    dependencies:
      get-intrinsic: 1.2.4
      has-tostringtag: 1.0.2
      hasown: 2.0.2

  es-shim-unscopables@1.0.2:
    dependencies:
      hasown: 2.0.2

  es-to-primitive@1.2.1:
    dependencies:
      is-callable: 1.2.7
      is-date-object: 1.0.5
      is-symbol: 1.0.4

  esast-util-from-estree@2.0.0:
    dependencies:
      '@types/estree-jsx': 1.0.5
      devlop: 1.1.0
      estree-util-visit: 2.0.0
      unist-util-position-from-estree: 2.0.0

  esast-util-from-js@2.0.1:
    dependencies:
      '@types/estree-jsx': 1.0.5
      acorn: 8.14.0
      esast-util-from-estree: 2.0.0
      vfile-message: 4.0.2

  esbuild@0.21.5:
    optionalDependencies:
      '@esbuild/aix-ppc64': 0.21.5
      '@esbuild/android-arm': 0.21.5
      '@esbuild/android-arm64': 0.21.5
      '@esbuild/android-x64': 0.21.5
      '@esbuild/darwin-arm64': 0.21.5
      '@esbuild/darwin-x64': 0.21.5
      '@esbuild/freebsd-arm64': 0.21.5
      '@esbuild/freebsd-x64': 0.21.5
      '@esbuild/linux-arm': 0.21.5
      '@esbuild/linux-arm64': 0.21.5
      '@esbuild/linux-ia32': 0.21.5
      '@esbuild/linux-loong64': 0.21.5
      '@esbuild/linux-mips64el': 0.21.5
      '@esbuild/linux-ppc64': 0.21.5
      '@esbuild/linux-riscv64': 0.21.5
      '@esbuild/linux-s390x': 0.21.5
      '@esbuild/linux-x64': 0.21.5
      '@esbuild/netbsd-x64': 0.21.5
      '@esbuild/openbsd-x64': 0.21.5
      '@esbuild/sunos-x64': 0.21.5
      '@esbuild/win32-arm64': 0.21.5
      '@esbuild/win32-ia32': 0.21.5
      '@esbuild/win32-x64': 0.21.5

  escalade@3.2.0: {}

  escape-string-regexp@1.0.5: {}

  escape-string-regexp@4.0.0: {}

  escape-string-regexp@5.0.0: {}

  escodegen@2.1.0:
    dependencies:
      esprima: 4.0.1
      estraverse: 5.3.0
      esutils: 2.0.3
    optionalDependencies:
      source-map: 0.6.1

  eslint-config-next@15.0.2(eslint@8.57.1)(typescript@5.5.4):
    dependencies:
      '@next/eslint-plugin-next': 15.0.2
      '@rushstack/eslint-patch': 1.10.4
      '@typescript-eslint/eslint-plugin': 7.18.0(@typescript-eslint/parser@7.18.0(eslint@8.57.1)(typescript@5.5.4))(eslint@8.57.1)(typescript@5.5.4)
      '@typescript-eslint/parser': 7.18.0(eslint@8.57.1)(typescript@5.5.4)
      eslint: 8.57.1
      eslint-import-resolver-node: 0.3.9
      eslint-import-resolver-typescript: 3.6.3(@typescript-eslint/parser@7.18.0(eslint@8.57.1)(typescript@5.5.4))(eslint-import-resolver-node@0.3.9)(eslint-plugin-import@2.31.0(@typescript-eslint/parser@7.18.0(eslint@8.57.1)(typescript@5.5.4))(eslint@8.57.1))(eslint@8.57.1)
      eslint-plugin-import: 2.31.0(@typescript-eslint/parser@7.18.0(eslint@8.57.1)(typescript@5.5.4))(eslint-import-resolver-typescript@3.6.3)(eslint@8.57.1)
      eslint-plugin-jsx-a11y: 6.10.2(eslint@8.57.1)
      eslint-plugin-react: 7.37.2(eslint@8.57.1)
      eslint-plugin-react-hooks: 5.0.0(eslint@8.57.1)
    optionalDependencies:
      typescript: 5.5.4
    transitivePeerDependencies:
      - eslint-import-resolver-webpack
      - eslint-plugin-import-x
      - supports-color

  eslint-config-prettier@9.1.0(eslint@8.57.1):
    dependencies:
      eslint: 8.57.1

  eslint-config-turbo@2.2.3(eslint@8.57.1):
    dependencies:
      eslint: 8.57.1
      eslint-plugin-turbo: 2.2.3(eslint@8.57.1)

  eslint-import-resolver-alias@1.1.2(eslint-plugin-import@2.31.0):
    dependencies:
      eslint-plugin-import: 2.31.0(@typescript-eslint/parser@7.18.0(eslint@8.57.1)(typescript@5.5.4))(eslint-import-resolver-typescript@3.6.3)(eslint@8.57.1)

  eslint-import-resolver-node@0.3.9:
    dependencies:
      debug: 3.2.7
      is-core-module: 2.15.1
      resolve: 1.22.8
    transitivePeerDependencies:
      - supports-color

  eslint-import-resolver-typescript@3.6.3(@typescript-eslint/parser@6.21.0(eslint@8.57.1)(typescript@5.5.4))(eslint-plugin-import@2.31.0)(eslint@8.57.1):
    dependencies:
      '@nolyfill/is-core-module': 1.0.39
      debug: 4.3.7
      enhanced-resolve: 5.17.1
      eslint: 8.57.1
      eslint-module-utils: 2.12.0(@typescript-eslint/parser@6.21.0(eslint@8.57.1)(typescript@5.5.4))(eslint-import-resolver-node@0.3.9)(eslint-import-resolver-typescript@3.6.3)(eslint@8.57.1)
      fast-glob: 3.3.2
      get-tsconfig: 4.8.1
      is-bun-module: 1.2.1
      is-glob: 4.0.3
    optionalDependencies:
      eslint-plugin-import: 2.31.0(@typescript-eslint/parser@7.18.0(eslint@8.57.1)(typescript@5.5.4))(eslint-import-resolver-typescript@3.6.3)(eslint@8.57.1)
    transitivePeerDependencies:
      - '@typescript-eslint/parser'
      - eslint-import-resolver-node
      - eslint-import-resolver-webpack
      - supports-color

  eslint-import-resolver-typescript@3.6.3(@typescript-eslint/parser@7.18.0(eslint@8.57.1)(typescript@5.5.4))(eslint-import-resolver-node@0.3.9)(eslint-plugin-import@2.31.0(@typescript-eslint/parser@7.18.0(eslint@8.57.1)(typescript@5.5.4))(eslint@8.57.1))(eslint@8.57.1):
    dependencies:
      '@nolyfill/is-core-module': 1.0.39
      debug: 4.3.7
      enhanced-resolve: 5.17.1
      eslint: 8.57.1
      eslint-module-utils: 2.12.0(@typescript-eslint/parser@7.18.0(eslint@8.57.1)(typescript@5.5.4))(eslint-import-resolver-node@0.3.9)(eslint-import-resolver-typescript@3.6.3(@typescript-eslint/parser@7.18.0(eslint@8.57.1)(typescript@5.5.4))(eslint-import-resolver-node@0.3.9)(eslint-plugin-import@2.31.0(@typescript-eslint/parser@7.18.0(eslint@8.57.1)(typescript@5.5.4))(eslint@8.57.1))(eslint@8.57.1))(eslint@8.57.1)
      fast-glob: 3.3.2
      get-tsconfig: 4.8.1
      is-bun-module: 1.2.1
      is-glob: 4.0.3
    optionalDependencies:
      eslint-plugin-import: 2.31.0(@typescript-eslint/parser@7.18.0(eslint@8.57.1)(typescript@5.5.4))(eslint-import-resolver-typescript@3.6.3)(eslint@8.57.1)
    transitivePeerDependencies:
      - '@typescript-eslint/parser'
      - eslint-import-resolver-node
      - eslint-import-resolver-webpack
      - supports-color

  eslint-module-utils@2.12.0(@typescript-eslint/parser@6.21.0(eslint@8.57.1)(typescript@5.5.4))(eslint-import-resolver-node@0.3.9)(eslint-import-resolver-typescript@3.6.3)(eslint@8.57.1):
    dependencies:
      debug: 3.2.7
    optionalDependencies:
      '@typescript-eslint/parser': 6.21.0(eslint@8.57.1)(typescript@5.5.4)
      eslint: 8.57.1
      eslint-import-resolver-node: 0.3.9
      eslint-import-resolver-typescript: 3.6.3(@typescript-eslint/parser@6.21.0(eslint@8.57.1)(typescript@5.5.4))(eslint-plugin-import@2.31.0)(eslint@8.57.1)
    transitivePeerDependencies:
      - supports-color

  eslint-module-utils@2.12.0(@typescript-eslint/parser@7.18.0(eslint@8.57.1)(typescript@5.5.4))(eslint-import-resolver-node@0.3.9)(eslint-import-resolver-typescript@3.6.3(@typescript-eslint/parser@7.18.0(eslint@8.57.1)(typescript@5.5.4))(eslint-import-resolver-node@0.3.9)(eslint-plugin-import@2.31.0(@typescript-eslint/parser@7.18.0(eslint@8.57.1)(typescript@5.5.4))(eslint@8.57.1))(eslint@8.57.1))(eslint@8.57.1):
    dependencies:
      debug: 3.2.7
    optionalDependencies:
      '@typescript-eslint/parser': 7.18.0(eslint@8.57.1)(typescript@5.5.4)
      eslint: 8.57.1
      eslint-import-resolver-node: 0.3.9
      eslint-import-resolver-typescript: 3.6.3(@typescript-eslint/parser@7.18.0(eslint@8.57.1)(typescript@5.5.4))(eslint-import-resolver-node@0.3.9)(eslint-plugin-import@2.31.0(@typescript-eslint/parser@7.18.0(eslint@8.57.1)(typescript@5.5.4))(eslint@8.57.1))(eslint@8.57.1)
    transitivePeerDependencies:
      - supports-color

  eslint-plugin-eslint-comments@3.2.0(eslint@8.57.1):
    dependencies:
      escape-string-regexp: 1.0.5
      eslint: 8.57.1
      ignore: 5.3.2

  eslint-plugin-import@2.31.0(@typescript-eslint/parser@7.18.0(eslint@8.57.1)(typescript@5.5.4))(eslint-import-resolver-typescript@3.6.3)(eslint@8.57.1):
    dependencies:
      '@rtsao/scc': 1.1.0
      array-includes: 3.1.8
      array.prototype.findlastindex: 1.2.5
      array.prototype.flat: 1.3.2
      array.prototype.flatmap: 1.3.2
      debug: 3.2.7
      doctrine: 2.1.0
      eslint: 8.57.1
      eslint-import-resolver-node: 0.3.9
      eslint-module-utils: 2.12.0(@typescript-eslint/parser@7.18.0(eslint@8.57.1)(typescript@5.5.4))(eslint-import-resolver-node@0.3.9)(eslint-import-resolver-typescript@3.6.3(@typescript-eslint/parser@7.18.0(eslint@8.57.1)(typescript@5.5.4))(eslint-import-resolver-node@0.3.9)(eslint-plugin-import@2.31.0(@typescript-eslint/parser@7.18.0(eslint@8.57.1)(typescript@5.5.4))(eslint@8.57.1))(eslint@8.57.1))(eslint@8.57.1)
      hasown: 2.0.2
      is-core-module: 2.15.1
      is-glob: 4.0.3
      minimatch: 3.1.2
      object.fromentries: 2.0.8
      object.groupby: 1.0.3
      object.values: 1.2.0
      semver: 6.3.1
      string.prototype.trimend: 1.0.8
      tsconfig-paths: 3.15.0
    optionalDependencies:
      '@typescript-eslint/parser': 7.18.0(eslint@8.57.1)(typescript@5.5.4)
    transitivePeerDependencies:
      - eslint-import-resolver-typescript
      - eslint-import-resolver-webpack
      - supports-color

  eslint-plugin-jest@27.9.0(@typescript-eslint/eslint-plugin@7.18.0(@typescript-eslint/parser@7.18.0(eslint@8.57.1)(typescript@5.5.4))(eslint@8.57.1)(typescript@5.5.4))(eslint@8.57.1)(typescript@5.5.4):
    dependencies:
      '@typescript-eslint/utils': 5.62.0(eslint@8.57.1)(typescript@5.5.4)
      eslint: 8.57.1
    optionalDependencies:
      '@typescript-eslint/eslint-plugin': 7.18.0(@typescript-eslint/parser@7.18.0(eslint@8.57.1)(typescript@5.5.4))(eslint@8.57.1)(typescript@5.5.4)
    transitivePeerDependencies:
      - supports-color
      - typescript

  eslint-plugin-jsx-a11y@6.10.2(eslint@8.57.1):
    dependencies:
      aria-query: 5.3.2
      array-includes: 3.1.8
      array.prototype.flatmap: 1.3.2
      ast-types-flow: 0.0.8
      axe-core: 4.10.2
      axobject-query: 4.1.0
      damerau-levenshtein: 1.0.8
      emoji-regex: 9.2.2
      eslint: 8.57.1
      hasown: 2.0.2
      jsx-ast-utils: 3.3.5
      language-tags: 1.0.9
      minimatch: 3.1.2
      object.fromentries: 2.0.8
      safe-regex-test: 1.0.3
      string.prototype.includes: 2.0.1

  eslint-plugin-only-warn@1.1.0: {}

  eslint-plugin-playwright@0.16.0(eslint-plugin-jest@27.9.0(@typescript-eslint/eslint-plugin@6.21.0(@typescript-eslint/parser@6.21.0(eslint@8.57.1)(typescript@5.5.4))(eslint@8.57.1)(typescript@5.5.4))(eslint@8.57.1)(typescript@5.5.4))(eslint@8.57.1):
    dependencies:
      eslint: 8.57.1
    optionalDependencies:
      eslint-plugin-jest: 27.9.0(@typescript-eslint/eslint-plugin@7.18.0(@typescript-eslint/parser@7.18.0(eslint@8.57.1)(typescript@5.5.4))(eslint@8.57.1)(typescript@5.5.4))(eslint@8.57.1)(typescript@5.5.4)

  eslint-plugin-react-hooks@4.6.2(eslint@8.57.1):
    dependencies:
      eslint: 8.57.1

  eslint-plugin-react-hooks@5.0.0(eslint@8.57.1):
    dependencies:
      eslint: 8.57.1

  eslint-plugin-react@7.37.2(eslint@8.57.1):
    dependencies:
      array-includes: 3.1.8
      array.prototype.findlast: 1.2.5
      array.prototype.flatmap: 1.3.2
      array.prototype.tosorted: 1.1.4
      doctrine: 2.1.0
      es-iterator-helpers: 1.2.0
      eslint: 8.57.1
      estraverse: 5.3.0
      hasown: 2.0.2
      jsx-ast-utils: 3.3.5
      minimatch: 3.1.2
      object.entries: 1.1.8
      object.fromentries: 2.0.8
      object.values: 1.2.0
      prop-types: 15.8.1
      resolve: 2.0.0-next.5
      semver: 6.3.1
      string.prototype.matchall: 4.0.11
      string.prototype.repeat: 1.0.0

  eslint-plugin-testing-library@6.4.0(eslint@8.57.1)(typescript@5.5.4):
    dependencies:
      '@typescript-eslint/utils': 5.62.0(eslint@8.57.1)(typescript@5.5.4)
      eslint: 8.57.1
    transitivePeerDependencies:
      - supports-color
      - typescript

  eslint-plugin-tsdoc@0.2.17:
    dependencies:
      '@microsoft/tsdoc': 0.14.2
      '@microsoft/tsdoc-config': 0.16.2

  eslint-plugin-turbo@2.2.3(eslint@8.57.1):
    dependencies:
      dotenv: 16.0.3
      eslint: 8.57.1

  eslint-plugin-unicorn@48.0.1(eslint@8.57.1):
    dependencies:
      '@babel/helper-validator-identifier': 7.25.9
      '@eslint-community/eslint-utils': 4.4.1(eslint@8.57.1)
      ci-info: 3.9.0
      clean-regexp: 1.0.0
      eslint: 8.57.1
      esquery: 1.6.0
      indent-string: 4.0.0
      is-builtin-module: 3.2.1
      jsesc: 3.0.2
      lodash: 4.17.21
      pluralize: 8.0.0
      read-pkg-up: 7.0.1
      regexp-tree: 0.1.27
      regjsparser: 0.10.0
      semver: 7.6.3
      strip-indent: 3.0.0

  eslint-scope@5.1.1:
    dependencies:
      esrecurse: 4.3.0
      estraverse: 4.3.0

  eslint-scope@7.2.2:
    dependencies:
      esrecurse: 4.3.0
      estraverse: 5.3.0

  eslint-visitor-keys@2.1.0: {}

  eslint-visitor-keys@3.4.3: {}

  eslint@8.57.1:
    dependencies:
      '@eslint-community/eslint-utils': 4.4.1(eslint@8.57.1)
      '@eslint-community/regexpp': 4.12.1
      '@eslint/eslintrc': 2.1.4
      '@eslint/js': 8.57.1
      '@humanwhocodes/config-array': 0.13.0
      '@humanwhocodes/module-importer': 1.0.1
      '@nodelib/fs.walk': 1.2.8
      '@ungap/structured-clone': 1.2.0
      ajv: 6.12.6
      chalk: 4.1.2
      cross-spawn: 7.0.5
      debug: 4.3.7
      doctrine: 3.0.0
      escape-string-regexp: 4.0.0
      eslint-scope: 7.2.2
      eslint-visitor-keys: 3.4.3
      espree: 9.6.1
      esquery: 1.6.0
      esutils: 2.0.3
      fast-deep-equal: 3.1.3
      file-entry-cache: 6.0.1
      find-up: 5.0.0
      glob-parent: 6.0.2
      globals: 13.24.0
      graphemer: 1.4.0
      ignore: 5.3.2
      imurmurhash: 0.1.4
      is-glob: 4.0.3
      is-path-inside: 3.0.3
      js-yaml: 4.1.0
      json-stable-stringify-without-jsonify: 1.0.1
      levn: 0.4.1
      lodash.merge: 4.6.2
      minimatch: 3.1.2
      natural-compare: 1.4.0
      optionator: 0.9.4
      strip-ansi: 6.0.1
      text-table: 0.2.0
    transitivePeerDependencies:
      - supports-color

  espree@9.6.1:
    dependencies:
      acorn: 8.14.0
      acorn-jsx: 5.3.2(acorn@8.14.0)
      eslint-visitor-keys: 3.4.3

  esprima@4.0.1: {}

  esquery@1.6.0:
    dependencies:
      estraverse: 5.3.0

  esrecurse@4.3.0:
    dependencies:
      estraverse: 5.3.0

  estraverse@4.3.0: {}

  estraverse@5.3.0: {}

  estree-util-attach-comments@3.0.0:
    dependencies:
      '@types/estree': 1.0.6

  estree-util-build-jsx@3.0.1:
    dependencies:
      '@types/estree-jsx': 1.0.5
      devlop: 1.1.0
      estree-util-is-identifier-name: 3.0.0
      estree-walker: 3.0.3

  estree-util-is-identifier-name@3.0.0: {}

  estree-util-scope@1.0.0:
    dependencies:
      '@types/estree': 1.0.6
      devlop: 1.1.0

  estree-util-to-js@2.0.0:
    dependencies:
      '@types/estree-jsx': 1.0.5
      astring: 1.9.0
      source-map: 0.7.4

  estree-util-value-to-estree@3.2.1:
    dependencies:
      '@types/estree': 1.0.6

  estree-util-visit@2.0.0:
    dependencies:
      '@types/estree-jsx': 1.0.5
      '@types/unist': 3.0.3

  estree-walker@3.0.3:
    dependencies:
      '@types/estree': 1.0.6

  esutils@2.0.3: {}

  eventemitter3@4.0.7: {}

  execa@5.1.1:
    dependencies:
      cross-spawn: 7.0.5
      get-stream: 6.0.1
      human-signals: 2.1.0
      is-stream: 2.0.1
      merge-stream: 2.0.0
      npm-run-path: 4.0.1
      onetime: 5.1.2
      signal-exit: 3.0.7
      strip-final-newline: 2.0.0

  expect-type@1.1.0: {}

  extend-shallow@2.0.1:
    dependencies:
      is-extendable: 0.1.1

  extend@3.0.2: {}

  external-editor@3.1.0:
    dependencies:
      chardet: 0.7.0
      iconv-lite: 0.4.24
      tmp: 0.0.33

  fast-deep-equal@3.1.3: {}

  fast-equals@5.0.1: {}

  fast-glob@3.3.1:
    dependencies:
      '@nodelib/fs.stat': 2.0.5
      '@nodelib/fs.walk': 1.2.8
      glob-parent: 5.1.2
      merge2: 1.4.1
      micromatch: 4.0.8

  fast-glob@3.3.2:
    dependencies:
      '@nodelib/fs.stat': 2.0.5
      '@nodelib/fs.walk': 1.2.8
      glob-parent: 5.1.2
      merge2: 1.4.1
      micromatch: 4.0.8

  fast-json-stable-stringify@2.1.0: {}

  fast-levenshtein@2.0.6: {}

  fast-safe-stringify@2.1.1: {}

  fastq@1.17.1:
    dependencies:
      reusify: 1.0.4

  fault@2.0.1:
    dependencies:
      format: 0.2.2

  figures@3.2.0:
    dependencies:
      escape-string-regexp: 1.0.5

  file-entry-cache@6.0.1:
    dependencies:
      flat-cache: 3.2.0

  fill-range@7.1.1:
    dependencies:
      to-regex-range: 5.0.1

  find-up@4.1.0:
    dependencies:
      locate-path: 5.0.0
      path-exists: 4.0.0

  find-up@5.0.0:
    dependencies:
      locate-path: 6.0.0
      path-exists: 4.0.0

  flat-cache@3.2.0:
    dependencies:
      flatted: 3.3.1
      keyv: 4.5.4
      rimraf: 3.0.2

  flatted@3.3.1: {}

  for-each@0.3.3:
    dependencies:
      is-callable: 1.2.7

  foreground-child@3.3.0:
    dependencies:
      cross-spawn: 7.0.5
      signal-exit: 4.1.0

  form-data@4.0.1:
    dependencies:
      asynckit: 0.4.0
      combined-stream: 1.0.8
      mime-types: 2.1.35

  format@0.2.2: {}

  formidable@3.5.2:
    dependencies:
      dezalgo: 1.0.4
      hexoid: 2.0.0
      once: 1.4.0

  framer-motion@11.11.11(react-dom@19.0.0-rc-02c0e824-20241028(react@19.0.0-rc-02c0e824-20241028))(react@19.0.0-rc-02c0e824-20241028):
    dependencies:
      tslib: 2.8.1
    optionalDependencies:
      react: 19.0.0-rc-02c0e824-20241028
      react-dom: 19.0.0-rc-02c0e824-20241028(react@19.0.0-rc-02c0e824-20241028)

  fs-extra@10.1.0:
    dependencies:
      graceful-fs: 4.2.11
      jsonfile: 6.1.0
      universalify: 2.0.1

  fs-extra@11.2.0:
    dependencies:
      graceful-fs: 4.2.11
      jsonfile: 6.1.0
      universalify: 2.0.1

  fs.realpath@1.0.0: {}

  fsevents@2.3.3:
    optional: true

  function-bind@1.1.2: {}

  function.prototype.name@1.1.6:
    dependencies:
      call-bind: 1.0.7
      define-properties: 1.2.1
      es-abstract: 1.23.3
      functions-have-names: 1.2.3

  functions-have-names@1.2.3: {}

  geist@1.3.1(next@15.0.2(@opentelemetry/api@1.9.0)(react-dom@19.0.0-rc-02c0e824-20241028(react@19.0.0-rc-02c0e824-20241028))(react@19.0.0-rc-02c0e824-20241028)):
    dependencies:
      next: 15.0.2(@opentelemetry/api@1.9.0)(react-dom@19.0.0-rc-02c0e824-20241028(react@19.0.0-rc-02c0e824-20241028))(react@19.0.0-rc-02c0e824-20241028)

  gensync@1.0.0-beta.2: {}

  get-caller-file@2.0.5: {}

  get-intrinsic@1.2.4:
    dependencies:
      es-errors: 1.3.0
      function-bind: 1.1.2
      has-proto: 1.0.3
      has-symbols: 1.0.3
      hasown: 2.0.2

  get-nonce@1.0.1: {}

  get-stdin@9.0.0: {}

  get-stream@6.0.1: {}

  get-symbol-description@1.0.2:
    dependencies:
      call-bind: 1.0.7
      es-errors: 1.3.0
      get-intrinsic: 1.2.4

  get-tsconfig@4.8.1:
    dependencies:
      resolve-pkg-maps: 1.0.0

  get-uri@6.0.3:
    dependencies:
      basic-ftp: 5.0.5
      data-uri-to-buffer: 6.0.2
      debug: 4.3.7
      fs-extra: 11.2.0
    transitivePeerDependencies:
      - supports-color

  git-hooks-list@3.1.0: {}

  glob-parent@5.1.2:
    dependencies:
      is-glob: 4.0.3

  glob-parent@6.0.2:
    dependencies:
      is-glob: 4.0.3

  glob@10.4.5:
    dependencies:
      foreground-child: 3.3.0
      jackspeak: 3.4.3
      minimatch: 9.0.5
      minipass: 7.1.2
      package-json-from-dist: 1.0.1
      path-scurry: 1.11.1

  glob@7.2.3:
    dependencies:
      fs.realpath: 1.0.0
      inflight: 1.0.6
      inherits: 2.0.4
      minimatch: 3.1.2
      once: 1.4.0
      path-is-absolute: 1.0.1

  globals@11.12.0: {}

  globals@13.24.0:
    dependencies:
      type-fest: 0.20.2

  globalthis@1.0.4:
    dependencies:
      define-properties: 1.2.1
      gopd: 1.0.1

  globby@10.0.2:
    dependencies:
      '@types/glob': 7.2.0
      array-union: 2.1.0
      dir-glob: 3.0.1
      fast-glob: 3.3.2
      glob: 7.2.3
      ignore: 5.3.2
      merge2: 1.4.1
      slash: 3.0.0

  globby@11.1.0:
    dependencies:
      array-union: 2.1.0
      dir-glob: 3.0.1
      fast-glob: 3.3.2
      ignore: 5.3.2
      merge2: 1.4.1
      slash: 3.0.0

  globby@13.2.2:
    dependencies:
      dir-glob: 3.0.1
      fast-glob: 3.3.2
      ignore: 5.3.2
      merge2: 1.4.1
      slash: 4.0.0

  globrex@0.1.2: {}

  gopd@1.0.1:
    dependencies:
      get-intrinsic: 1.2.4

  graceful-fs@4.2.11: {}

  gradient-string@2.0.2:
    dependencies:
      chalk: 4.1.2
      tinygradient: 1.1.5

  graphemer@1.4.0: {}

  gray-matter@4.0.3:
    dependencies:
      js-yaml: 3.14.1
      kind-of: 6.0.3
      section-matter: 1.0.0
      strip-bom-string: 1.0.0

  handlebars@4.7.8:
    dependencies:
      minimist: 1.2.8
      neo-async: 2.6.2
      source-map: 0.6.1
      wordwrap: 1.0.0
    optionalDependencies:
      uglify-js: 3.19.3

  has-bigints@1.0.2: {}

  has-flag@3.0.0: {}

  has-flag@4.0.0: {}

  has-own-prop@2.0.0: {}

  has-property-descriptors@1.0.2:
    dependencies:
      es-define-property: 1.0.0

  has-proto@1.0.3: {}

  has-symbols@1.0.3: {}

  has-tostringtag@1.0.2:
    dependencies:
      has-symbols: 1.0.3

  hash-wasm@4.11.0: {}

  hasown@2.0.2:
    dependencies:
      function-bind: 1.1.2

  hast-util-to-estree@3.1.0:
    dependencies:
      '@types/estree': 1.0.6
      '@types/estree-jsx': 1.0.5
      '@types/hast': 3.0.4
      comma-separated-tokens: 2.0.3
      devlop: 1.1.0
      estree-util-attach-comments: 3.0.0
      estree-util-is-identifier-name: 3.0.0
      hast-util-whitespace: 3.0.0
      mdast-util-mdx-expression: 2.0.1
      mdast-util-mdx-jsx: 3.1.3
      mdast-util-mdxjs-esm: 2.0.1
      property-information: 6.5.0
      space-separated-tokens: 2.0.2
      style-to-object: 0.4.4
      unist-util-position: 5.0.0
      zwitch: 2.0.4
    transitivePeerDependencies:
      - supports-color

  hast-util-to-html@9.0.3:
    dependencies:
      '@types/hast': 3.0.4
      '@types/unist': 3.0.3
      ccount: 2.0.1
      comma-separated-tokens: 2.0.3
      hast-util-whitespace: 3.0.0
      html-void-elements: 3.0.0
      mdast-util-to-hast: 13.2.0
      property-information: 6.5.0
      space-separated-tokens: 2.0.2
      stringify-entities: 4.0.4
      zwitch: 2.0.4

  hast-util-to-jsx-runtime@2.3.2:
    dependencies:
      '@types/estree': 1.0.6
      '@types/hast': 3.0.4
      '@types/unist': 3.0.3
      comma-separated-tokens: 2.0.3
      devlop: 1.1.0
      estree-util-is-identifier-name: 3.0.0
      hast-util-whitespace: 3.0.0
      mdast-util-mdx-expression: 2.0.1
      mdast-util-mdx-jsx: 3.1.3
      mdast-util-mdxjs-esm: 2.0.1
      property-information: 6.5.0
      space-separated-tokens: 2.0.2
      style-to-object: 1.0.8
      unist-util-position: 5.0.0
      vfile-message: 4.0.2
    transitivePeerDependencies:
      - supports-color

  hast-util-whitespace@3.0.0:
    dependencies:
      '@types/hast': 3.0.4

  header-case@1.0.1:
    dependencies:
      no-case: 2.3.2
      upper-case: 1.1.3

  hexoid@2.0.0: {}

  hoist-non-react-statics@3.3.2:
    dependencies:
      react-is: 16.13.1

  hono@4.6.9: {}

  hosted-git-info@2.8.9: {}

  html-void-elements@3.0.0: {}

  http-proxy-agent@7.0.2:
    dependencies:
      agent-base: 7.1.1
      debug: 4.3.7
    transitivePeerDependencies:
      - supports-color

  https-proxy-agent@7.0.5:
    dependencies:
      agent-base: 7.1.1
      debug: 4.3.7
    transitivePeerDependencies:
      - supports-color

  human-signals@2.1.0: {}

  hyperdyperid@1.2.0: {}

  iconv-lite@0.4.24:
    dependencies:
      safer-buffer: 2.1.2

  ieee754@1.2.1: {}

  ignore@5.3.2: {}

  imagescript@1.3.0: {}

  import-fresh@3.3.0:
    dependencies:
      parent-module: 1.0.1
      resolve-from: 4.0.0

  imurmurhash@0.1.4: {}

  indent-string@4.0.0: {}

  inflection@3.0.0: {}

  inflight@1.0.6:
    dependencies:
      once: 1.4.0
      wrappy: 1.0.2

  inherits@2.0.4: {}

  ini@1.3.8: {}

  inline-style-parser@0.1.1: {}

  inline-style-parser@0.2.4: {}

  input-otp@1.4.1(react-dom@19.0.0-rc-02c0e824-20241028(react@19.0.0-rc-02c0e824-20241028))(react@19.0.0-rc-02c0e824-20241028):
    dependencies:
      react: 19.0.0-rc-02c0e824-20241028
      react-dom: 19.0.0-rc-02c0e824-20241028(react@19.0.0-rc-02c0e824-20241028)

  inquirer@7.3.3:
    dependencies:
      ansi-escapes: 4.3.2
      chalk: 4.1.2
      cli-cursor: 3.1.0
      cli-width: 3.0.0
      external-editor: 3.1.0
      figures: 3.2.0
      lodash: 4.17.21
      mute-stream: 0.0.8
      run-async: 2.4.1
      rxjs: 6.6.7
      string-width: 4.2.3
      strip-ansi: 6.0.1
      through: 2.3.8

  inquirer@8.2.6:
    dependencies:
      ansi-escapes: 4.3.2
      chalk: 4.1.2
      cli-cursor: 3.1.0
      cli-width: 3.0.0
      external-editor: 3.1.0
      figures: 3.2.0
      lodash: 4.17.21
      mute-stream: 0.0.8
      ora: 5.4.1
      run-async: 2.4.1
      rxjs: 7.8.1
      string-width: 4.2.3
      strip-ansi: 6.0.1
      through: 2.3.8
      wrap-ansi: 6.2.0

  internal-slot@1.0.7:
    dependencies:
      es-errors: 1.3.0
      hasown: 2.0.2
      side-channel: 1.0.6

  internmap@2.0.3: {}

  invariant@2.2.4:
    dependencies:
      loose-envify: 1.4.0

  ip-address@9.0.5:
    dependencies:
      jsbn: 1.1.0
      sprintf-js: 1.1.3

  is-alphabetical@2.0.1: {}

  is-alphanumerical@2.0.1:
    dependencies:
      is-alphabetical: 2.0.1
      is-decimal: 2.0.1

  is-array-buffer@3.0.4:
    dependencies:
      call-bind: 1.0.7
      get-intrinsic: 1.2.4

  is-arrayish@0.2.1: {}

  is-arrayish@0.3.2:
    optional: true

  is-async-function@2.0.0:
    dependencies:
      has-tostringtag: 1.0.2

  is-bigint@1.0.4:
    dependencies:
      has-bigints: 1.0.2

  is-binary-path@2.1.0:
    dependencies:
      binary-extensions: 2.3.0

  is-boolean-object@1.1.2:
    dependencies:
      call-bind: 1.0.7
      has-tostringtag: 1.0.2

  is-builtin-module@3.2.1:
    dependencies:
      builtin-modules: 3.3.0

  is-bun-module@1.2.1:
    dependencies:
      semver: 7.6.3

  is-callable@1.2.7: {}

  is-core-module@2.15.1:
    dependencies:
      hasown: 2.0.2

  is-data-view@1.0.1:
    dependencies:
      is-typed-array: 1.1.13

  is-date-object@1.0.5:
    dependencies:
      has-tostringtag: 1.0.2

  is-decimal@2.0.1: {}

  is-extendable@0.1.1: {}

  is-extglob@2.1.1: {}

  is-finalizationregistry@1.0.2:
    dependencies:
      call-bind: 1.0.7

  is-fullwidth-code-point@3.0.0: {}

  is-generator-function@1.0.10:
    dependencies:
      has-tostringtag: 1.0.2

  is-glob@4.0.3:
    dependencies:
      is-extglob: 2.1.1

  is-hexadecimal@2.0.1: {}

  is-interactive@1.0.0: {}

  is-lower-case@1.1.3:
    dependencies:
      lower-case: 1.1.4

  is-map@2.0.3: {}

  is-negative-zero@2.0.3: {}

  is-number-object@1.0.7:
    dependencies:
      has-tostringtag: 1.0.2

  is-number@7.0.0: {}

  is-path-cwd@2.2.0: {}

  is-path-inside@3.0.3: {}

  is-plain-obj@4.1.0: {}

  is-regex@1.1.4:
    dependencies:
      call-bind: 1.0.7
      has-tostringtag: 1.0.2

  is-set@2.0.3: {}

  is-shared-array-buffer@1.0.3:
    dependencies:
      call-bind: 1.0.7

  is-stream@2.0.1: {}

  is-string@1.0.7:
    dependencies:
      has-tostringtag: 1.0.2

  is-symbol@1.0.4:
    dependencies:
      has-symbols: 1.0.3

  is-typed-array@1.1.13:
    dependencies:
      which-typed-array: 1.1.15

  is-unicode-supported@0.1.0: {}

  is-upper-case@1.1.2:
    dependencies:
      upper-case: 1.1.3

  is-weakmap@2.0.2: {}

  is-weakref@1.0.2:
    dependencies:
      call-bind: 1.0.7

  is-weakset@2.0.3:
    dependencies:
      call-bind: 1.0.7
      get-intrinsic: 1.2.4

  isarray@2.0.5: {}

  isbinaryfile@4.0.10: {}

  isexe@2.0.0: {}

  iterator.prototype@1.1.3:
    dependencies:
      define-properties: 1.2.1
      get-intrinsic: 1.2.4
      has-symbols: 1.0.3
      reflect.getprototypeof: 1.0.6
      set-function-name: 2.0.2

  jackspeak@3.4.3:
    dependencies:
      '@isaacs/cliui': 8.0.2
    optionalDependencies:
      '@pkgjs/parseargs': 0.11.0

  jiti@1.21.6: {}

  jju@1.4.0: {}

  jose@5.9.6: {}

  js-tokens@4.0.0: {}

  js-yaml@3.14.1:
    dependencies:
      argparse: 1.0.10
      esprima: 4.0.1

  js-yaml@4.1.0:
    dependencies:
      argparse: 2.0.1

  jsbi@4.3.0: {}

  jsbn@1.1.0: {}

  jsesc@0.5.0: {}

  jsesc@3.0.2: {}

  json-buffer@3.0.1: {}

  json-parse-even-better-errors@2.3.1: {}

  json-schema-traverse@0.4.1: {}

  json-stable-stringify-without-jsonify@1.0.1: {}

  json5@1.0.2:
    dependencies:
      minimist: 1.2.8

  json5@2.2.3: {}

  jsonfile@6.1.0:
    dependencies:
      universalify: 2.0.1
    optionalDependencies:
      graceful-fs: 4.2.11

  jsx-ast-utils@3.3.5:
    dependencies:
      array-includes: 3.1.8
      array.prototype.flat: 1.3.2
      object.assign: 4.1.5
      object.values: 1.2.0

  keyv@4.5.4:
    dependencies:
      json-buffer: 3.0.1

  kind-of@6.0.3: {}

  language-subtag-registry@0.3.23: {}

  language-tags@1.0.9:
    dependencies:
      language-subtag-registry: 0.3.23

  levn@0.4.1:
    dependencies:
      prelude-ls: 1.2.1
      type-check: 0.4.0

  lilconfig@2.1.0: {}

  lilconfig@3.1.2: {}

  lines-and-columns@1.2.4: {}

  locate-path@5.0.0:
    dependencies:
      p-locate: 4.1.0

  locate-path@6.0.0:
    dependencies:
      p-locate: 5.0.0

  lodash.camelcase@4.3.0: {}

  lodash.get@4.4.2: {}

  lodash.merge@4.6.2: {}

  lodash@4.17.21: {}

  log-symbols@3.0.0:
    dependencies:
      chalk: 2.4.2

  log-symbols@4.1.0:
    dependencies:
      chalk: 4.1.2
      is-unicode-supported: 0.1.0

  long@5.2.3: {}

  longest-streak@3.1.0: {}

  loose-envify@1.4.0:
    dependencies:
      js-tokens: 4.0.0

  loupe@3.1.2: {}

  lower-case-first@1.0.2:
    dependencies:
      lower-case: 1.1.4

  lower-case@1.1.4: {}

  lower-case@2.0.2:
    dependencies:
      tslib: 2.8.1

  lru-cache@10.4.3: {}

  lru-cache@5.1.1:
    dependencies:
      yallist: 3.1.1

  lru-cache@7.18.3: {}

  lucide-react@0.454.0(react@19.0.0-rc-02c0e824-20241028):
    dependencies:
      react: 19.0.0-rc-02c0e824-20241028

  magic-string@0.30.12:
    dependencies:
      '@jridgewell/sourcemap-codec': 1.5.0

  make-error@1.3.6: {}

  markdown-extensions@2.0.0: {}

  mdast-util-from-markdown@2.0.2:
    dependencies:
      '@types/mdast': 4.0.4
      '@types/unist': 3.0.3
      decode-named-character-reference: 1.0.2
      devlop: 1.1.0
      mdast-util-to-string: 4.0.0
      micromark: 4.0.0
      micromark-util-decode-numeric-character-reference: 2.0.1
      micromark-util-decode-string: 2.0.0
      micromark-util-normalize-identifier: 2.0.0
      micromark-util-symbol: 2.0.0
      micromark-util-types: 2.0.0
      unist-util-stringify-position: 4.0.0
    transitivePeerDependencies:
      - supports-color

  mdast-util-frontmatter@2.0.1:
    dependencies:
      '@types/mdast': 4.0.4
      devlop: 1.1.0
      escape-string-regexp: 5.0.0
      mdast-util-from-markdown: 2.0.2
      mdast-util-to-markdown: 2.1.2
      micromark-extension-frontmatter: 2.0.0
    transitivePeerDependencies:
      - supports-color

  mdast-util-mdx-expression@2.0.1:
    dependencies:
      '@types/estree-jsx': 1.0.5
      '@types/hast': 3.0.4
      '@types/mdast': 4.0.4
      devlop: 1.1.0
      mdast-util-from-markdown: 2.0.2
      mdast-util-to-markdown: 2.1.2
    transitivePeerDependencies:
      - supports-color

  mdast-util-mdx-jsx@3.1.3:
    dependencies:
      '@types/estree-jsx': 1.0.5
      '@types/hast': 3.0.4
      '@types/mdast': 4.0.4
      '@types/unist': 3.0.3
      ccount: 2.0.1
      devlop: 1.1.0
      mdast-util-from-markdown: 2.0.2
      mdast-util-to-markdown: 2.1.2
      parse-entities: 4.0.1
      stringify-entities: 4.0.4
      unist-util-stringify-position: 4.0.0
      vfile-message: 4.0.2
    transitivePeerDependencies:
      - supports-color

  mdast-util-mdx@3.0.0:
    dependencies:
      mdast-util-from-markdown: 2.0.2
      mdast-util-mdx-expression: 2.0.1
      mdast-util-mdx-jsx: 3.1.3
      mdast-util-mdxjs-esm: 2.0.1
      mdast-util-to-markdown: 2.1.2
    transitivePeerDependencies:
      - supports-color

  mdast-util-mdxjs-esm@2.0.1:
    dependencies:
      '@types/estree-jsx': 1.0.5
      '@types/hast': 3.0.4
      '@types/mdast': 4.0.4
      devlop: 1.1.0
      mdast-util-from-markdown: 2.0.2
      mdast-util-to-markdown: 2.1.2
    transitivePeerDependencies:
      - supports-color

  mdast-util-phrasing@4.1.0:
    dependencies:
      '@types/mdast': 4.0.4
      unist-util-is: 6.0.0

  mdast-util-to-hast@13.2.0:
    dependencies:
      '@types/hast': 3.0.4
      '@types/mdast': 4.0.4
      '@ungap/structured-clone': 1.2.0
      devlop: 1.1.0
      micromark-util-sanitize-uri: 2.0.0
      trim-lines: 3.0.1
      unist-util-position: 5.0.0
      unist-util-visit: 5.0.0
      vfile: 6.0.3

  mdast-util-to-markdown@2.1.2:
    dependencies:
      '@types/mdast': 4.0.4
      '@types/unist': 3.0.3
      longest-streak: 3.1.0
      mdast-util-phrasing: 4.1.0
      mdast-util-to-string: 4.0.0
      micromark-util-classify-character: 2.0.0
      micromark-util-decode-string: 2.0.0
      unist-util-visit: 5.0.0
      zwitch: 2.0.4

  mdast-util-to-string@4.0.0:
    dependencies:
      '@types/mdast': 4.0.4

  mdx-bundler@10.0.3(acorn@8.14.0)(esbuild@0.21.5):
    dependencies:
      '@babel/runtime': 7.26.0
      '@esbuild-plugins/node-resolve': 0.2.2(esbuild@0.21.5)
      '@fal-works/esbuild-plugin-global-externals': 2.1.2
      '@mdx-js/esbuild': 3.1.0(acorn@8.14.0)(esbuild@0.21.5)
      esbuild: 0.21.5
      gray-matter: 4.0.3
      remark-frontmatter: 5.0.0
      remark-mdx-frontmatter: 4.0.0
      uuid: 9.0.1
      vfile: 6.0.3
    transitivePeerDependencies:
      - acorn
      - supports-color

  memfs@4.14.0:
    dependencies:
      '@jsonjoy.com/json-pack': 1.1.0(tslib@2.8.1)
      '@jsonjoy.com/util': 1.5.0(tslib@2.8.1)
      tree-dump: 1.0.2(tslib@2.8.1)
      tslib: 2.8.1

  memoize-one@5.2.1: {}

  merge-stream@2.0.0: {}

  merge2@1.4.1: {}

  methods@1.1.2: {}

  micromark-core-commonmark@2.0.1:
    dependencies:
      decode-named-character-reference: 1.0.2
      devlop: 1.1.0
      micromark-factory-destination: 2.0.0
      micromark-factory-label: 2.0.0
      micromark-factory-space: 2.0.0
      micromark-factory-title: 2.0.0
      micromark-factory-whitespace: 2.0.0
      micromark-util-character: 2.1.0
      micromark-util-chunked: 2.0.0
      micromark-util-classify-character: 2.0.0
      micromark-util-html-tag-name: 2.0.0
      micromark-util-normalize-identifier: 2.0.0
      micromark-util-resolve-all: 2.0.0
      micromark-util-subtokenize: 2.0.1
      micromark-util-symbol: 2.0.0
      micromark-util-types: 2.0.0

  micromark-extension-frontmatter@2.0.0:
    dependencies:
      fault: 2.0.1
      micromark-util-character: 2.1.0
      micromark-util-symbol: 2.0.0
      micromark-util-types: 2.0.0

  micromark-extension-mdx-expression@3.0.0:
    dependencies:
      '@types/estree': 1.0.6
      devlop: 1.1.0
      micromark-factory-mdx-expression: 2.0.2
      micromark-factory-space: 2.0.0
      micromark-util-character: 2.1.0
      micromark-util-events-to-acorn: 2.0.2
      micromark-util-symbol: 2.0.0
      micromark-util-types: 2.0.0

  micromark-extension-mdx-jsx@3.0.1:
    dependencies:
      '@types/acorn': 4.0.6
      '@types/estree': 1.0.6
      devlop: 1.1.0
      estree-util-is-identifier-name: 3.0.0
      micromark-factory-mdx-expression: 2.0.2
      micromark-factory-space: 2.0.0
      micromark-util-character: 2.1.0
      micromark-util-events-to-acorn: 2.0.2
      micromark-util-symbol: 2.0.0
      micromark-util-types: 2.0.0
      vfile-message: 4.0.2

  micromark-extension-mdx-md@2.0.0:
    dependencies:
      micromark-util-types: 2.0.0

  micromark-extension-mdxjs-esm@3.0.0:
    dependencies:
      '@types/estree': 1.0.6
      devlop: 1.1.0
      micromark-core-commonmark: 2.0.1
      micromark-util-character: 2.1.0
      micromark-util-events-to-acorn: 2.0.2
      micromark-util-symbol: 2.0.0
      micromark-util-types: 2.0.0
      unist-util-position-from-estree: 2.0.0
      vfile-message: 4.0.2

  micromark-extension-mdxjs@3.0.0:
    dependencies:
      acorn: 8.14.0
      acorn-jsx: 5.3.2(acorn@8.14.0)
      micromark-extension-mdx-expression: 3.0.0
      micromark-extension-mdx-jsx: 3.0.1
      micromark-extension-mdx-md: 2.0.0
      micromark-extension-mdxjs-esm: 3.0.0
      micromark-util-combine-extensions: 2.0.0
      micromark-util-types: 2.0.0

  micromark-factory-destination@2.0.0:
    dependencies:
      micromark-util-character: 2.1.0
      micromark-util-symbol: 2.0.0
      micromark-util-types: 2.0.0

  micromark-factory-label@2.0.0:
    dependencies:
      devlop: 1.1.0
      micromark-util-character: 2.1.0
      micromark-util-symbol: 2.0.0
      micromark-util-types: 2.0.0

  micromark-factory-mdx-expression@2.0.2:
    dependencies:
      '@types/estree': 1.0.6
      devlop: 1.1.0
      micromark-factory-space: 2.0.0
      micromark-util-character: 2.1.0
      micromark-util-events-to-acorn: 2.0.2
      micromark-util-symbol: 2.0.0
      micromark-util-types: 2.0.0
      unist-util-position-from-estree: 2.0.0
      vfile-message: 4.0.2

  micromark-factory-space@2.0.0:
    dependencies:
      micromark-util-character: 2.1.0
      micromark-util-types: 2.0.0

  micromark-factory-title@2.0.0:
    dependencies:
      micromark-factory-space: 2.0.0
      micromark-util-character: 2.1.0
      micromark-util-symbol: 2.0.0
      micromark-util-types: 2.0.0

  micromark-factory-whitespace@2.0.0:
    dependencies:
      micromark-factory-space: 2.0.0
      micromark-util-character: 2.1.0
      micromark-util-symbol: 2.0.0
      micromark-util-types: 2.0.0

  micromark-util-character@2.1.0:
    dependencies:
      micromark-util-symbol: 2.0.0
      micromark-util-types: 2.0.0

  micromark-util-chunked@2.0.0:
    dependencies:
      micromark-util-symbol: 2.0.0

  micromark-util-classify-character@2.0.0:
    dependencies:
      micromark-util-character: 2.1.0
      micromark-util-symbol: 2.0.0
      micromark-util-types: 2.0.0

  micromark-util-combine-extensions@2.0.0:
    dependencies:
      micromark-util-chunked: 2.0.0
      micromark-util-types: 2.0.0

  micromark-util-decode-numeric-character-reference@2.0.1:
    dependencies:
      micromark-util-symbol: 2.0.0

  micromark-util-decode-string@2.0.0:
    dependencies:
      decode-named-character-reference: 1.0.2
      micromark-util-character: 2.1.0
      micromark-util-decode-numeric-character-reference: 2.0.1
      micromark-util-symbol: 2.0.0

  micromark-util-encode@2.0.0: {}

  micromark-util-events-to-acorn@2.0.2:
    dependencies:
      '@types/acorn': 4.0.6
      '@types/estree': 1.0.6
      '@types/unist': 3.0.3
      devlop: 1.1.0
      estree-util-visit: 2.0.0
      micromark-util-symbol: 2.0.0
      micromark-util-types: 2.0.0
      vfile-message: 4.0.2

  micromark-util-html-tag-name@2.0.0: {}

  micromark-util-normalize-identifier@2.0.0:
    dependencies:
      micromark-util-symbol: 2.0.0

  micromark-util-resolve-all@2.0.0:
    dependencies:
      micromark-util-types: 2.0.0

  micromark-util-sanitize-uri@2.0.0:
    dependencies:
      micromark-util-character: 2.1.0
      micromark-util-encode: 2.0.0
      micromark-util-symbol: 2.0.0

  micromark-util-subtokenize@2.0.1:
    dependencies:
      devlop: 1.1.0
      micromark-util-chunked: 2.0.0
      micromark-util-symbol: 2.0.0
      micromark-util-types: 2.0.0

  micromark-util-symbol@2.0.0: {}

  micromark-util-types@2.0.0: {}

  micromark@4.0.0:
    dependencies:
      '@types/debug': 4.1.12
      debug: 4.3.7
      decode-named-character-reference: 1.0.2
      devlop: 1.1.0
      micromark-core-commonmark: 2.0.1
      micromark-factory-space: 2.0.0
      micromark-util-character: 2.1.0
      micromark-util-chunked: 2.0.0
      micromark-util-combine-extensions: 2.0.0
      micromark-util-decode-numeric-character-reference: 2.0.1
      micromark-util-encode: 2.0.0
      micromark-util-normalize-identifier: 2.0.0
      micromark-util-resolve-all: 2.0.0
      micromark-util-sanitize-uri: 2.0.0
      micromark-util-subtokenize: 2.0.1
      micromark-util-symbol: 2.0.0
      micromark-util-types: 2.0.0
    transitivePeerDependencies:
      - supports-color

  micromatch@4.0.8:
    dependencies:
      braces: 3.0.3
      picomatch: 2.3.1

  mime-db@1.52.0: {}

  mime-types@2.1.35:
    dependencies:
      mime-db: 1.52.0

  mime@2.6.0: {}

  mimic-fn@2.1.0: {}

  min-indent@1.0.1: {}

  minimatch@3.1.2:
    dependencies:
      brace-expansion: 1.1.11

  minimatch@9.0.3:
    dependencies:
      brace-expansion: 2.0.1

  minimatch@9.0.5:
    dependencies:
      brace-expansion: 2.0.1

  minimist@1.2.8: {}

  minipass@7.1.2: {}

  mkdirp@0.5.6:
    dependencies:
      minimist: 1.2.8

  ms@2.1.3: {}

  mute-stream@0.0.8: {}

  mz@2.7.0:
    dependencies:
      any-promise: 1.3.0
      object-assign: 4.1.1
      thenify-all: 1.6.0

  nanoid@3.3.7: {}

  natural-compare@1.4.0: {}

  neo-async@2.6.2: {}

  netmask@2.0.2: {}

  next-auth@5.0.0-beta.25(next@15.0.2(@opentelemetry/api@1.9.0)(react-dom@19.0.0-rc-02c0e824-20241028(react@19.0.0-rc-02c0e824-20241028))(react@19.0.0-rc-02c0e824-20241028))(react@19.0.0-rc-02c0e824-20241028):
    dependencies:
      '@auth/core': 0.37.2
      next: 15.0.2(@opentelemetry/api@1.9.0)(react-dom@19.0.0-rc-02c0e824-20241028(react@19.0.0-rc-02c0e824-20241028))(react@19.0.0-rc-02c0e824-20241028)
      react: 19.0.0-rc-02c0e824-20241028

  next-themes@0.4.3(react-dom@19.0.0-rc-02c0e824-20241028(react@19.0.0-rc-02c0e824-20241028))(react@19.0.0-rc-02c0e824-20241028):
    dependencies:
      react: 19.0.0-rc-02c0e824-20241028
      react-dom: 19.0.0-rc-02c0e824-20241028(react@19.0.0-rc-02c0e824-20241028)

  next@15.0.2(@opentelemetry/api@1.9.0)(react-dom@19.0.0-rc-02c0e824-20241028(react@19.0.0-rc-02c0e824-20241028))(react@19.0.0-rc-02c0e824-20241028):
    dependencies:
      '@next/env': 15.0.2
      '@swc/counter': 0.1.3
      '@swc/helpers': 0.5.13
      busboy: 1.6.0
      caniuse-lite: 1.0.30001679
      postcss: 8.4.31
      react: 19.0.0-rc-02c0e824-20241028
      react-dom: 19.0.0-rc-02c0e824-20241028(react@19.0.0-rc-02c0e824-20241028)
      styled-jsx: 5.1.6(react@19.0.0-rc-02c0e824-20241028)
    optionalDependencies:
      '@next/swc-darwin-arm64': 15.0.2
      '@next/swc-darwin-x64': 15.0.2
      '@next/swc-linux-arm64-gnu': 15.0.2
      '@next/swc-linux-arm64-musl': 15.0.2
      '@next/swc-linux-x64-gnu': 15.0.2
      '@next/swc-linux-x64-musl': 15.0.2
      '@next/swc-win32-arm64-msvc': 15.0.2
      '@next/swc-win32-x64-msvc': 15.0.2
      '@opentelemetry/api': 1.9.0
      sharp: 0.33.5
    transitivePeerDependencies:
      - '@babel/core'
      - babel-plugin-macros

  no-case@2.3.2:
    dependencies:
      lower-case: 1.1.4

  no-case@3.0.4:
    dependencies:
      lower-case: 2.0.2
      tslib: 2.8.1

  node-plop@0.26.3:
    dependencies:
      '@babel/runtime-corejs3': 7.26.0
      '@types/inquirer': 6.5.0
      change-case: 3.1.0
      del: 5.1.0
      globby: 10.0.2
      handlebars: 4.7.8
      inquirer: 7.3.3
      isbinaryfile: 4.0.10
      lodash.get: 4.4.2
      mkdirp: 0.5.6
      resolve: 1.22.8

  node-releases@2.0.18: {}

  normalize-package-data@2.5.0:
    dependencies:
      hosted-git-info: 2.8.9
      resolve: 1.22.8
      semver: 5.7.2
      validate-npm-package-license: 3.0.4

  normalize-path@3.0.0: {}

  npm-run-path@4.0.1:
    dependencies:
      path-key: 3.1.1

  oauth4webapi@3.1.2: {}

  object-assign@4.1.1: {}

  object-hash@3.0.0: {}

  object-inspect@1.13.3: {}

  object-keys@1.1.1: {}

  object.assign@4.1.5:
    dependencies:
      call-bind: 1.0.7
      define-properties: 1.2.1
      has-symbols: 1.0.3
      object-keys: 1.1.1

  object.entries@1.1.8:
    dependencies:
      call-bind: 1.0.7
      define-properties: 1.2.1
      es-object-atoms: 1.0.0

  object.fromentries@2.0.8:
    dependencies:
      call-bind: 1.0.7
      define-properties: 1.2.1
      es-abstract: 1.23.3
      es-object-atoms: 1.0.0

  object.groupby@1.0.3:
    dependencies:
      call-bind: 1.0.7
      define-properties: 1.2.1
      es-abstract: 1.23.3

  object.values@1.2.0:
    dependencies:
      call-bind: 1.0.7
      define-properties: 1.2.1
      es-object-atoms: 1.0.0

  once@1.4.0:
    dependencies:
      wrappy: 1.0.2

  onetime@5.1.2:
    dependencies:
      mimic-fn: 2.1.0

  oo-ascii-tree@1.104.0: {}

  optionator@0.9.4:
    dependencies:
      deep-is: 0.1.4
      fast-levenshtein: 2.0.6
      levn: 0.4.1
      prelude-ls: 1.2.1
      type-check: 0.4.0
      word-wrap: 1.2.5

  ora@4.1.1:
    dependencies:
      chalk: 3.0.0
      cli-cursor: 3.1.0
      cli-spinners: 2.9.2
      is-interactive: 1.0.0
      log-symbols: 3.0.0
      mute-stream: 0.0.8
      strip-ansi: 6.0.1
      wcwidth: 1.0.1

  ora@5.4.1:
    dependencies:
      bl: 4.1.0
      chalk: 4.1.2
      cli-cursor: 3.1.0
      cli-spinners: 2.9.2
      is-interactive: 1.0.0
      is-unicode-supported: 0.1.0
      log-symbols: 4.1.0
      strip-ansi: 6.0.1
      wcwidth: 1.0.1

  os-tmpdir@1.0.2: {}

  p-limit@2.3.0:
    dependencies:
      p-try: 2.2.0

  p-limit@3.1.0:
    dependencies:
      yocto-queue: 0.1.0

  p-locate@4.1.0:
    dependencies:
      p-limit: 2.3.0

  p-locate@5.0.0:
    dependencies:
      p-limit: 3.1.0

  p-map@3.0.0:
    dependencies:
      aggregate-error: 3.1.0

  p-try@2.2.0: {}

  pac-proxy-agent@7.0.2:
    dependencies:
      '@tootallnate/quickjs-emscripten': 0.23.0
      agent-base: 7.1.1
      debug: 4.3.7
      get-uri: 6.0.3
      http-proxy-agent: 7.0.2
      https-proxy-agent: 7.0.5
      pac-resolver: 7.0.1
      socks-proxy-agent: 8.0.4
    transitivePeerDependencies:
      - supports-color

  pac-resolver@7.0.1:
    dependencies:
      degenerator: 5.0.1
      netmask: 2.0.2

  package-json-from-dist@1.0.1: {}

  param-case@2.1.1:
    dependencies:
      no-case: 2.3.2

  parent-module@1.0.1:
    dependencies:
      callsites: 3.1.0

  parse-entities@4.0.1:
    dependencies:
      '@types/unist': 2.0.11
      character-entities: 2.0.2
      character-entities-legacy: 3.0.0
      character-reference-invalid: 2.0.1
      decode-named-character-reference: 1.0.2
      is-alphanumerical: 2.0.1
      is-decimal: 2.0.1
      is-hexadecimal: 2.0.1

  parse-json@5.2.0:
    dependencies:
      '@babel/code-frame': 7.26.2
      error-ex: 1.3.2
      json-parse-even-better-errors: 2.3.1
      lines-and-columns: 1.2.4

  pascal-case@2.0.1:
    dependencies:
      camel-case: 3.0.0
      upper-case-first: 1.1.2

  pascal-case@3.1.2:
    dependencies:
      no-case: 3.0.4
      tslib: 2.8.1

  path-case@2.1.1:
    dependencies:
      no-case: 2.3.2

  path-exists@4.0.0: {}

  path-is-absolute@1.0.1: {}

  path-key@3.1.1: {}

  path-parse@1.0.7: {}

  path-scurry@1.11.1:
    dependencies:
      lru-cache: 10.4.3
      minipass: 7.1.2

  path-type@4.0.0: {}

  pathe@1.1.2: {}

  pathval@2.0.0: {}

  picocolors@1.1.1: {}

  picomatch@2.3.1: {}

  pify@2.3.0: {}

  pirates@4.0.6: {}

  pluralize@8.0.0: {}

  possible-typed-array-names@1.0.0: {}

  postcss-import@15.1.0(postcss@8.4.47):
    dependencies:
      postcss: 8.4.47
      postcss-value-parser: 4.2.0
      read-cache: 1.0.0
      resolve: 1.22.8

  postcss-js@4.0.1(postcss@8.4.47):
    dependencies:
      camelcase-css: 2.0.1
      postcss: 8.4.47

  postcss-load-config@4.0.2(postcss@8.4.47)(ts-node@10.9.2(@types/node@20.17.6)(typescript@5.5.4)):
    dependencies:
      lilconfig: 3.1.2
      yaml: 2.6.0
    optionalDependencies:
      postcss: 8.4.47
      ts-node: 10.9.2(@types/node@20.17.6)(typescript@5.5.4)

  postcss-nested@6.2.0(postcss@8.4.47):
    dependencies:
      postcss: 8.4.47
      postcss-selector-parser: 6.1.2

  postcss-selector-parser@6.1.2:
    dependencies:
      cssesc: 3.0.0
      util-deprecate: 1.0.2

  postcss-value-parser@4.2.0: {}

  postcss@8.4.31:
    dependencies:
      nanoid: 3.3.7
      picocolors: 1.1.1
      source-map-js: 1.2.1

  postcss@8.4.47:
    dependencies:
      nanoid: 3.3.7
      picocolors: 1.1.1
      source-map-js: 1.2.1

  preact-render-to-string@5.2.3(preact@10.11.3):
    dependencies:
      preact: 10.11.3
      pretty-format: 3.8.0

  preact@10.11.3: {}

  prelude-ls@1.2.1: {}

  prettier-plugin-packagejson@2.5.3(prettier@3.3.3):
    dependencies:
      sort-package-json: 2.10.1
      synckit: 0.9.2
    optionalDependencies:
      prettier: 3.3.3

  prettier@3.3.3: {}

  pretty-format@3.8.0: {}

  prisma@5.22.0:
    dependencies:
      '@prisma/engines': 5.22.0
    optionalDependencies:
      fsevents: 2.3.3

  prop-types@15.8.1:
    dependencies:
      loose-envify: 1.4.0
      object-assign: 4.1.1
      react-is: 16.13.1

  property-information@6.5.0: {}

  protobufjs@7.4.0:
    dependencies:
      '@protobufjs/aspromise': 1.1.2
      '@protobufjs/base64': 1.1.2
      '@protobufjs/codegen': 2.0.4
      '@protobufjs/eventemitter': 1.1.0
      '@protobufjs/fetch': 1.1.0
      '@protobufjs/float': 1.0.2
      '@protobufjs/inquire': 1.1.0
      '@protobufjs/path': 1.1.2
      '@protobufjs/pool': 1.1.0
      '@protobufjs/utf8': 1.1.0
      '@types/node': 20.17.6
      long: 5.2.3

  proxy-agent@6.4.0:
    dependencies:
      agent-base: 7.1.1
      debug: 4.3.7
      http-proxy-agent: 7.0.2
      https-proxy-agent: 7.0.5
      lru-cache: 7.18.3
      pac-proxy-agent: 7.0.2
      proxy-from-env: 1.1.0
      socks-proxy-agent: 8.0.4
    transitivePeerDependencies:
      - supports-color

  proxy-from-env@1.1.0: {}

  punycode@2.3.1: {}

  qs@6.13.0:
    dependencies:
      side-channel: 1.0.6

  queue-microtask@1.2.3: {}

  raf-schd@4.0.3: {}

  rc@1.2.8:
    dependencies:
      deep-extend: 0.6.0
      ini: 1.3.8
      minimist: 1.2.8
      strip-json-comments: 2.0.1

  react-beautiful-dnd@13.1.1(react-dom@19.0.0-rc-02c0e824-20241028(react@19.0.0-rc-02c0e824-20241028))(react@19.0.0-rc-02c0e824-20241028):
    dependencies:
      '@babel/runtime': 7.26.0
      css-box-model: 1.2.1
      memoize-one: 5.2.1
      raf-schd: 4.0.3
      react: 19.0.0-rc-02c0e824-20241028
      react-dom: 19.0.0-rc-02c0e824-20241028(react@19.0.0-rc-02c0e824-20241028)
      react-redux: 7.2.9(react-dom@19.0.0-rc-02c0e824-20241028(react@19.0.0-rc-02c0e824-20241028))(react@19.0.0-rc-02c0e824-20241028)
      redux: 4.2.1
      use-memo-one: 1.1.3(react@19.0.0-rc-02c0e824-20241028)
    transitivePeerDependencies:
      - react-native

  react-dom@19.0.0-rc-02c0e824-20241028(react@19.0.0-rc-02c0e824-20241028):
    dependencies:
      react: 19.0.0-rc-02c0e824-20241028
      scheduler: 0.25.0-rc-02c0e824-20241028

<<<<<<< HEAD
=======
  react-hook-form@7.53.2(react@19.0.0-rc-02c0e824-20241028):
    dependencies:
      react: 19.0.0-rc-02c0e824-20241028

>>>>>>> b5a8441d
  react-icons@5.3.0(react@19.0.0-rc-02c0e824-20241028):
    dependencies:
      react: 19.0.0-rc-02c0e824-20241028

  react-is@16.13.1: {}

  react-is@17.0.2: {}

  react-is@18.3.1: {}

  react-redux@7.2.9(react-dom@19.0.0-rc-02c0e824-20241028(react@19.0.0-rc-02c0e824-20241028))(react@19.0.0-rc-02c0e824-20241028):
    dependencies:
      '@babel/runtime': 7.26.0
      '@types/react-redux': 7.1.34
      hoist-non-react-statics: 3.3.2
      loose-envify: 1.4.0
      prop-types: 15.8.1
      react: 19.0.0-rc-02c0e824-20241028
      react-is: 17.0.2
    optionalDependencies:
      react-dom: 19.0.0-rc-02c0e824-20241028(react@19.0.0-rc-02c0e824-20241028)

  react-remove-scroll-bar@2.3.6(@types/react@18.3.12)(react@19.0.0-rc-02c0e824-20241028):
    dependencies:
      react: 19.0.0-rc-02c0e824-20241028
      react-style-singleton: 2.2.1(@types/react@18.3.12)(react@19.0.0-rc-02c0e824-20241028)
      tslib: 2.8.1
    optionalDependencies:
      '@types/react': 18.3.12

  react-remove-scroll@2.5.5(@types/react@18.3.12)(react@19.0.0-rc-02c0e824-20241028):
    dependencies:
      react: 19.0.0-rc-02c0e824-20241028
      react-remove-scroll-bar: 2.3.6(@types/react@18.3.12)(react@19.0.0-rc-02c0e824-20241028)
      react-style-singleton: 2.2.1(@types/react@18.3.12)(react@19.0.0-rc-02c0e824-20241028)
      tslib: 2.8.1
      use-callback-ref: 1.3.2(@types/react@18.3.12)(react@19.0.0-rc-02c0e824-20241028)
      use-sidecar: 1.1.2(@types/react@18.3.12)(react@19.0.0-rc-02c0e824-20241028)
    optionalDependencies:
      '@types/react': 18.3.12

  react-remove-scroll@2.6.0(@types/react@18.3.12)(react@19.0.0-rc-02c0e824-20241028):
    dependencies:
      react: 19.0.0-rc-02c0e824-20241028
      react-remove-scroll-bar: 2.3.6(@types/react@18.3.12)(react@19.0.0-rc-02c0e824-20241028)
      react-style-singleton: 2.2.1(@types/react@18.3.12)(react@19.0.0-rc-02c0e824-20241028)
      tslib: 2.8.1
      use-callback-ref: 1.3.2(@types/react@18.3.12)(react@19.0.0-rc-02c0e824-20241028)
      use-sidecar: 1.1.2(@types/react@18.3.12)(react@19.0.0-rc-02c0e824-20241028)
    optionalDependencies:
      '@types/react': 18.3.12

  react-smooth@4.0.1(react-dom@19.0.0-rc-02c0e824-20241028(react@19.0.0-rc-02c0e824-20241028))(react@19.0.0-rc-02c0e824-20241028):
    dependencies:
      fast-equals: 5.0.1
      prop-types: 15.8.1
      react: 19.0.0-rc-02c0e824-20241028
      react-dom: 19.0.0-rc-02c0e824-20241028(react@19.0.0-rc-02c0e824-20241028)
      react-transition-group: 4.4.5(react-dom@19.0.0-rc-02c0e824-20241028(react@19.0.0-rc-02c0e824-20241028))(react@19.0.0-rc-02c0e824-20241028)

  react-style-singleton@2.2.1(@types/react@18.3.12)(react@19.0.0-rc-02c0e824-20241028):
    dependencies:
      get-nonce: 1.0.1
      invariant: 2.2.4
      react: 19.0.0-rc-02c0e824-20241028
      tslib: 2.8.1
    optionalDependencies:
      '@types/react': 18.3.12

  react-transition-group@4.4.5(react-dom@19.0.0-rc-02c0e824-20241028(react@19.0.0-rc-02c0e824-20241028))(react@19.0.0-rc-02c0e824-20241028):
    dependencies:
      '@babel/runtime': 7.26.0
      dom-helpers: 5.2.1
      loose-envify: 1.4.0
      prop-types: 15.8.1
      react: 19.0.0-rc-02c0e824-20241028
      react-dom: 19.0.0-rc-02c0e824-20241028(react@19.0.0-rc-02c0e824-20241028)

  react@18.3.1:
    dependencies:
      loose-envify: 1.4.0

  react@19.0.0-rc-02c0e824-20241028: {}

  read-cache@1.0.0:
    dependencies:
      pify: 2.3.0

  read-pkg-up@7.0.1:
    dependencies:
      find-up: 4.1.0
      read-pkg: 5.2.0
      type-fest: 0.8.1

  read-pkg@5.2.0:
    dependencies:
      '@types/normalize-package-data': 2.4.4
      normalize-package-data: 2.5.0
      parse-json: 5.2.0
      type-fest: 0.6.0

  readable-stream@3.6.2:
    dependencies:
      inherits: 2.0.4
      string_decoder: 1.3.0
      util-deprecate: 1.0.2

  readdirp@3.6.0:
    dependencies:
      picomatch: 2.3.1

  recharts-scale@0.4.5:
    dependencies:
      decimal.js-light: 2.5.1

  recharts@2.13.3(react-dom@19.0.0-rc-02c0e824-20241028(react@19.0.0-rc-02c0e824-20241028))(react@19.0.0-rc-02c0e824-20241028):
    dependencies:
      clsx: 2.1.1
      eventemitter3: 4.0.7
      lodash: 4.17.21
      react: 19.0.0-rc-02c0e824-20241028
      react-dom: 19.0.0-rc-02c0e824-20241028(react@19.0.0-rc-02c0e824-20241028)
      react-is: 18.3.1
      react-smooth: 4.0.1(react-dom@19.0.0-rc-02c0e824-20241028(react@19.0.0-rc-02c0e824-20241028))(react@19.0.0-rc-02c0e824-20241028)
      recharts-scale: 0.4.5
      tiny-invariant: 1.3.3
      victory-vendor: 36.9.2

  recma-build-jsx@1.0.0:
    dependencies:
      '@types/estree': 1.0.6
      estree-util-build-jsx: 3.0.1
      vfile: 6.0.3

  recma-jsx@1.0.0(acorn@8.14.0):
    dependencies:
      acorn-jsx: 5.3.2(acorn@8.14.0)
      estree-util-to-js: 2.0.0
      recma-parse: 1.0.0
      recma-stringify: 1.0.0
      unified: 11.0.5
    transitivePeerDependencies:
      - acorn

  recma-parse@1.0.0:
    dependencies:
      '@types/estree': 1.0.6
      esast-util-from-js: 2.0.1
      unified: 11.0.5
      vfile: 6.0.3

  recma-stringify@1.0.0:
    dependencies:
      '@types/estree': 1.0.6
      estree-util-to-js: 2.0.0
      unified: 11.0.5
      vfile: 6.0.3

  redux@4.2.1:
    dependencies:
      '@babel/runtime': 7.26.0

  reflect.getprototypeof@1.0.6:
    dependencies:
      call-bind: 1.0.7
      define-properties: 1.2.1
      es-abstract: 1.23.3
      es-errors: 1.3.0
      get-intrinsic: 1.2.4
      globalthis: 1.0.4
      which-builtin-type: 1.1.4

  regenerator-runtime@0.14.1: {}

  regexp-tree@0.1.27: {}

  regexp.prototype.flags@1.5.3:
    dependencies:
      call-bind: 1.0.7
      define-properties: 1.2.1
      es-errors: 1.3.0
      set-function-name: 2.0.2

  registry-auth-token@3.3.2:
    dependencies:
      rc: 1.2.8
      safe-buffer: 5.2.1

  registry-url@3.1.0:
    dependencies:
      rc: 1.2.8

  regjsparser@0.10.0:
    dependencies:
      jsesc: 0.5.0

  rehype-recma@1.0.0:
    dependencies:
      '@types/estree': 1.0.6
      '@types/hast': 3.0.4
      hast-util-to-estree: 3.1.0
    transitivePeerDependencies:
      - supports-color

  rehype-stringify@10.0.1:
    dependencies:
      '@types/hast': 3.0.4
      hast-util-to-html: 9.0.3
      unified: 11.0.5

  remark-frontmatter@5.0.0:
    dependencies:
      '@types/mdast': 4.0.4
      mdast-util-frontmatter: 2.0.1
      micromark-extension-frontmatter: 2.0.0
      unified: 11.0.5
    transitivePeerDependencies:
      - supports-color

  remark-mdx-frontmatter@4.0.0:
    dependencies:
      '@types/mdast': 4.0.4
      estree-util-is-identifier-name: 3.0.0
      estree-util-value-to-estree: 3.2.1
      toml: 3.0.0
      unified: 11.0.5
      yaml: 2.6.0

  remark-mdx@3.1.0:
    dependencies:
      mdast-util-mdx: 3.0.0
      micromark-extension-mdxjs: 3.0.0
    transitivePeerDependencies:
      - supports-color

  remark-parse@11.0.0:
    dependencies:
      '@types/mdast': 4.0.4
      mdast-util-from-markdown: 2.0.2
      micromark-util-types: 2.0.0
      unified: 11.0.5
    transitivePeerDependencies:
      - supports-color

  remark-rehype@11.1.1:
    dependencies:
      '@types/hast': 3.0.4
      '@types/mdast': 4.0.4
      mdast-util-to-hast: 13.2.0
      unified: 11.0.5
      vfile: 6.0.3

  repeat-string@1.6.1: {}

  require-directory@2.1.1: {}

  resolve-from@4.0.0: {}

  resolve-pkg-maps@1.0.0: {}

  resolve@1.19.0:
    dependencies:
      is-core-module: 2.15.1
      path-parse: 1.0.7

  resolve@1.22.8:
    dependencies:
      is-core-module: 2.15.1
      path-parse: 1.0.7
      supports-preserve-symlinks-flag: 1.0.0

  resolve@2.0.0-next.5:
    dependencies:
      is-core-module: 2.15.1
      path-parse: 1.0.7
      supports-preserve-symlinks-flag: 1.0.0

  restore-cursor@3.1.0:
    dependencies:
      onetime: 5.1.2
      signal-exit: 3.0.7

  reusify@1.0.4: {}

  rimraf@3.0.2:
    dependencies:
      glob: 7.2.3

  rollup@4.25.0:
    dependencies:
      '@types/estree': 1.0.6
    optionalDependencies:
      '@rollup/rollup-android-arm-eabi': 4.25.0
      '@rollup/rollup-android-arm64': 4.25.0
      '@rollup/rollup-darwin-arm64': 4.25.0
      '@rollup/rollup-darwin-x64': 4.25.0
      '@rollup/rollup-freebsd-arm64': 4.25.0
      '@rollup/rollup-freebsd-x64': 4.25.0
      '@rollup/rollup-linux-arm-gnueabihf': 4.25.0
      '@rollup/rollup-linux-arm-musleabihf': 4.25.0
      '@rollup/rollup-linux-arm64-gnu': 4.25.0
      '@rollup/rollup-linux-arm64-musl': 4.25.0
      '@rollup/rollup-linux-powerpc64le-gnu': 4.25.0
      '@rollup/rollup-linux-riscv64-gnu': 4.25.0
      '@rollup/rollup-linux-s390x-gnu': 4.25.0
      '@rollup/rollup-linux-x64-gnu': 4.25.0
      '@rollup/rollup-linux-x64-musl': 4.25.0
      '@rollup/rollup-win32-arm64-msvc': 4.25.0
      '@rollup/rollup-win32-ia32-msvc': 4.25.0
      '@rollup/rollup-win32-x64-msvc': 4.25.0
      fsevents: 2.3.3

  run-async@2.4.1: {}

  run-parallel@1.2.0:
    dependencies:
      queue-microtask: 1.2.3

  rxjs@6.6.7:
    dependencies:
      tslib: 1.14.1

  rxjs@7.8.1:
    dependencies:
      tslib: 2.8.1

  safe-array-concat@1.1.2:
    dependencies:
      call-bind: 1.0.7
      get-intrinsic: 1.2.4
      has-symbols: 1.0.3
      isarray: 2.0.5

  safe-buffer@5.2.1: {}

  safe-regex-test@1.0.3:
    dependencies:
      call-bind: 1.0.7
      es-errors: 1.3.0
      is-regex: 1.1.4

  safer-buffer@2.1.2: {}

  scheduler@0.25.0-rc-02c0e824-20241028: {}

  section-matter@1.0.0:
    dependencies:
      extend-shallow: 2.0.1
      kind-of: 6.0.3

  semver@5.7.2: {}

  semver@6.3.1: {}

  semver@7.6.3: {}

  sentence-case@2.1.1:
    dependencies:
      no-case: 2.3.2
      upper-case-first: 1.1.2

  set-function-length@1.2.2:
    dependencies:
      define-data-property: 1.1.4
      es-errors: 1.3.0
      function-bind: 1.1.2
      get-intrinsic: 1.2.4
      gopd: 1.0.1
      has-property-descriptors: 1.0.2

  set-function-name@2.0.2:
    dependencies:
      define-data-property: 1.1.4
      es-errors: 1.3.0
      functions-have-names: 1.2.3
      has-property-descriptors: 1.0.2

  sharp@0.33.5:
    dependencies:
      color: 4.2.3
      detect-libc: 2.0.3
      semver: 7.6.3
    optionalDependencies:
      '@img/sharp-darwin-arm64': 0.33.5
      '@img/sharp-darwin-x64': 0.33.5
      '@img/sharp-libvips-darwin-arm64': 1.0.4
      '@img/sharp-libvips-darwin-x64': 1.0.4
      '@img/sharp-libvips-linux-arm': 1.0.5
      '@img/sharp-libvips-linux-arm64': 1.0.4
      '@img/sharp-libvips-linux-s390x': 1.0.4
      '@img/sharp-libvips-linux-x64': 1.0.4
      '@img/sharp-libvips-linuxmusl-arm64': 1.0.4
      '@img/sharp-libvips-linuxmusl-x64': 1.0.4
      '@img/sharp-linux-arm': 0.33.5
      '@img/sharp-linux-arm64': 0.33.5
      '@img/sharp-linux-s390x': 0.33.5
      '@img/sharp-linux-x64': 0.33.5
      '@img/sharp-linuxmusl-arm64': 0.33.5
      '@img/sharp-linuxmusl-x64': 0.33.5
      '@img/sharp-wasm32': 0.33.5
      '@img/sharp-win32-ia32': 0.33.5
      '@img/sharp-win32-x64': 0.33.5
    optional: true

  shebang-command@2.0.0:
    dependencies:
      shebang-regex: 3.0.0

  shebang-regex@3.0.0: {}

  side-channel@1.0.6:
    dependencies:
      call-bind: 1.0.7
      es-errors: 1.3.0
      get-intrinsic: 1.2.4
      object-inspect: 1.13.3

  siginfo@2.0.0: {}

  signal-exit@3.0.7: {}

  signal-exit@4.1.0: {}

  simple-swizzle@0.2.2:
    dependencies:
      is-arrayish: 0.3.2
    optional: true

  slash@3.0.0: {}

  slash@4.0.0: {}

  smart-buffer@4.2.0: {}

  snake-case@2.1.0:
    dependencies:
      no-case: 2.3.2

  socks-proxy-agent@8.0.4:
    dependencies:
      agent-base: 7.1.1
      debug: 4.3.7
      socks: 2.8.3
    transitivePeerDependencies:
      - supports-color

  socks@2.8.3:
    dependencies:
      ip-address: 9.0.5
      smart-buffer: 4.2.0

  sonner@1.7.0(react-dom@19.0.0-rc-02c0e824-20241028(react@19.0.0-rc-02c0e824-20241028))(react@19.0.0-rc-02c0e824-20241028):
    dependencies:
      react: 19.0.0-rc-02c0e824-20241028
      react-dom: 19.0.0-rc-02c0e824-20241028(react@19.0.0-rc-02c0e824-20241028)

  sort-object-keys@1.1.3: {}

  sort-package-json@2.10.1:
    dependencies:
      detect-indent: 7.0.1
      detect-newline: 4.0.1
      get-stdin: 9.0.0
      git-hooks-list: 3.1.0
      globby: 13.2.2
      is-plain-obj: 4.1.0
      semver: 7.6.3
      sort-object-keys: 1.1.3

  source-map-js@1.2.1: {}

  source-map-support@0.5.21:
    dependencies:
      buffer-from: 1.1.2
      source-map: 0.6.1

  source-map@0.6.1: {}

  source-map@0.7.4: {}

  space-separated-tokens@2.0.2: {}

  spdx-correct@3.2.0:
    dependencies:
      spdx-expression-parse: 3.0.1
      spdx-license-ids: 3.0.20

  spdx-exceptions@2.5.0: {}

  spdx-expression-parse@3.0.1:
    dependencies:
      spdx-exceptions: 2.5.0
      spdx-license-ids: 3.0.20

  spdx-license-ids@3.0.20: {}

  sprintf-js@1.0.3: {}

  sprintf-js@1.1.3: {}

  stackback@0.0.2: {}

  std-env@3.8.0: {}

  streamsearch@1.1.0: {}

  string-width@4.2.3:
    dependencies:
      emoji-regex: 8.0.0
      is-fullwidth-code-point: 3.0.0
      strip-ansi: 6.0.1

  string-width@5.1.2:
    dependencies:
      eastasianwidth: 0.2.0
      emoji-regex: 9.2.2
      strip-ansi: 7.1.0

  string.prototype.includes@2.0.1:
    dependencies:
      call-bind: 1.0.7
      define-properties: 1.2.1
      es-abstract: 1.23.3

  string.prototype.matchall@4.0.11:
    dependencies:
      call-bind: 1.0.7
      define-properties: 1.2.1
      es-abstract: 1.23.3
      es-errors: 1.3.0
      es-object-atoms: 1.0.0
      get-intrinsic: 1.2.4
      gopd: 1.0.1
      has-symbols: 1.0.3
      internal-slot: 1.0.7
      regexp.prototype.flags: 1.5.3
      set-function-name: 2.0.2
      side-channel: 1.0.6

  string.prototype.repeat@1.0.0:
    dependencies:
      define-properties: 1.2.1
      es-abstract: 1.23.3

  string.prototype.trim@1.2.9:
    dependencies:
      call-bind: 1.0.7
      define-properties: 1.2.1
      es-abstract: 1.23.3
      es-object-atoms: 1.0.0

  string.prototype.trimend@1.0.8:
    dependencies:
      call-bind: 1.0.7
      define-properties: 1.2.1
      es-object-atoms: 1.0.0

  string.prototype.trimstart@1.0.8:
    dependencies:
      call-bind: 1.0.7
      define-properties: 1.2.1
      es-object-atoms: 1.0.0

  string_decoder@1.3.0:
    dependencies:
      safe-buffer: 5.2.1

  stringify-entities@4.0.4:
    dependencies:
      character-entities-html4: 2.1.0
      character-entities-legacy: 3.0.0

  strip-ansi@6.0.1:
    dependencies:
      ansi-regex: 5.0.1

  strip-ansi@7.1.0:
    dependencies:
      ansi-regex: 6.1.0

  strip-bom-string@1.0.0: {}

  strip-bom@3.0.0: {}

  strip-final-newline@2.0.0: {}

  strip-indent@3.0.0:
    dependencies:
      min-indent: 1.0.1

  strip-json-comments@2.0.1: {}

  strip-json-comments@3.1.1: {}

  style-to-object@0.4.4:
    dependencies:
      inline-style-parser: 0.1.1

  style-to-object@1.0.8:
    dependencies:
      inline-style-parser: 0.2.4

  styled-jsx@5.1.6(react@19.0.0-rc-02c0e824-20241028):
    dependencies:
      client-only: 0.0.1
      react: 19.0.0-rc-02c0e824-20241028

  sucrase@3.35.0:
    dependencies:
      '@jridgewell/gen-mapping': 0.3.5
      commander: 4.1.1
      glob: 10.4.5
      lines-and-columns: 1.2.4
      mz: 2.7.0
      pirates: 4.0.6
      ts-interface-checker: 0.1.13

  superagent@9.0.2:
    dependencies:
      component-emitter: 1.3.1
      cookiejar: 2.1.4
      debug: 4.3.7
      fast-safe-stringify: 2.1.1
      form-data: 4.0.1
      formidable: 3.5.2
      methods: 1.1.2
      mime: 2.6.0
      qs: 6.13.0
    transitivePeerDependencies:
      - supports-color

  supertest@7.0.0:
    dependencies:
      methods: 1.1.2
      superagent: 9.0.2
    transitivePeerDependencies:
      - supports-color

  supports-color@5.5.0:
    dependencies:
      has-flag: 3.0.0

  supports-color@7.2.0:
    dependencies:
      has-flag: 4.0.0

  supports-preserve-symlinks-flag@1.0.0: {}

  swap-case@1.1.2:
    dependencies:
      lower-case: 1.1.4
      upper-case: 1.1.3

  synckit@0.9.2:
    dependencies:
      '@pkgr/core': 0.1.1
      tslib: 2.8.1

  tailwind-merge@2.5.4: {}

  tailwindcss-animate@1.0.7(tailwindcss@3.4.14(ts-node@10.9.2(@types/node@20.17.6)(typescript@5.5.4))):
    dependencies:
      tailwindcss: 3.4.14(ts-node@10.9.2(@types/node@20.17.6)(typescript@5.5.4))

  tailwindcss@3.4.14(ts-node@10.9.2(@types/node@20.17.6)(typescript@5.5.4)):
    dependencies:
      '@alloc/quick-lru': 5.2.0
      arg: 5.0.2
      chokidar: 3.6.0
      didyoumean: 1.2.2
      dlv: 1.1.3
      fast-glob: 3.3.2
      glob-parent: 6.0.2
      is-glob: 4.0.3
      jiti: 1.21.6
      lilconfig: 2.1.0
      micromatch: 4.0.8
      normalize-path: 3.0.0
      object-hash: 3.0.0
      picocolors: 1.1.1
      postcss: 8.4.47
      postcss-import: 15.1.0(postcss@8.4.47)
      postcss-js: 4.0.1(postcss@8.4.47)
      postcss-load-config: 4.0.2(postcss@8.4.47)(ts-node@10.9.2(@types/node@20.17.6)(typescript@5.5.4))
      postcss-nested: 6.2.0(postcss@8.4.47)
      postcss-selector-parser: 6.1.2
      resolve: 1.22.8
      sucrase: 3.35.0
    transitivePeerDependencies:
      - ts-node

  tapable@2.2.1: {}

  text-table@0.2.0: {}

  thenify-all@1.6.0:
    dependencies:
      thenify: 3.3.1

  thenify@3.3.1:
    dependencies:
      any-promise: 1.3.0

  thingies@1.21.0(tslib@2.8.1):
    dependencies:
      tslib: 2.8.1

  through@2.3.8: {}

  tiny-invariant@1.3.3: {}

  tinybench@2.9.0: {}

  tinycolor2@1.6.0: {}

  tinyexec@0.3.1: {}

  tinygradient@1.1.5:
    dependencies:
      '@types/tinycolor2': 1.4.6
      tinycolor2: 1.6.0

  tinypool@1.0.1: {}

  tinyrainbow@1.2.0: {}

  tinyspy@3.0.2: {}

  title-case@2.1.1:
    dependencies:
      no-case: 2.3.2
      upper-case: 1.1.3

  tmp@0.0.33:
    dependencies:
      os-tmpdir: 1.0.2

  to-regex-range@5.0.1:
    dependencies:
      is-number: 7.0.0

  toml@3.0.0: {}

  tree-dump@1.0.2(tslib@2.8.1):
    dependencies:
      tslib: 2.8.1

  trim-lines@3.0.1: {}

  trough@2.2.0: {}

  ts-api-utils@1.4.0(typescript@5.5.4):
    dependencies:
      typescript: 5.5.4

  ts-interface-checker@0.1.13: {}

  ts-node@10.9.2(@types/node@20.17.6)(typescript@5.5.4):
    dependencies:
      '@cspotcode/source-map-support': 0.8.1
      '@tsconfig/node10': 1.0.11
      '@tsconfig/node12': 1.0.11
      '@tsconfig/node14': 1.0.3
      '@tsconfig/node16': 1.0.4
      '@types/node': 20.17.6
      acorn: 8.14.0
      acorn-walk: 8.3.4
      arg: 4.1.3
      create-require: 1.1.1
      diff: 4.0.2
      make-error: 1.3.6
      typescript: 5.5.4
      v8-compile-cache-lib: 3.0.1
      yn: 3.1.1

  ts-pattern@5.5.0: {}

  tsconfck@3.1.4(typescript@5.5.4):
    optionalDependencies:
      typescript: 5.5.4

  tsconfig-paths@3.15.0:
    dependencies:
      '@types/json5': 0.0.29
      json5: 1.0.2
      minimist: 1.2.8
      strip-bom: 3.0.0

  tslib@1.14.1: {}

  tslib@2.8.1: {}

  tsutils@3.21.0(typescript@5.5.4):
    dependencies:
      tslib: 1.14.1
      typescript: 5.5.4

  turbo-darwin-64@2.2.3:
    optional: true

  turbo-darwin-arm64@2.2.3:
    optional: true

  turbo-linux-64@2.2.3:
    optional: true

  turbo-linux-arm64@2.2.3:
    optional: true

  turbo-windows-64@2.2.3:
    optional: true

  turbo-windows-arm64@2.2.3:
    optional: true

  turbo@2.2.3:
    optionalDependencies:
      turbo-darwin-64: 2.2.3
      turbo-darwin-arm64: 2.2.3
      turbo-linux-64: 2.2.3
      turbo-linux-arm64: 2.2.3
      turbo-windows-64: 2.2.3
      turbo-windows-arm64: 2.2.3

  typanion@3.14.0: {}

  type-check@0.4.0:
    dependencies:
      prelude-ls: 1.2.1

  type-fest@0.20.2: {}

  type-fest@0.21.3: {}

  type-fest@0.6.0: {}

  type-fest@0.8.1: {}

  type-fest@4.26.1: {}

  typed-array-buffer@1.0.2:
    dependencies:
      call-bind: 1.0.7
      es-errors: 1.3.0
      is-typed-array: 1.1.13

  typed-array-byte-length@1.0.1:
    dependencies:
      call-bind: 1.0.7
      for-each: 0.3.3
      gopd: 1.0.1
      has-proto: 1.0.3
      is-typed-array: 1.1.13

  typed-array-byte-offset@1.0.2:
    dependencies:
      available-typed-arrays: 1.0.7
      call-bind: 1.0.7
      for-each: 0.3.3
      gopd: 1.0.1
      has-proto: 1.0.3
      is-typed-array: 1.1.13

  typed-array-length@1.0.6:
    dependencies:
      call-bind: 1.0.7
      for-each: 0.3.3
      gopd: 1.0.1
      has-proto: 1.0.3
      is-typed-array: 1.1.13
      possible-typed-array-names: 1.0.0

  typescript@5.5.4: {}

  uglify-js@3.19.3:
    optional: true

  unbox-primitive@1.0.2:
    dependencies:
      call-bind: 1.0.7
      has-bigints: 1.0.2
      has-symbols: 1.0.3
      which-boxed-primitive: 1.0.2

  undici-types@6.19.8: {}

  unified@11.0.5:
    dependencies:
      '@types/unist': 3.0.3
      bail: 2.0.2
      devlop: 1.1.0
      extend: 3.0.2
      is-plain-obj: 4.1.0
      trough: 2.2.0
      vfile: 6.0.3

  unist-util-is@6.0.0:
    dependencies:
      '@types/unist': 3.0.3

  unist-util-position-from-estree@2.0.0:
    dependencies:
      '@types/unist': 3.0.3

  unist-util-position@5.0.0:
    dependencies:
      '@types/unist': 3.0.3

  unist-util-stringify-position@4.0.0:
    dependencies:
      '@types/unist': 3.0.3

  unist-util-visit-parents@6.0.1:
    dependencies:
      '@types/unist': 3.0.3
      unist-util-is: 6.0.0

  unist-util-visit@5.0.0:
    dependencies:
      '@types/unist': 3.0.3
      unist-util-is: 6.0.0
      unist-util-visit-parents: 6.0.1

  universalify@2.0.1: {}

  update-browserslist-db@1.1.1(browserslist@4.24.2):
    dependencies:
      browserslist: 4.24.2
      escalade: 3.2.0
      picocolors: 1.1.1

  update-check@1.5.4:
    dependencies:
      registry-auth-token: 3.3.2
      registry-url: 3.1.0

  upper-case-first@1.1.2:
    dependencies:
      upper-case: 1.1.3

  upper-case@1.1.3: {}

  uri-js@4.4.1:
    dependencies:
      punycode: 2.3.1

  use-callback-ref@1.3.2(@types/react@18.3.12)(react@19.0.0-rc-02c0e824-20241028):
    dependencies:
      react: 19.0.0-rc-02c0e824-20241028
      tslib: 2.8.1
    optionalDependencies:
      '@types/react': 18.3.12

  use-memo-one@1.1.3(react@19.0.0-rc-02c0e824-20241028):
    dependencies:
      react: 19.0.0-rc-02c0e824-20241028

  use-sidecar@1.1.2(@types/react@18.3.12)(react@19.0.0-rc-02c0e824-20241028):
    dependencies:
      detect-node-es: 1.1.0
      react: 19.0.0-rc-02c0e824-20241028
      tslib: 2.8.1
    optionalDependencies:
      '@types/react': 18.3.12

  util-deprecate@1.0.2: {}

  uuid@9.0.1: {}

  v8-compile-cache-lib@3.0.1: {}

  validate-npm-package-license@3.0.4:
    dependencies:
      spdx-correct: 3.2.0
      spdx-expression-parse: 3.0.1

  validate-npm-package-name@5.0.1: {}

  vfile-message@4.0.2:
    dependencies:
      '@types/unist': 3.0.3
      unist-util-stringify-position: 4.0.0

  vfile@6.0.3:
    dependencies:
      '@types/unist': 3.0.3
      vfile-message: 4.0.2

  victory-vendor@36.9.2:
    dependencies:
      '@types/d3-array': 3.2.1
      '@types/d3-ease': 3.0.2
      '@types/d3-interpolate': 3.0.4
      '@types/d3-scale': 4.0.8
      '@types/d3-shape': 3.1.6
      '@types/d3-time': 3.0.3
      '@types/d3-timer': 3.0.2
      d3-array: 3.2.4
      d3-ease: 3.0.1
      d3-interpolate: 3.0.1
      d3-scale: 4.0.2
      d3-shape: 3.2.0
      d3-time: 3.1.0
      d3-timer: 3.0.1

  vite-node@2.1.4(@types/node@20.17.6):
    dependencies:
      cac: 6.7.14
      debug: 4.3.7
      pathe: 1.1.2
      vite: 5.4.10(@types/node@20.17.6)
    transitivePeerDependencies:
      - '@types/node'
      - less
      - lightningcss
      - sass
      - sass-embedded
      - stylus
      - sugarss
      - supports-color
      - terser

  vite-tsconfig-paths@5.1.1(typescript@5.5.4)(vite@5.4.10(@types/node@20.17.6)):
    dependencies:
      debug: 4.3.7
      globrex: 0.1.2
      tsconfck: 3.1.4(typescript@5.5.4)
    optionalDependencies:
      vite: 5.4.10(@types/node@20.17.6)
    transitivePeerDependencies:
      - supports-color
      - typescript

  vite@5.4.10(@types/node@20.17.6):
    dependencies:
      esbuild: 0.21.5
      postcss: 8.4.47
      rollup: 4.25.0
    optionalDependencies:
      '@types/node': 20.17.6
      fsevents: 2.3.3

  vitest@2.1.4(@types/node@20.17.6):
    dependencies:
      '@vitest/expect': 2.1.4
      '@vitest/mocker': 2.1.4(vite@5.4.10(@types/node@20.17.6))
      '@vitest/pretty-format': 2.1.4
      '@vitest/runner': 2.1.4
      '@vitest/snapshot': 2.1.4
      '@vitest/spy': 2.1.4
      '@vitest/utils': 2.1.4
      chai: 5.1.2
      debug: 4.3.7
      expect-type: 1.1.0
      magic-string: 0.30.12
      pathe: 1.1.2
      std-env: 3.8.0
      tinybench: 2.9.0
      tinyexec: 0.3.1
      tinypool: 1.0.1
      tinyrainbow: 1.2.0
      vite: 5.4.10(@types/node@20.17.6)
      vite-node: 2.1.4(@types/node@20.17.6)
      why-is-node-running: 2.3.0
    optionalDependencies:
      '@types/node': 20.17.6
    transitivePeerDependencies:
      - less
      - lightningcss
      - msw
      - sass
      - sass-embedded
      - stylus
      - sugarss
      - supports-color
      - terser

  wcwidth@1.0.1:
    dependencies:
      defaults: 1.0.4

  which-boxed-primitive@1.0.2:
    dependencies:
      is-bigint: 1.0.4
      is-boolean-object: 1.1.2
      is-number-object: 1.0.7
      is-string: 1.0.7
      is-symbol: 1.0.4

  which-builtin-type@1.1.4:
    dependencies:
      function.prototype.name: 1.1.6
      has-tostringtag: 1.0.2
      is-async-function: 2.0.0
      is-date-object: 1.0.5
      is-finalizationregistry: 1.0.2
      is-generator-function: 1.0.10
      is-regex: 1.1.4
      is-weakref: 1.0.2
      isarray: 2.0.5
      which-boxed-primitive: 1.0.2
      which-collection: 1.0.2
      which-typed-array: 1.1.15

  which-collection@1.0.2:
    dependencies:
      is-map: 2.0.3
      is-set: 2.0.3
      is-weakmap: 2.0.2
      is-weakset: 2.0.3

  which-typed-array@1.1.15:
    dependencies:
      available-typed-arrays: 1.0.7
      call-bind: 1.0.7
      for-each: 0.3.3
      gopd: 1.0.1
      has-tostringtag: 1.0.2

  which@2.0.2:
    dependencies:
      isexe: 2.0.0

  why-is-node-running@2.3.0:
    dependencies:
      siginfo: 2.0.0
      stackback: 0.0.2

  word-wrap@1.2.5: {}

  wordwrap@1.0.0: {}

  wrap-ansi@6.2.0:
    dependencies:
      ansi-styles: 4.3.0
      string-width: 4.2.3
      strip-ansi: 6.0.1

  wrap-ansi@7.0.0:
    dependencies:
      ansi-styles: 4.3.0
      string-width: 4.2.3
      strip-ansi: 6.0.1

  wrap-ansi@8.1.0:
    dependencies:
      ansi-styles: 6.2.1
      string-width: 5.1.2
      strip-ansi: 7.1.0

  wrappy@1.0.2: {}

  y18n@5.0.8: {}

  yallist@3.1.1: {}

  yaml@2.6.0: {}

  yargs-parser@21.1.1: {}

  yargs@17.7.2:
    dependencies:
      cliui: 8.0.1
      escalade: 3.2.0
      get-caller-file: 2.0.5
      require-directory: 2.1.1
      string-width: 4.2.3
      y18n: 5.0.8
      yargs-parser: 21.1.1

  yn@3.1.1: {}

  yocto-queue@0.1.0: {}

  zod@3.23.8: {}

  zwitch@2.0.4: {}<|MERGE_RESOLUTION|>--- conflicted
+++ resolved
@@ -4493,15 +4493,12 @@
     peerDependencies:
       react: 19.0.0-rc-02c0e824-20241028
 
-<<<<<<< HEAD
-=======
   react-hook-form@7.53.2:
     resolution: {integrity: sha512-YVel6fW5sOeedd1524pltpHX+jgU2u3DSDtXEaBORNdqiNrsX/nUI/iGXONegttg0mJVnfrIkiV0cmTU6Oo2xw==}
     engines: {node: '>=18.0.0'}
     peerDependencies:
       react: ^16.8.0 || ^17 || ^18 || ^19
 
->>>>>>> b5a8441d
   react-icons@5.3.0:
     resolution: {integrity: sha512-DnUk8aFbTyQPSkCfF8dbX6kQjXA9DktMeJqfjrg6cK9vwQVMxmcA3BfP4QoiztVmEHtwlTgLFsPuH2NskKT6eg==}
     peerDependencies:
@@ -10214,13 +10211,10 @@
       react: 19.0.0-rc-02c0e824-20241028
       scheduler: 0.25.0-rc-02c0e824-20241028
 
-<<<<<<< HEAD
-=======
   react-hook-form@7.53.2(react@19.0.0-rc-02c0e824-20241028):
     dependencies:
       react: 19.0.0-rc-02c0e824-20241028
 
->>>>>>> b5a8441d
   react-icons@5.3.0(react@19.0.0-rc-02c0e824-20241028):
     dependencies:
       react: 19.0.0-rc-02c0e824-20241028
